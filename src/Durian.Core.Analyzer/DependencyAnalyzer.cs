﻿// Copyright (c) Piotr Stenke. All rights reserved.
// Licensed under the MIT license.

using Durian.Info;
using Microsoft.CodeAnalysis;
using Microsoft.CodeAnalysis.Diagnostics;
using System.Collections.Generic;
using System.Collections.Immutable;
using static Durian.Analysis.DurianDiagnostics;

namespace Durian.Analysis
{
<<<<<<< HEAD
    /// <summary>
    /// Analyzer that checks if the current compilation references the <c>Durian.Core</c> package.
    /// </summary>
    [DiagnosticAnalyzer(LanguageNames.CSharp)]
    public sealed class DependencyAnalyzer : DurianAnalyzer
    {
        /// <inheritdoc/>
        public override ImmutableArray<DiagnosticDescriptor> SupportedDiagnostics => ImmutableArray.Create(
            DUR0001_ProjectMustReferenceDurianCore,
            DUR0007_DoNotReferencePackageIfManagerIsPresent,
            DUR0008_MultipleAnalyzers
        );

        /// <summary>
        /// Initializes a new instance of the <see cref="DependencyAnalyzer"/> class.
        /// </summary>
        public DependencyAnalyzer()
        {
        }

        /// <summary>
        /// Analyzes the specified <paramref name="compilation"/>.
        /// </summary>
        /// <param name="diagnosticReceiver"><see cref="IDirectDiagnosticReceiver"/> that is used to report <see cref="Diagnostic"/>s.</param>
        /// <param name="compilation"><see cref="Compilation"/> to analyze.</param>
        public static bool Analyze(IDirectDiagnosticReceiver diagnosticReceiver, Compilation compilation)
        {
            bool isValid = Analyze(compilation, out Diagnostic[] diagnostics);

            foreach (Diagnostic diag in diagnostics)
            {
                diagnosticReceiver.ReportDiagnostic(diag);
            }

            return isValid;
        }

        /// <summary>
        /// Analyzes the specified <paramref name="compilation"/>.
        /// </summary>
        /// <param name="compilation"><see cref="Compilation"/> to analyze.</param>
        public static bool Analyze(Compilation compilation)
        {
            bool hasManager = false;
            bool hasCore = false;
            bool hasAnalyzerPackage = false;

            foreach (AssemblyIdentity assembly in compilation.ReferencedAssemblyNames)
            {
                string name = assembly.Name;

                if (IsDurianManager(name))
                {
                    hasCore = true;
                    hasManager = true;
                }
                else if (IsDurianCore(name))
                {
                    hasCore = true;
                }
                else if (IsDurianAnalyzerPackage(name))
                {
                    hasAnalyzerPackage = true;
                }
                else if (hasCore && hasAnalyzerPackage && hasManager)
                {
                    break;
                }
            }

            if (!hasCore)
            {
                return false;
            }

            if (hasManager && hasAnalyzerPackage)
            {
                return false;
            }

            return true;
        }

        /// <inheritdoc/>
        public override void Register(IDurianAnalysisContext context)
        {
            context.RegisterCompilationAction(Analyze);
        }

        private static void Analyze(CompilationAnalysisContext context)
        {
            Analyze(context.Compilation, out Diagnostic[] diagnostics);

            foreach (Diagnostic diag in diagnostics)
            {
                context.ReportDiagnostic(diag);
            }
        }

        private static bool Analyze(Compilation compilation, out Diagnostic[] diagnostics)
        {
            bool hasManager = false;
            bool hasCore = false;
            List<string> analyzerAssemblies = new(8);

            foreach (AssemblyIdentity assembly in compilation.ReferencedAssemblyNames)
            {
                string name = assembly.Name;

                if (!name.StartsWith("Durian"))
                {
                    continue;
                }

                if (IsDurianManager(name))
                {
                    hasManager = true;
                    hasCore = true;
                }
                else if (IsDurianCore(name))
                {
                    hasCore = true;
                }
                else if (IsDurianAnalyzerPackage(name))
                {
                    analyzerAssemblies.Add(name);
                }
                else if (hasManager && hasCore && analyzerAssemblies.Count >= GlobalInfo.NumAnalyzerPackages)
                {
                    break;
                }
            }

            List<Diagnostic> d = new(analyzerAssemblies.Count + 2);
            bool isValid = true;

            if (!hasCore)
            {
                d.Add(Diagnostic.Create(DUR0001_ProjectMustReferenceDurianCore, Location.None));
                isValid = false;
            }

            if (analyzerAssemblies.Count > 0)
            {
                if (hasManager)
                {
                    foreach (string a in analyzerAssemblies)
                    {
                        d.Add(Diagnostic.Create(DUR0007_DoNotReferencePackageIfManagerIsPresent, Location.None, a));
                    }

                    isValid = false;
                }
                else if (analyzerAssemblies.Count > 1)
                {
                    d.Add(Diagnostic.Create(DUR0008_MultipleAnalyzers, Location.None));
                }
            }

            diagnostics = d.ToArray();
            return isValid;
        }

        private static bool IsDurianAnalyzerPackage(string assembly)
        {
            return
                assembly == "Durian.Core.Analyzer" ||
                assembly == "Durian.DefaultParam" ||
                assembly == "Durian.InterfaceTargets" ||
                assembly == "Durian.FriendClass";
        }

        private static bool IsDurianCore(string assembly)
        {
            return assembly == "Durian.Core";
        }

        private static bool IsDurianManager(string assembly)
        {
            return assembly == "Durian" || assembly == "Durian.Manager";
        }
    }
=======
	/// <summary>
	/// Analyzer that checks if the current compilation references the <c>Durian.Core</c> package.
	/// </summary>
	[DiagnosticAnalyzer(LanguageNames.CSharp)]
	public sealed class DependencyAnalyzer : DurianAnalyzer
	{
		/// <inheritdoc/>
		public override ImmutableArray<DiagnosticDescriptor> SupportedDiagnostics => ImmutableArray.Create(
			DUR0001_ProjectMustReferenceDurianCore,
			DUR0007_DoNotReferencePackageIfManagerIsPresent,
			DUR0008_MultipleAnalyzers
		);

		/// <summary>
		/// Initializes a new instance of the <see cref="DependencyAnalyzer"/> class.
		/// </summary>
		public DependencyAnalyzer()
		{
		}

		/// <summary>
		/// Analyzes the specified <paramref name="compilation"/>.
		/// </summary>
		/// <param name="diagnosticReceiver"><see cref="IDiagnosticReceiver"/> that is used to report <see cref="Diagnostic"/>s.</param>
		/// <param name="compilation"><see cref="Compilation"/> to analyze.</param>
		public static bool Analyze(IDiagnosticReceiver diagnosticReceiver, Compilation compilation)
		{
			bool isValid = Analyze(compilation, out Diagnostic[] diagnostics);

			foreach (Diagnostic diag in diagnostics)
			{
				diagnosticReceiver.ReportDiagnostic(diag);
			}

			return isValid;
		}

		/// <summary>
		/// Analyzes the specified <paramref name="compilation"/>.
		/// </summary>
		/// <param name="compilation"><see cref="Compilation"/> to analyze.</param>
		public static bool Analyze(Compilation compilation)
		{
			bool hasManager = false;
			bool hasCore = false;
			bool hasAnalyzerPackage = false;

			foreach (AssemblyIdentity assembly in compilation.ReferencedAssemblyNames)
			{
				string name = assembly.Name;

				if (IsDurianMain(name))
				{
					hasCore = true;
					hasManager = true;
				}
				else if (IsDurianCore(name))
				{
					hasCore = true;
				}
				else if (IsDurianAnalyzerPackage(name))
				{
					hasAnalyzerPackage = true;
				}
				else if (hasCore && hasAnalyzerPackage && hasManager)
				{
					break;
				}
			}

			if (!hasCore)
			{
				return false;
			}

			if (hasManager && hasAnalyzerPackage)
			{
				return false;
			}

			return true;
		}

		/// <inheritdoc/>
		public override void Register(IDurianAnalysisContext context)
		{
			context.RegisterCompilationAction(Analyze);
		}

		private static void Analyze(CompilationAnalysisContext context)
		{
			Analyze(context.Compilation, out Diagnostic[] diagnostics);

			foreach (Diagnostic diag in diagnostics)
			{
				context.ReportDiagnostic(diag);
			}
		}

		private static bool Analyze(Compilation compilation, out Diagnostic[] diagnostics)
		{
			bool hasManager = false;
			bool hasCore = false;
			List<string> analyzerAssemblies = new(8);

			foreach (AssemblyIdentity assembly in compilation.ReferencedAssemblyNames)
			{
				string name = assembly.Name;

				if (!name.StartsWith("Durian"))
				{
					continue;
				}

				if (IsDurianMain(name))
				{
					hasManager = true;
					hasCore = true;
				}
				else if (IsDurianCore(name))
				{
					hasCore = true;
				}
				else if (IsDurianAnalyzerPackage(name))
				{
					analyzerAssemblies.Add(name);
				}
				else if (hasManager && hasCore && analyzerAssemblies.Count >= GlobalInfo.NumAnalyzerPackages)
				{
					break;
				}
			}

			List<Diagnostic> d = new(analyzerAssemblies.Count + 2);
			bool isValid = true;

			if (!hasCore)
			{
				d.Add(Diagnostic.Create(DUR0001_ProjectMustReferenceDurianCore, Location.None));
				isValid = false;
			}

			if (analyzerAssemblies.Count > 0)
			{
				if (hasManager)
				{
					foreach (string a in analyzerAssemblies)
					{
						d.Add(Diagnostic.Create(DUR0007_DoNotReferencePackageIfManagerIsPresent, Location.None, a));
					}

					isValid = false;
				}
				else if (analyzerAssemblies.Count > 1)
				{
					d.Add(Diagnostic.Create(DUR0008_MultipleAnalyzers, Location.None));
				}
			}

			diagnostics = d.ToArray();
			return isValid;
		}

		private static bool IsDurianAnalyzerPackage(string assembly)
		{
			return
				assembly == "Durian.Core.Analyzer" ||
				assembly == "Durian.DefaultParam" ||
				assembly == "Durian.InterfaceTargets" ||
				assembly == "Durian.FriendClass";
		}

		private static bool IsDurianCore(string assembly)
		{
			return assembly == "Durian.Core";
		}

		private static bool IsDurianMain(string assembly)
		{
			return assembly == "Durian";
		}
	}
>>>>>>> 6184197d
}<|MERGE_RESOLUTION|>--- conflicted
+++ resolved
@@ -1,199 +1,15 @@
 ﻿// Copyright (c) Piotr Stenke. All rights reserved.
 // Licensed under the MIT license.
 
+using System.Collections.Generic;
+using System.Collections.Immutable;
 using Durian.Info;
 using Microsoft.CodeAnalysis;
 using Microsoft.CodeAnalysis.Diagnostics;
-using System.Collections.Generic;
-using System.Collections.Immutable;
 using static Durian.Analysis.DurianDiagnostics;
 
 namespace Durian.Analysis
 {
-<<<<<<< HEAD
-    /// <summary>
-    /// Analyzer that checks if the current compilation references the <c>Durian.Core</c> package.
-    /// </summary>
-    [DiagnosticAnalyzer(LanguageNames.CSharp)]
-    public sealed class DependencyAnalyzer : DurianAnalyzer
-    {
-        /// <inheritdoc/>
-        public override ImmutableArray<DiagnosticDescriptor> SupportedDiagnostics => ImmutableArray.Create(
-            DUR0001_ProjectMustReferenceDurianCore,
-            DUR0007_DoNotReferencePackageIfManagerIsPresent,
-            DUR0008_MultipleAnalyzers
-        );
-
-        /// <summary>
-        /// Initializes a new instance of the <see cref="DependencyAnalyzer"/> class.
-        /// </summary>
-        public DependencyAnalyzer()
-        {
-        }
-
-        /// <summary>
-        /// Analyzes the specified <paramref name="compilation"/>.
-        /// </summary>
-        /// <param name="diagnosticReceiver"><see cref="IDirectDiagnosticReceiver"/> that is used to report <see cref="Diagnostic"/>s.</param>
-        /// <param name="compilation"><see cref="Compilation"/> to analyze.</param>
-        public static bool Analyze(IDirectDiagnosticReceiver diagnosticReceiver, Compilation compilation)
-        {
-            bool isValid = Analyze(compilation, out Diagnostic[] diagnostics);
-
-            foreach (Diagnostic diag in diagnostics)
-            {
-                diagnosticReceiver.ReportDiagnostic(diag);
-            }
-
-            return isValid;
-        }
-
-        /// <summary>
-        /// Analyzes the specified <paramref name="compilation"/>.
-        /// </summary>
-        /// <param name="compilation"><see cref="Compilation"/> to analyze.</param>
-        public static bool Analyze(Compilation compilation)
-        {
-            bool hasManager = false;
-            bool hasCore = false;
-            bool hasAnalyzerPackage = false;
-
-            foreach (AssemblyIdentity assembly in compilation.ReferencedAssemblyNames)
-            {
-                string name = assembly.Name;
-
-                if (IsDurianManager(name))
-                {
-                    hasCore = true;
-                    hasManager = true;
-                }
-                else if (IsDurianCore(name))
-                {
-                    hasCore = true;
-                }
-                else if (IsDurianAnalyzerPackage(name))
-                {
-                    hasAnalyzerPackage = true;
-                }
-                else if (hasCore && hasAnalyzerPackage && hasManager)
-                {
-                    break;
-                }
-            }
-
-            if (!hasCore)
-            {
-                return false;
-            }
-
-            if (hasManager && hasAnalyzerPackage)
-            {
-                return false;
-            }
-
-            return true;
-        }
-
-        /// <inheritdoc/>
-        public override void Register(IDurianAnalysisContext context)
-        {
-            context.RegisterCompilationAction(Analyze);
-        }
-
-        private static void Analyze(CompilationAnalysisContext context)
-        {
-            Analyze(context.Compilation, out Diagnostic[] diagnostics);
-
-            foreach (Diagnostic diag in diagnostics)
-            {
-                context.ReportDiagnostic(diag);
-            }
-        }
-
-        private static bool Analyze(Compilation compilation, out Diagnostic[] diagnostics)
-        {
-            bool hasManager = false;
-            bool hasCore = false;
-            List<string> analyzerAssemblies = new(8);
-
-            foreach (AssemblyIdentity assembly in compilation.ReferencedAssemblyNames)
-            {
-                string name = assembly.Name;
-
-                if (!name.StartsWith("Durian"))
-                {
-                    continue;
-                }
-
-                if (IsDurianManager(name))
-                {
-                    hasManager = true;
-                    hasCore = true;
-                }
-                else if (IsDurianCore(name))
-                {
-                    hasCore = true;
-                }
-                else if (IsDurianAnalyzerPackage(name))
-                {
-                    analyzerAssemblies.Add(name);
-                }
-                else if (hasManager && hasCore && analyzerAssemblies.Count >= GlobalInfo.NumAnalyzerPackages)
-                {
-                    break;
-                }
-            }
-
-            List<Diagnostic> d = new(analyzerAssemblies.Count + 2);
-            bool isValid = true;
-
-            if (!hasCore)
-            {
-                d.Add(Diagnostic.Create(DUR0001_ProjectMustReferenceDurianCore, Location.None));
-                isValid = false;
-            }
-
-            if (analyzerAssemblies.Count > 0)
-            {
-                if (hasManager)
-                {
-                    foreach (string a in analyzerAssemblies)
-                    {
-                        d.Add(Diagnostic.Create(DUR0007_DoNotReferencePackageIfManagerIsPresent, Location.None, a));
-                    }
-
-                    isValid = false;
-                }
-                else if (analyzerAssemblies.Count > 1)
-                {
-                    d.Add(Diagnostic.Create(DUR0008_MultipleAnalyzers, Location.None));
-                }
-            }
-
-            diagnostics = d.ToArray();
-            return isValid;
-        }
-
-        private static bool IsDurianAnalyzerPackage(string assembly)
-        {
-            return
-                assembly == "Durian.Core.Analyzer" ||
-                assembly == "Durian.DefaultParam" ||
-                assembly == "Durian.InterfaceTargets" ||
-                assembly == "Durian.FriendClass";
-        }
-
-        private static bool IsDurianCore(string assembly)
-        {
-            return assembly == "Durian.Core";
-        }
-
-        private static bool IsDurianManager(string assembly)
-        {
-            return assembly == "Durian" || assembly == "Durian.Manager";
-        }
-    }
-=======
 	/// <summary>
 	/// Analyzer that checks if the current compilation references the <c>Durian.Core</c> package.
 	/// </summary>
@@ -376,5 +192,4 @@
 			return assembly == "Durian";
 		}
 	}
->>>>>>> 6184197d
 }