--- conflicted
+++ resolved
@@ -7,66 +7,6 @@
 
 namespace Durian.Analysis
 {
-<<<<<<< HEAD
-    /// <summary>
-    /// Enables the <see cref="DurianModule.Core"/> module.
-    /// </summary>
-    [Generator(LanguageNames.CSharp)]
-    [LoggingConfiguration(SupportedLogs = GeneratorLogs.All, LogDirectory = "Core", SupportsDiagnostics = false, RelativeToGlobal = true, EnableExceptions = true)]
-    public sealed class EnableCoreModuleGenerator : DurianGeneratorBase
-    {
-        /// <inheritdoc cref="EnableCoreModuleGenerator(in ConstructionContext, IHintNameProvider?)"/>
-        public EnableCoreModuleGenerator()
-        {
-        }
-
-        /// <inheritdoc cref="EnableCoreModuleGenerator(in ConstructionContext, IHintNameProvider?)"/>
-        public EnableCoreModuleGenerator(in ConstructionContext context) : base(in context)
-        {
-        }
-
-        /// <summary>
-        /// Initializes a new instance of the <see cref="EnableCoreModuleGenerator"/> class.
-        /// </summary>
-        /// <param name="context">Configures how this <see cref="LoggableGenerator"/> is initialized.</param>
-        /// <param name="fileNameProvider">Creates names for generated files.</param>
-        public EnableCoreModuleGenerator(in ConstructionContext context, IHintNameProvider? fileNameProvider) : base(in context, fileNameProvider)
-        {
-        }
-
-        /// <inheritdoc cref="EnableCoreModuleGenerator(LoggingConfiguration?, IHintNameProvider?)"/>
-        public EnableCoreModuleGenerator(LoggingConfiguration? loggingConfiguration) : base(loggingConfiguration)
-        {
-        }
-
-        /// <summary>
-        /// Initializes a new instance of the <see cref="EnableCoreModuleGenerator"/> class.
-        /// </summary>
-        /// <param name="loggingConfiguration">Determines how the source generator should behave when logging information.</param>
-        /// <param name="fileNameProvider">Creates names for generated files.</param>
-        public EnableCoreModuleGenerator(LoggingConfiguration? loggingConfiguration, IHintNameProvider? fileNameProvider) : base(loggingConfiguration, fileNameProvider)
-        {
-        }
-
-        /// <inheritdoc/>
-        public override string GetGeneratorName()
-        {
-            return nameof(EnableCoreModuleGenerator);
-        }
-
-        /// <inheritdoc/>
-        public override string? GetGeneratorVersion()
-        {
-            return "2.1.0";
-        }
-
-        /// <inheritdoc/>
-        public override DurianModule[] GetRequiredModules()
-        {
-            return new DurianModule[] { DurianModule.Core };
-        }
-    }
-=======
 	/// <summary>
 	/// Enables the <see cref="DurianModule.Core"/> module.
 	/// </summary>
@@ -114,5 +54,4 @@
 			return new DurianModule[] { DurianModule.Core };
 		}
 	}
->>>>>>> 6184197d
 }