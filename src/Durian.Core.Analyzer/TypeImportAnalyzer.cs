﻿// Copyright (c) Piotr Stenke. All rights reserved.
// Licensed under the MIT license.

<<<<<<< HEAD
=======
using System;
using System.Collections.Immutable;
using System.Diagnostics.CodeAnalysis;
using System.Linq;
using System.Threading;
using Durian.Analysis.Data;
>>>>>>> 6184197d
using Durian.Analysis.Extensions;
using Durian.Info;
using Microsoft.CodeAnalysis;
using Microsoft.CodeAnalysis.CSharp;
using Microsoft.CodeAnalysis.CSharp.Syntax;
using Microsoft.CodeAnalysis.Diagnostics;
using System;
using System.Collections.Immutable;
using System.Diagnostics.CodeAnalysis;
using System.Linq;
using System.Threading;
using static Durian.Analysis.DurianDiagnostics;

namespace Durian.Analysis
{
    /// <summary>
    /// Analyzes if the Durian types used by the user are properly imported.
    /// </summary>
    [DiagnosticAnalyzer(LanguageNames.CSharp)]
    public sealed class TypeImportAnalyzer : DurianAnalyzer<CompilationWithImportedTypes>
    {
        /// <inheritdoc/>
        public override ImmutableArray<DiagnosticDescriptor> SupportedDiagnostics => ImmutableArray.Create(
            DUR0002_ModuleOfTypeIsNotImported,
            DUR0003_DoNotUseTypeFromDurianGeneratorNamespace
        );

        /// <summary>
        /// Initializes a new instance of the <see cref="TypeImportAnalyzer"/> class.
        /// </summary>
        public TypeImportAnalyzer()
        {
        }

        /// <inheritdoc/>
        public override void Register(IDurianAnalysisContext context, CompilationWithImportedTypes compilation)
        {
            context.RegisterSyntaxNodeAction(c => Analyze(c, compilation), SyntaxKind.IdentifierName, SyntaxKind.GenericName);
        }

        /// <inheritdoc/>
        protected override CompilationWithImportedTypes CreateCompilation(CSharpCompilation compilation, IDiagnosticReceiver diagnosticReceiver)
        {
            return new CompilationWithImportedTypes(compilation);
        }

        private static void Analyze(SyntaxNodeAnalysisContext context, CompilationWithImportedTypes compilation)
        {
            if (!IsValidForAnalysis(context.Node, context.SemanticModel, context.CancellationToken, out INamedTypeSymbol? type))
            {
                return;
            }

            if (compilation.IsDisabled(type, out DurianModule[]? modules))
            {
                context.ReportDiagnostic(Diagnostic.Create(DUR0002_ModuleOfTypeIsNotImported, context.Node.GetLocation(), type, modules[0]));
            }
            else if (modules is not null)
            {
                // Every type in the 'Durian.Generator' namespace is located in the Core module.

<<<<<<< HEAD
                if (Array.IndexOf(modules, DurianModule.Core) > -1 && type.GetContainingNamespaces().JoinNamespaces() == "Durian.Generator")
                {
                    context.ReportDiagnostic(Diagnostic.Create(DUR0003_DoNotUseTypeFromDurianGeneratorNamespace, context.Node.GetLocation()));
                }
            }
        }
=======
				if (Array.IndexOf(modules, DurianModule.Core) > -1 && string.Join(".", type.GetContainingNamespaces().Select(n => n.Name)) == "Durian.Generator")
				{
					context.ReportDiagnostic(Diagnostic.Create(DUR0003_DoNotUseTypeFromDurianGeneratorNamespace, context.Node.GetLocation()));
				}
			}
		}
>>>>>>> 6184197d

        private static bool IsValidForAnalysis(SyntaxNode node, SemanticModel semanticModel, CancellationToken cancellationToken, [NotNullWhen(true)] out INamedTypeSymbol? type)
        {
            if (node is not SimpleNameSyntax name)
            {
                type = null;
                return false;
            }

            SymbolInfo info = semanticModel.GetSymbolInfo(name, cancellationToken);

            if (info.Symbol is null)
            {
                type = null;
                return false;
            }

            if (info.Symbol is not INamedTypeSymbol t)
            {
                if (!name.Ancestors().Any(a => a is AttributeSyntax))
                {
                    type = null;
                    return false;
                }

                t = info.Symbol!.ContainingType;

                if (t is null)
                {
                    type = null;
                    return false;
                }
            }

            type = t;
            return true;
        }
    }
}<|MERGE_RESOLUTION|>--- conflicted
+++ resolved
@@ -1,127 +1,110 @@
 ﻿// Copyright (c) Piotr Stenke. All rights reserved.
 // Licensed under the MIT license.
 
-<<<<<<< HEAD
-=======
 using System;
 using System.Collections.Immutable;
 using System.Diagnostics.CodeAnalysis;
 using System.Linq;
 using System.Threading;
 using Durian.Analysis.Data;
->>>>>>> 6184197d
 using Durian.Analysis.Extensions;
 using Durian.Info;
 using Microsoft.CodeAnalysis;
 using Microsoft.CodeAnalysis.CSharp;
 using Microsoft.CodeAnalysis.CSharp.Syntax;
 using Microsoft.CodeAnalysis.Diagnostics;
-using System;
-using System.Collections.Immutable;
-using System.Diagnostics.CodeAnalysis;
-using System.Linq;
-using System.Threading;
 using static Durian.Analysis.DurianDiagnostics;
 
 namespace Durian.Analysis
 {
-    /// <summary>
-    /// Analyzes if the Durian types used by the user are properly imported.
-    /// </summary>
-    [DiagnosticAnalyzer(LanguageNames.CSharp)]
-    public sealed class TypeImportAnalyzer : DurianAnalyzer<CompilationWithImportedTypes>
-    {
-        /// <inheritdoc/>
-        public override ImmutableArray<DiagnosticDescriptor> SupportedDiagnostics => ImmutableArray.Create(
-            DUR0002_ModuleOfTypeIsNotImported,
-            DUR0003_DoNotUseTypeFromDurianGeneratorNamespace
-        );
+	/// <summary>
+	/// Analyzes if the Durian types used by the user are properly imported.
+	/// </summary>
+	[DiagnosticAnalyzer(LanguageNames.CSharp)]
+	public sealed class TypeImportAnalyzer : DurianAnalyzer<CompilationWithImportedTypes>
+	{
+		/// <inheritdoc/>
+		public override ImmutableArray<DiagnosticDescriptor> SupportedDiagnostics => ImmutableArray.Create(
+			DUR0002_ModuleOfTypeIsNotImported,
+			DUR0003_DoNotUseTypeFromDurianGeneratorNamespace
+		);
 
-        /// <summary>
-        /// Initializes a new instance of the <see cref="TypeImportAnalyzer"/> class.
-        /// </summary>
-        public TypeImportAnalyzer()
-        {
-        }
+		/// <summary>
+		/// Initializes a new instance of the <see cref="TypeImportAnalyzer"/> class.
+		/// </summary>
+		public TypeImportAnalyzer()
+		{
+		}
 
-        /// <inheritdoc/>
-        public override void Register(IDurianAnalysisContext context, CompilationWithImportedTypes compilation)
-        {
-            context.RegisterSyntaxNodeAction(c => Analyze(c, compilation), SyntaxKind.IdentifierName, SyntaxKind.GenericName);
-        }
+		/// <inheritdoc/>
+		public override void Register(IDurianAnalysisContext context, CompilationWithImportedTypes compilation)
+		{
+			context.RegisterSyntaxNodeAction(c => Analyze(c, compilation), SyntaxKind.IdentifierName, SyntaxKind.GenericName);
+		}
 
-        /// <inheritdoc/>
-        protected override CompilationWithImportedTypes CreateCompilation(CSharpCompilation compilation, IDiagnosticReceiver diagnosticReceiver)
-        {
-            return new CompilationWithImportedTypes(compilation);
-        }
+		/// <inheritdoc/>
+		protected override CompilationWithImportedTypes CreateCompilation(CSharpCompilation compilation, IDiagnosticReceiver diagnosticReceiver)
+		{
+			return new CompilationWithImportedTypes(compilation);
+		}
 
-        private static void Analyze(SyntaxNodeAnalysisContext context, CompilationWithImportedTypes compilation)
-        {
-            if (!IsValidForAnalysis(context.Node, context.SemanticModel, context.CancellationToken, out INamedTypeSymbol? type))
-            {
-                return;
-            }
+		private static void Analyze(SyntaxNodeAnalysisContext context, CompilationWithImportedTypes compilation)
+		{
+			if (!IsValidForAnalysis(context.Node, context.SemanticModel, context.CancellationToken, out INamedTypeSymbol? type))
+			{
+				return;
+			}
 
-            if (compilation.IsDisabled(type, out DurianModule[]? modules))
-            {
-                context.ReportDiagnostic(Diagnostic.Create(DUR0002_ModuleOfTypeIsNotImported, context.Node.GetLocation(), type, modules[0]));
-            }
-            else if (modules is not null)
-            {
-                // Every type in the 'Durian.Generator' namespace is located in the Core module.
+			if (compilation.IsDisabled(type, out DurianModule[]? modules))
+			{
+				context.ReportDiagnostic(Diagnostic.Create(DUR0002_ModuleOfTypeIsNotImported, context.Node.GetLocation(), type, modules[0]));
+			}
+			else if (modules is not null)
+			{
+				// Every type in the 'Durian.Generator' namespace is located in the Core module.
 
-<<<<<<< HEAD
-                if (Array.IndexOf(modules, DurianModule.Core) > -1 && type.GetContainingNamespaces().JoinNamespaces() == "Durian.Generator")
-                {
-                    context.ReportDiagnostic(Diagnostic.Create(DUR0003_DoNotUseTypeFromDurianGeneratorNamespace, context.Node.GetLocation()));
-                }
-            }
-        }
-=======
 				if (Array.IndexOf(modules, DurianModule.Core) > -1 && string.Join(".", type.GetContainingNamespaces().Select(n => n.Name)) == "Durian.Generator")
 				{
 					context.ReportDiagnostic(Diagnostic.Create(DUR0003_DoNotUseTypeFromDurianGeneratorNamespace, context.Node.GetLocation()));
 				}
 			}
 		}
->>>>>>> 6184197d
 
-        private static bool IsValidForAnalysis(SyntaxNode node, SemanticModel semanticModel, CancellationToken cancellationToken, [NotNullWhen(true)] out INamedTypeSymbol? type)
-        {
-            if (node is not SimpleNameSyntax name)
-            {
-                type = null;
-                return false;
-            }
+		private static bool IsValidForAnalysis(SyntaxNode node, SemanticModel semanticModel, CancellationToken cancellationToken, [NotNullWhen(true)] out INamedTypeSymbol? type)
+		{
+			if (node is not SimpleNameSyntax name)
+			{
+				type = null;
+				return false;
+			}
 
-            SymbolInfo info = semanticModel.GetSymbolInfo(name, cancellationToken);
+			SymbolInfo info = semanticModel.GetSymbolInfo(name, cancellationToken);
 
-            if (info.Symbol is null)
-            {
-                type = null;
-                return false;
-            }
+			if (info.Symbol is null)
+			{
+				type = null;
+				return false;
+			}
 
-            if (info.Symbol is not INamedTypeSymbol t)
-            {
-                if (!name.Ancestors().Any(a => a is AttributeSyntax))
-                {
-                    type = null;
-                    return false;
-                }
+			if (info.Symbol is not INamedTypeSymbol t)
+			{
+				if (!name.Ancestors().Any(a => a is AttributeSyntax))
+				{
+					type = null;
+					return false;
+				}
 
-                t = info.Symbol!.ContainingType;
+				t = info.Symbol!.ContainingType;
 
-                if (t is null)
-                {
-                    type = null;
-                    return false;
-                }
-            }
+				if (t is null)
+				{
+					type = null;
+					return false;
+				}
+			}
 
-            type = t;
-            return true;
-        }
-    }
+			type = t;
+			return true;
+		}
+	}
 }