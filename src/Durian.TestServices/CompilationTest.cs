// Copyright (c) Piotr Stenke. All rights reserved.
// Licensed under the MIT license.

using Durian.Analysis;
using Durian.Analysis.Data;
using Durian.Analysis.Data.FromSource;
using Microsoft.CodeAnalysis;
using Microsoft.CodeAnalysis.CSharp;
using Microsoft.CodeAnalysis.CSharp.Syntax;
using System;
using System.Collections.Generic;
using System.Linq;
using System.Text;

namespace Durian.TestServices
{
<<<<<<< HEAD
    /// <summary>
    /// An abstract class that provides methods that retrieve <see cref="IMemberData"/>of various types, <see cref="ISymbol"/>s or <see cref="CSharpSyntaxNode"/>s directly from an input <see cref="string"/>. Useful when unit testing a <see cref="ISourceGenerator"/>.
    /// </summary>
    public abstract class CompilationTest
    {
        /// <summary>
        /// A <see cref="TestableCompilationData"/> that can be used during the test.
        /// </summary>
        public TestableCompilationData Compilation { get; }

        /// <summary>
        /// Initializes a new instance of the <see cref="CompilationTest"/> class.
        /// </summary>
        protected CompilationTest()
        {
            Compilation = TestableCompilationData.Create();
            AddInitialSources();
        }

        /// <summary>
        /// Initializes a new instance of the <see cref="CompilationTest"/> class.
        /// </summary>
        /// <param name="sources">An array of <see cref="string"/>s to be used as initial sources of <see cref="CSharpSyntaxTree"/>s for the <see cref="Compilation"/>.</param>
        protected CompilationTest(params string[]? sources)
        {
            Compilation = TestableCompilationData.Create(sources);
            AddInitialSources();
        }

        /// <summary>
        /// Initializes a new instance of the <see cref="CompilationTest"/> class.
        /// </summary>
        /// <param name="compilation">An instance of <see cref="TestableCompilationData"/> to share between all tests in this class.</param>
        /// <param name="addInitialSources">Determines whether to add sources created using the <see cref="GetInitialSources()"/> method to the <paramref name="compilation"/>.</param>
        /// <exception cref="ArgumentNullException"><paramref name="compilation"/> is <see langword="null"/>.</exception>
        protected CompilationTest(TestableCompilationData compilation, bool addInitialSources = true)
        {
            if (compilation is null)
            {
                throw new ArgumentNullException(nameof(compilation));
            }

            Compilation = compilation;

            if (addInitialSources)
            {
                AddInitialSources();
            }
        }

        /// <summary>
        /// Adds sources created by the <see cref="GetInitialSources()"/> method to the target <paramref name="compilation"/>.
        /// </summary>
        protected void AddInitialSources(ref CSharpCompilation compilation)
        {
            IEnumerable<ISourceTextProvider>? sourceTexts = GetInitialSources();

            if (sourceTexts is not null)
            {
                IEnumerable<CSharpSyntaxTree> syntaxTrees = sourceTexts.Select(text => (CSharpSyntaxTree)CSharpSyntaxTree.ParseText(text.GetText(), encoding: Encoding.UTF8));

                compilation = compilation.AddSyntaxTrees(syntaxTrees);
            }
        }

        /// <summary>
        /// Creates a new <see cref="ClassData"/> from the specified <paramref name="source"/>.
        /// </summary>
        /// <param name="source"></param>
        /// <param name="index">Index at which the <see cref="ClassData"/> should be returned. Can be thought of as a number of <see cref="ClassDeclarationSyntax"/>es to skip before creating a valid <see cref="IMemberData"/>.</param>
        /// <returns>
        /// A new <see cref="ClassData"/> created from a <see cref="ClassDeclarationSyntax"/> found at the specified index in the parsed <see cref="CSharpSyntaxTree"/> -or-
        /// <see langword="null"/> if no such <see cref="ClassDeclarationSyntax"/> exists.
        /// </returns>
        protected ClassData? GetClass(string? source, int index = 0)
        {
            return Compilation.GetMemberData<ClassDeclarationSyntax>(source, index) as ClassData;
        }

        /// <summary>
        /// Creates a new <see cref="ConstructorData"/> from the specified <paramref name="source"/>.
        /// </summary>
        /// <param name="source"></param>
        /// <param name="index">Index at which the <see cref="ConstructorData"/> should be returned. Can be thought of as a number of <see cref="ConstructorDeclarationSyntax"/>es to skip before creating a valid <see cref="IMemberData"/>.</param>
        /// <returns>
        /// A new <see cref="ConstructorData"/> created from a <see cref="ConstructorDeclarationSyntax"/> found at the specified index in the parsed <see cref="CSharpSyntaxTree"/> -or-
        /// <see langword="null"/> if no such <see cref="ConstructorDeclarationSyntax"/> exists.
        /// </returns>
        protected ConstructorData? GetConstructor(string? source, int index = 0)
        {
            return Compilation.GetMemberData<ConstructorDeclarationSyntax>(source, index) as ConstructorData;
        }

        /// <summary>
        /// Creates a new <see cref="ConversionOperatorData"/> from the specified <paramref name="source"/>.
        /// </summary>
        /// <param name="source"></param>
        /// <param name="index">Index at which the <see cref="ConversionOperatorData"/> should be returned. Can be thought of as a number of <see cref="ConversionOperatorDeclarationSyntax"/>es to skip before creating a valid <see cref="IMemberData"/>.</param>
        /// <returns>
        /// A new <see cref="ConversionOperatorData"/> created from a <see cref="ConversionOperatorDeclarationSyntax"/> found at the specified index in the parsed <see cref="CSharpSyntaxTree"/> -or-
        /// <see langword="null"/> if no such <see cref="ConversionOperatorDeclarationSyntax"/> exists.
        /// </returns>
        protected ConversionOperatorData? GetConversionOperator(string? source, int index = 0)
        {
            return Compilation.GetMemberData<ConversionOperatorDeclarationSyntax>(source, index) as ConversionOperatorData;
        }

        /// <summary>
        /// Creates a new <see cref="DelegateData"/> from the specified <paramref name="source"/>.
        /// </summary>
        /// <param name="source"></param>
        /// <param name="index">Index at which the <see cref="DelegateData"/> should be returned. Can be thought of as a number of <see cref="DelegateDeclarationSyntax"/>es to skip before creating a valid <see cref="IMemberData"/>.</param>
        /// <returns>
        /// A new <see cref="DelegateData"/> created from a <see cref="DelegateDeclarationSyntax"/> found at the specified index in the parsed <see cref="CSharpSyntaxTree"/> -or-
        /// <see langword="null"/> if no such <see cref="DelegateDeclarationSyntax"/> exists.
        /// </returns>
        protected DelegateData? GetDelegate(string? source, int index = 0)
        {
            return Compilation.GetMemberData<DelegateDeclarationSyntax>(source, index) as DelegateData;
        }

        /// <summary>
        /// Creates a new <see cref="DestructorData"/> from the specified <paramref name="source"/>.
        /// </summary>
        /// <param name="source"></param>
        /// <param name="index">Index at which the <see cref="DestructorData"/> should be returned. Can be thought of as a number of <see cref="DestructorDeclarationSyntax"/>es to skip before creating a valid <see cref="IMemberData"/>.</param>
        /// <returns>
        /// A new <see cref="DestructorData"/> created from a <see cref="DestructorDeclarationSyntax"/> found at the specified index in the parsed <see cref="CSharpSyntaxTree"/> -or-
        /// <see langword="null"/> if no such <see cref="DestructorDeclarationSyntax"/> exists.
        /// </returns>
        protected DestructorData? GetDestructor(string? source, int index = 0)
        {
            return Compilation.GetMemberData<DestructorDeclarationSyntax>(source, index) as DestructorData;
        }

        /// <summary>
        /// Creates a new <see cref="EnumData"/> from the specified <paramref name="source"/>.
        /// </summary>
        /// <param name="source"></param>
        /// <param name="index">Index at which the <see cref="EnumData"/> should be returned. Can be thought of as a number of <see cref="EnumDeclarationSyntax"/>es to skip before creating a valid <see cref="IMemberData"/>.</param>
        /// <returns>
        /// A new <see cref="EnumData"/> created from a <see cref="EnumDeclarationSyntax"/> found at the specified index in the parsed <see cref="CSharpSyntaxTree"/> -or-
        /// <see langword="null"/> if no such <see cref="EnumDeclarationSyntax"/> exists.
        /// </returns>
        protected EnumData? GetEnum(string? source, int index = 0)
        {
            return Compilation.GetMemberData<EnumDeclarationSyntax>(source, index) as EnumData;
        }

        /// <summary>
        /// Creates a new <see cref="EventData"/> from the specified <paramref name="source"/>.
        /// </summary>
        /// <param name="source"></param>
        /// <param name="index">Index at which the <see cref="EventData"/> should be returned. Can be thought of as a number of <see cref="EventFieldDeclarationSyntax"/>es to skip before creating a valid <see cref="IMemberData"/>.</param>
        /// <returns>
        /// A new <see cref="EventData"/> created from a <see cref="EventFieldDeclarationSyntax"/> found at the specified index in the parsed <see cref="CSharpSyntaxTree"/> -or-
        /// <see langword="null"/> if no such <see cref="EventFieldDeclarationSyntax"/> exists.
        /// </returns>
        protected EventData? GetEventField(string? source, int index = 0)
        {
            return Compilation.GetMemberData<EventFieldDeclarationSyntax>(source, index) as EventData;
        }

        /// <summary>
        /// Creates a new <see cref="EventData"/> from the specified <paramref name="source"/>.
        /// </summary>
        /// <param name="source"></param>
        /// <param name="index">Index at which the <see cref="EventData"/> should be returned. Can be thought of as a number of <see cref="EventDeclarationSyntax"/>es to skip before creating a valid <see cref="IMemberData"/>.</param>
        /// <returns>
        /// A new <see cref="EventData"/> created from a <see cref="EventDeclarationSyntax"/> found at the specified index in the parsed <see cref="CSharpSyntaxTree"/> -or-
        /// <see langword="null"/> if no such <see cref="EventDeclarationSyntax"/> exists.
        /// </returns>
        protected EventData? GetEventProperty(string? source, int index = 0)
        {
            return Compilation.GetMemberData<EventDeclarationSyntax>(source, index) as EventData;
        }

        /// <summary>
        /// Creates a new <see cref="FieldData"/> from the specified <paramref name="source"/>.
        /// </summary>
        /// <param name="source"></param>
        /// <param name="index">Index at which the <see cref="FieldData"/> should be returned. Can be thought of as a number of <see cref="FieldDeclarationSyntax"/>es to skip before creating a valid <see cref="IMemberData"/>.</param>
        /// <returns>
        /// A new <see cref="FieldData"/> created from a <see cref="FieldDeclarationSyntax"/> found at the specified index in the parsed <see cref="CSharpSyntaxTree"/> -or-
        /// <see langword="null"/> if no such <see cref="FieldDeclarationSyntax"/> exists.
        /// </returns>
        protected FieldData? GetField(string? source, int index = 0)
        {
            return Compilation.GetMemberData<FieldDeclarationSyntax>(source, index) as FieldData;
        }

        /// <summary>
        /// Creates a new <see cref="IndexerData"/> from the specified <paramref name="source"/>.
        /// </summary>
        /// <param name="source"></param>
        /// <param name="index">Index at which the <see cref="IndexerData"/> should be returned. Can be thought of as a number of <see cref="IndexerDeclarationSyntax"/>es to skip before creating a valid <see cref="IMemberData"/>.</param>
        /// <returns>
        /// A new <see cref="IndexerData"/> created from a <see cref="IndexerDeclarationSyntax"/> found at the specified index in the parsed <see cref="CSharpSyntaxTree"/> -or-
        /// <see langword="null"/> if no such <see cref="IndexerDeclarationSyntax"/> exists.
        /// </returns>
        protected IndexerData? GetIndexer(string? source, int index = 0)
        {
            return Compilation.GetMemberData<IndexerDeclarationSyntax>(source, index) as IndexerData;
        }

        /// <summary>
        /// Returns a collection of <see cref="ISourceTextProvider"/>s that create initial sources.
        /// </summary>
        protected virtual IEnumerable<ISourceTextProvider>? GetInitialSources()
        {
            return null;
        }

        /// <summary>
        /// Creates a new <see cref="InterfaceData"/> from the specified <paramref name="source"/>.
        /// </summary>
        /// <param name="source"></param>
        /// <param name="index">Index at which the <see cref="InterfaceData"/> should be returned. Can be thought of as a number of <see cref="InterfaceDeclarationSyntax"/>es to skip before creating a valid <see cref="IMemberData"/>.</param>
        /// <returns>
        /// A new <see cref="InterfaceData"/> created from a <see cref="InterfaceDeclarationSyntax"/> found at the specified index in the parsed <see cref="CSharpSyntaxTree"/> -or-
        /// <see langword="null"/> if no such <see cref="InterfaceDeclarationSyntax"/> exists.
        /// </returns>
        protected InterfaceData? GetInterface(string? source, int index = 0)
        {
            return Compilation.GetMemberData<InterfaceDeclarationSyntax>(source, index) as InterfaceData;
        }

        /// <summary>
        /// Creates a new <see cref="MemberData"/> from the specified <paramref name="source"/>.
        /// </summary>
        /// <param name="source"></param>
        /// <param name="index">Index at which the <see cref="MemberData"/> should be returned. Can be thought of as a number of <see cref="MemberDeclarationSyntax"/>es to skip before creating a valid <see cref="IMemberData"/>.</param>
        /// <returns>
        /// A new <see cref="MemberData"/> created from a <see cref="MemberDeclarationSyntax"/> found at the specified index in the parsed <see cref="CSharpSyntaxTree"/> -or-
        /// <see langword="null"/> if no such <see cref="MemberDeclarationSyntax"/> exists.
        /// </returns>
        protected MemberData? GetMember(string? source, int index = 0)
        {
            return Compilation.GetMemberData<MemberDeclarationSyntax>(source, index) as MemberData;
        }

        /// <summary>
        /// Creates a new <see cref="MethodData{TDeclaration}"/> from the specified <paramref name="source"/>.
        /// </summary>
        /// <param name="source"></param>
        /// <param name="index">Index at which the <see cref="MethodData{TDeclaration}"/> should be returned. Can be thought of as a number of <see cref="CSharpSyntaxNode"/>es of type <typeparamref name="TDeclaration"/> to skip before creating a valid <see cref="IMemberData"/>.</param>
        /// <returns>
        /// A new <see cref="MethodData{TDeclaration}"/> created from a <see cref="CSharpSyntaxNode"/>es of type <typeparamref name="TDeclaration"/> found at the specified index in the parsed <see cref="CSharpSyntaxTree"/> -or-
        /// <see langword="null"/> if no such <see cref="CSharpSyntaxNode"/> of type <typeparamref name="TDeclaration"/> exists.
        /// </returns>
        protected MethodData<TDeclaration>? GetMethod<TDeclaration>(string? source, int index = 0) where TDeclaration : BaseMethodDeclarationSyntax
        {
            return Compilation.GetMemberData<TDeclaration>(source, index) as MethodData<TDeclaration>;
        }

        /// <summary>
        /// Creates a new <see cref="MethodData"/> from the specified <paramref name="source"/>.
        /// </summary>
        /// <param name="source"></param>
        /// <param name="index">Index at which the <see cref="MethodData"/> should be returned. Can be thought of as a number of <see cref="MethodDeclarationSyntax"/>es to skip before creating a valid <see cref="IMemberData"/>.</param>
        /// <returns>
        /// A new <see cref="MethodData"/> created from a <see cref="MethodDeclarationSyntax"/> found at the specified index in the parsed <see cref="CSharpSyntaxTree"/> -or-
        /// <see langword="null"/> if no such <see cref="MethodDeclarationSyntax"/> exists.
        /// </returns>
        protected MethodData? GetMethod(string? source, int index = 0)
        {
            return Compilation.GetMemberData<MethodDeclarationSyntax>(source, index) as MethodData;
        }

        /// <inheritdoc cref="TestableCompilationData.GetNode{TNode}(string?, int)"/>
        protected TNode? GetNode<TNode>(string? source, int index = 0) where TNode : CSharpSyntaxNode
        {
            return Compilation.GetNode<TNode>(source, index);
        }

        /// <inheritdoc cref="TestableCompilationData.GetNode{TNode}(CSharpSyntaxTree?, int)"/>
        protected TNode? GetNode<TNode>(CSharpSyntaxTree? syntaxTree, int index = 0) where TNode : CSharpSyntaxNode
        {
            return Compilation.GetNode<TNode>(syntaxTree, index);
        }

        /// <summary>
        /// Creates a new <see cref="OperatorData"/> from the specified <paramref name="source"/>.
        /// </summary>
        /// <param name="source"></param>
        /// <param name="index">Index at which the <see cref="OperatorData"/> should be returned. Can be thought of as a number of <see cref="OperatorDeclarationSyntax"/>es to skip before creating a valid <see cref="IMemberData"/>.</param>
        /// <returns>
        /// A new <see cref="OperatorData"/> created from a <see cref="OperatorDeclarationSyntax"/> found at the specified index in the parsed <see cref="CSharpSyntaxTree"/> -or-
        /// <see langword="null"/> if no such <see cref="OperatorDeclarationSyntax"/> exists.
        /// </returns>
        protected OperatorData? GetOperator(string? source, int index = 0)
        {
            return Compilation.GetMemberData<OperatorDeclarationSyntax>(source, index) as OperatorData;
        }

        /// <summary>
        /// Creates a new <see cref="PropertyData"/> from the specified <paramref name="source"/>.
        /// </summary>
        /// <param name="source"></param>
        /// <param name="index">Index at which the <see cref="PropertyData"/> should be returned. Can be thought of as a number of <see cref="PropertyDeclarationSyntax"/>es to skip before creating a valid <see cref="IMemberData"/>.</param>
        /// <returns>
        /// A new <see cref="PropertyData"/> created from a <see cref="PropertyDeclarationSyntax"/> found at the specified index in the parsed <see cref="CSharpSyntaxTree"/> -or-
        /// <see langword="null"/> if no such <see cref="PropertyDeclarationSyntax"/> exists.
        /// </returns>
        protected PropertyData? GetProperty(string? source, int index = 0)
        {
            return Compilation.GetMemberData<PropertyDeclarationSyntax>(source, index) as PropertyData;
        }

        /// <summary>
        /// Creates a new <see cref="RecordData"/> from the specified <paramref name="source"/>.
        /// </summary>
        /// <param name="source"></param>
        /// <param name="index">Index at which the <see cref="RecordData"/> should be returned. Can be thought of as a number of <see cref="RecordDeclarationSyntax"/>es to skip before creating a valid <see cref="IMemberData"/>.</param>
        /// <returns>
        /// A new <see cref="RecordData"/> created from a <see cref="RecordDeclarationSyntax"/> found at the specified index in the parsed <see cref="CSharpSyntaxTree"/> -or-
        /// <see langword="null"/> if no such <see cref="RecordDeclarationSyntax"/> exists.
        /// </returns>
        protected RecordData? GetRecord(string? source, int index = 0)
        {
            return Compilation.GetMemberData<RecordDeclarationSyntax>(source, index) as RecordData;
        }

        /// <summary>
        /// Creates a new <see cref="StructData"/> from the specified <paramref name="source"/>.
        /// </summary>
        /// <param name="source"></param>
        /// <param name="index">Index at which the <see cref="StructData"/> should be returned. Can be thought of as a number of <see cref="StructDeclarationSyntax"/>es to skip before creating a valid <see cref="IMemberData"/>.</param>
        /// <returns>
        /// A new <see cref="StructData"/> created from a <see cref="StructDeclarationSyntax"/> found at the specified index in the parsed <see cref="CSharpSyntaxTree"/> -or-
        /// <see langword="null"/> if no such <see cref="StructDeclarationSyntax"/> exists.
        /// </returns>
        protected StructData? GetStruct(string? source, int index = 0)
        {
            return Compilation.GetMemberData<StructDeclarationSyntax>(source, index) as StructData;
        }

        /// <inheritdoc cref="TestableCompilationData.GetSymbol{TSymbol}(CSharpSyntaxNode)"/>
        protected TSymbol? GetSymbol<TSymbol>(CSharpSyntaxNode node) where TSymbol : class, ISymbol
        {
            return Compilation.GetSymbol<TSymbol>(node);
        }

        /// <inheritdoc cref="TestableCompilationData.GetSymbol{TSymbol, TNode}(string?, int)"/>
        protected TSymbol? GetSymbol<TSymbol, TNode>(string? source, int index = 0) where TSymbol : class, ISymbol where TNode : CSharpSyntaxNode
        {
            return Compilation.GetSymbol<TSymbol, TNode>(source, index);
        }

        /// <inheritdoc cref="TestableCompilationData.GetSymbol{TSymbol, TNode}(CSharpSyntaxTree?, int)"/>
        protected TSymbol? GetSymbol<TSymbol, TNode>(CSharpSyntaxTree? syntaxTree, int index = 0) where TSymbol : class, ISymbol where TNode : CSharpSyntaxNode
        {
            return Compilation.GetSymbol<TSymbol, TNode>(syntaxTree, index);
        }

        /// <summary>
        /// Creates a new <see cref="TypeData{TDeclaration}"/> from the specified <paramref name="source"/>.
        /// </summary>
        /// <param name="source"></param>
        /// <param name="index">Index at which the <see cref="TypeData{TDeclaration}"/> should be returned. Can be thought of as a number of <see cref="CSharpSyntaxNode"/>es of type <typeparamref name="TDeclaration"/> to skip before creating a valid <see cref="IMemberData"/>.</param>
        /// <returns>
        /// A new <see cref="TypeData{TDeclaration}"/> created from a <see cref="CSharpSyntaxNode"/>es of type <typeparamref name="TDeclaration"/> found at the specified index in the parsed <see cref="CSharpSyntaxTree"/> -or-
        /// <see langword="null"/> if no such <see cref="CSharpSyntaxNode"/> of type <typeparamref name="TDeclaration"/> exists.
        /// </returns>
        protected TypeData<TDeclaration>? GetType<TDeclaration>(string? source, int index = 0) where TDeclaration : BaseTypeDeclarationSyntax
        {
            return Compilation.GetMemberData<TDeclaration>(source, index) as TypeData<TDeclaration>;
        }

        private void AddInitialSources()
        {
            CSharpCompilation newCompilation = Compilation.OriginalCompilation;
            AddInitialSources(ref newCompilation);
            Compilation.OriginalCompilation = newCompilation;
        }
    }
=======
	/// <summary>
	/// An abstract class that provides methods that retrieve <see cref="IMemberData"/>of various types, <see cref="ISymbol"/>s or <see cref="CSharpSyntaxNode"/>s directly from an input <see cref="string"/>. Useful when unit testing a <see cref="ISourceGenerator"/>.
	/// </summary>
	public abstract class CompilationTest
	{
		/// <summary>
		/// A <see cref="TestableCompilationData"/> that can be used during the test.
		/// </summary>
		public TestableCompilationData Compilation { get; }

		/// <summary>
		/// Initializes a new instance of the <see cref="CompilationTest"/> class.
		/// </summary>
		protected CompilationTest()
		{
			Compilation = TestableCompilationData.Create();
			AddInitialSources();
		}

		/// <summary>
		/// Initializes a new instance of the <see cref="CompilationTest"/> class.
		/// </summary>
		/// <param name="sources">An array of <see cref="string"/>s to be used as initial sources of <see cref="CSharpSyntaxTree"/>s for the <see cref="Compilation"/>.</param>
		protected CompilationTest(params string[]? sources)
		{
			Compilation = TestableCompilationData.Create(sources);
			AddInitialSources();
		}

		/// <summary>
		/// Initializes a new instance of the <see cref="CompilationTest"/> class.
		/// </summary>
		/// <param name="compilation">An instance of <see cref="TestableCompilationData"/> to share between all tests in this class.</param>
		/// <param name="addInitialSources">Determines whether to add sources created using the <see cref="GetInitialSources()"/> method to the <paramref name="compilation"/>.</param>
		/// <exception cref="ArgumentNullException"><paramref name="compilation"/> is <see langword="null"/>.</exception>
		protected CompilationTest(TestableCompilationData compilation, bool addInitialSources = true)
		{
			if (compilation is null)
			{
				throw new ArgumentNullException(nameof(compilation));
			}

			Compilation = compilation;

			if (addInitialSources)
			{
				AddInitialSources();
			}
		}

		/// <summary>
		/// Adds sources created by the <see cref="GetInitialSources()"/> method to the target <paramref name="compilation"/>.
		/// </summary>
		protected void AddInitialSources(ref CSharpCompilation compilation)
		{
			IEnumerable<ISourceTextProvider>? sourceTexts = GetInitialSources();

			if (sourceTexts is not null)
			{
				IEnumerable<CSharpSyntaxTree> syntaxTrees = sourceTexts.Select(text => (CSharpSyntaxTree)CSharpSyntaxTree.ParseText(text.GetText(), encoding: Encoding.UTF8));

				compilation = compilation.AddSyntaxTrees(syntaxTrees);
			}
		}

		/// <summary>
		/// Creates a new <see cref="ClassData"/> from the specified <paramref name="source"/>.
		/// </summary>
		/// <param name="source"></param>
		/// <param name="index">Index at which the <see cref="ClassData"/> should be returned. Can be thought of as a number of <see cref="ClassDeclarationSyntax"/>es to skip before creating a valid <see cref="IMemberData"/>.</param>
		/// <returns>
		/// A new <see cref="ClassData"/> created from a <see cref="ClassDeclarationSyntax"/> found at the specified index in the parsed <see cref="CSharpSyntaxTree"/> -or-
		/// <see langword="null"/> if no such <see cref="ClassDeclarationSyntax"/> exists.
		/// </returns>
		protected ClassData? GetClass(string? source, int index = 0)
		{
			return Compilation.GetMemberData<ClassDeclarationSyntax>(source, index) as ClassData;
		}

		/// <summary>
		/// Creates a new <see cref="ConstructorData"/> from the specified <paramref name="source"/>.
		/// </summary>
		/// <param name="source"></param>
		/// <param name="index">Index at which the <see cref="ConstructorData"/> should be returned. Can be thought of as a number of <see cref="ConstructorDeclarationSyntax"/>es to skip before creating a valid <see cref="IMemberData"/>.</param>
		/// <returns>
		/// A new <see cref="ConstructorData"/> created from a <see cref="ConstructorDeclarationSyntax"/> found at the specified index in the parsed <see cref="CSharpSyntaxTree"/> -or-
		/// <see langword="null"/> if no such <see cref="ConstructorDeclarationSyntax"/> exists.
		/// </returns>
		protected ConstructorData? GetConstructor(string? source, int index = 0)
		{
			return Compilation.GetMemberData<ConstructorDeclarationSyntax>(source, index) as ConstructorData;
		}

		/// <summary>
		/// Creates a new <see cref="ConversionOperatorData"/> from the specified <paramref name="source"/>.
		/// </summary>
		/// <param name="source"></param>
		/// <param name="index">Index at which the <see cref="ConversionOperatorData"/> should be returned. Can be thought of as a number of <see cref="ConversionOperatorDeclarationSyntax"/>es to skip before creating a valid <see cref="IMemberData"/>.</param>
		/// <returns>
		/// A new <see cref="ConversionOperatorData"/> created from a <see cref="ConversionOperatorDeclarationSyntax"/> found at the specified index in the parsed <see cref="CSharpSyntaxTree"/> -or-
		/// <see langword="null"/> if no such <see cref="ConversionOperatorDeclarationSyntax"/> exists.
		/// </returns>
		protected ConversionOperatorData? GetConversionOperator(string? source, int index = 0)
		{
			return Compilation.GetMemberData<ConversionOperatorDeclarationSyntax>(source, index) as ConversionOperatorData;
		}

		/// <summary>
		/// Creates a new <see cref="DelegateData"/> from the specified <paramref name="source"/>.
		/// </summary>
		/// <param name="source"></param>
		/// <param name="index">Index at which the <see cref="DelegateData"/> should be returned. Can be thought of as a number of <see cref="DelegateDeclarationSyntax"/>es to skip before creating a valid <see cref="IMemberData"/>.</param>
		/// <returns>
		/// A new <see cref="DelegateData"/> created from a <see cref="DelegateDeclarationSyntax"/> found at the specified index in the parsed <see cref="CSharpSyntaxTree"/> -or-
		/// <see langword="null"/> if no such <see cref="DelegateDeclarationSyntax"/> exists.
		/// </returns>
		protected DelegateData? GetDelegate(string? source, int index = 0)
		{
			return Compilation.GetMemberData<DelegateDeclarationSyntax>(source, index) as DelegateData;
		}

		/// <summary>
		/// Creates a new <see cref="DestructorData"/> from the specified <paramref name="source"/>.
		/// </summary>
		/// <param name="source"></param>
		/// <param name="index">Index at which the <see cref="DestructorData"/> should be returned. Can be thought of as a number of <see cref="DestructorDeclarationSyntax"/>es to skip before creating a valid <see cref="IMemberData"/>.</param>
		/// <returns>
		/// A new <see cref="DestructorData"/> created from a <see cref="DestructorDeclarationSyntax"/> found at the specified index in the parsed <see cref="CSharpSyntaxTree"/> -or-
		/// <see langword="null"/> if no such <see cref="DestructorDeclarationSyntax"/> exists.
		/// </returns>
		protected DestructorData? GetDestructor(string? source, int index = 0)
		{
			return Compilation.GetMemberData<DestructorDeclarationSyntax>(source, index) as DestructorData;
		}

		/// <summary>
		/// Creates a new <see cref="EnumData"/> from the specified <paramref name="source"/>.
		/// </summary>
		/// <param name="source"></param>
		/// <param name="index">Index at which the <see cref="EnumData"/> should be returned. Can be thought of as a number of <see cref="EnumDeclarationSyntax"/>es to skip before creating a valid <see cref="IMemberData"/>.</param>
		/// <returns>
		/// A new <see cref="EnumData"/> created from a <see cref="EnumDeclarationSyntax"/> found at the specified index in the parsed <see cref="CSharpSyntaxTree"/> -or-
		/// <see langword="null"/> if no such <see cref="EnumDeclarationSyntax"/> exists.
		/// </returns>
		protected EnumData? GetEnum(string? source, int index = 0)
		{
			return Compilation.GetMemberData<EnumDeclarationSyntax>(source, index) as EnumData;
		}

		/// <summary>
		/// Creates a new <see cref="EventData"/> from the specified <paramref name="source"/>.
		/// </summary>
		/// <param name="source"></param>
		/// <param name="index">Index at which the <see cref="EventData"/> should be returned. Can be thought of as a number of <see cref="EventFieldDeclarationSyntax"/>es to skip before creating a valid <see cref="IMemberData"/>.</param>
		/// <returns>
		/// A new <see cref="EventData"/> created from a <see cref="EventFieldDeclarationSyntax"/> found at the specified index in the parsed <see cref="CSharpSyntaxTree"/> -or-
		/// <see langword="null"/> if no such <see cref="EventFieldDeclarationSyntax"/> exists.
		/// </returns>
		protected EventData? GetEventField(string? source, int index = 0)
		{
			return Compilation.GetMemberData<EventFieldDeclarationSyntax>(source, index) as EventData;
		}

		/// <summary>
		/// Creates a new <see cref="EventData"/> from the specified <paramref name="source"/>.
		/// </summary>
		/// <param name="source"></param>
		/// <param name="index">Index at which the <see cref="EventData"/> should be returned. Can be thought of as a number of <see cref="EventDeclarationSyntax"/>es to skip before creating a valid <see cref="IMemberData"/>.</param>
		/// <returns>
		/// A new <see cref="EventData"/> created from a <see cref="EventDeclarationSyntax"/> found at the specified index in the parsed <see cref="CSharpSyntaxTree"/> -or-
		/// <see langword="null"/> if no such <see cref="EventDeclarationSyntax"/> exists.
		/// </returns>
		protected EventData? GetEventProperty(string? source, int index = 0)
		{
			return Compilation.GetMemberData<EventDeclarationSyntax>(source, index) as EventData;
		}

		/// <summary>
		/// Creates a new <see cref="FieldData"/> from the specified <paramref name="source"/>.
		/// </summary>
		/// <param name="source"></param>
		/// <param name="index">Index at which the <see cref="FieldData"/> should be returned. Can be thought of as a number of <see cref="FieldDeclarationSyntax"/>es to skip before creating a valid <see cref="IMemberData"/>.</param>
		/// <returns>
		/// A new <see cref="FieldData"/> created from a <see cref="FieldDeclarationSyntax"/> found at the specified index in the parsed <see cref="CSharpSyntaxTree"/> -or-
		/// <see langword="null"/> if no such <see cref="FieldDeclarationSyntax"/> exists.
		/// </returns>
		protected FieldData? GetField(string? source, int index = 0)
		{
			return Compilation.GetMemberData<FieldDeclarationSyntax>(source, index) as FieldData;
		}

		/// <summary>
		/// Creates a new <see cref="IndexerData"/> from the specified <paramref name="source"/>.
		/// </summary>
		/// <param name="source"></param>
		/// <param name="index">Index at which the <see cref="IndexerData"/> should be returned. Can be thought of as a number of <see cref="IndexerDeclarationSyntax"/>es to skip before creating a valid <see cref="IMemberData"/>.</param>
		/// <returns>
		/// A new <see cref="IndexerData"/> created from a <see cref="IndexerDeclarationSyntax"/> found at the specified index in the parsed <see cref="CSharpSyntaxTree"/> -or-
		/// <see langword="null"/> if no such <see cref="IndexerDeclarationSyntax"/> exists.
		/// </returns>
		protected IndexerData? GetIndexer(string? source, int index = 0)
		{
			return Compilation.GetMemberData<IndexerDeclarationSyntax>(source, index) as IndexerData;
		}

		/// <summary>
		/// Returns a collection of <see cref="ISourceTextProvider"/>s that create initial sources.
		/// </summary>
		protected virtual IEnumerable<ISourceTextProvider>? GetInitialSources()
		{
			return null;
		}

		/// <summary>
		/// Creates a new <see cref="InterfaceData"/> from the specified <paramref name="source"/>.
		/// </summary>
		/// <param name="source"></param>
		/// <param name="index">Index at which the <see cref="InterfaceData"/> should be returned. Can be thought of as a number of <see cref="InterfaceDeclarationSyntax"/>es to skip before creating a valid <see cref="IMemberData"/>.</param>
		/// <returns>
		/// A new <see cref="InterfaceData"/> created from a <see cref="InterfaceDeclarationSyntax"/> found at the specified index in the parsed <see cref="CSharpSyntaxTree"/> -or-
		/// <see langword="null"/> if no such <see cref="InterfaceDeclarationSyntax"/> exists.
		/// </returns>
		protected InterfaceData? GetInterface(string? source, int index = 0)
		{
			return Compilation.GetMemberData<InterfaceDeclarationSyntax>(source, index) as InterfaceData;
		}

		/// <summary>
		/// Creates a new <see cref="MemberData"/> from the specified <paramref name="source"/>.
		/// </summary>
		/// <param name="source"></param>
		/// <param name="index">Index at which the <see cref="MemberData"/> should be returned. Can be thought of as a number of <see cref="MemberDeclarationSyntax"/>es to skip before creating a valid <see cref="IMemberData"/>.</param>
		/// <returns>
		/// A new <see cref="MemberData"/> created from a <see cref="MemberDeclarationSyntax"/> found at the specified index in the parsed <see cref="CSharpSyntaxTree"/> -or-
		/// <see langword="null"/> if no such <see cref="MemberDeclarationSyntax"/> exists.
		/// </returns>
		protected MemberData? GetMember(string? source, int index = 0)
		{
			return Compilation.GetMemberData<MemberDeclarationSyntax>(source, index) as MemberData;
		}

		/// <summary>
		/// Creates a new <see cref="MethodData"/> from the specified <paramref name="source"/>.
		/// </summary>
		/// <param name="source"></param>
		/// <param name="index">Index at which the <see cref="MethodData"/> should be returned. Can be thought of as a number of <see cref="MethodDeclarationSyntax"/>es to skip before creating a valid <see cref="IMemberData"/>.</param>
		/// <returns>
		/// A new <see cref="MethodData"/> created from a <see cref="MethodDeclarationSyntax"/> found at the specified index in the parsed <see cref="CSharpSyntaxTree"/> -or-
		/// <see langword="null"/> if no such <see cref="MethodDeclarationSyntax"/> exists.
		/// </returns>
		protected MethodData? GetMethod(string? source, int index = 0)
		{
			return Compilation.GetMemberData<MethodDeclarationSyntax>(source, index) as MethodData;
		}

		/// <inheritdoc cref="TestableCompilationData.GetNode{TNode}(string?, int)"/>
		protected TNode? GetNode<TNode>(string? source, int index = 0) where TNode : CSharpSyntaxNode
		{
			return Compilation.GetNode<TNode>(source, index);
		}

		/// <inheritdoc cref="TestableCompilationData.GetNode{TNode}(CSharpSyntaxTree?, int)"/>
		protected TNode? GetNode<TNode>(CSharpSyntaxTree? syntaxTree, int index = 0) where TNode : CSharpSyntaxNode
		{
			return Compilation.GetNode<TNode>(syntaxTree, index);
		}

		/// <summary>
		/// Creates a new <see cref="OperatorData"/> from the specified <paramref name="source"/>.
		/// </summary>
		/// <param name="source"></param>
		/// <param name="index">Index at which the <see cref="OperatorData"/> should be returned. Can be thought of as a number of <see cref="OperatorDeclarationSyntax"/>es to skip before creating a valid <see cref="IMemberData"/>.</param>
		/// <returns>
		/// A new <see cref="OperatorData"/> created from a <see cref="OperatorDeclarationSyntax"/> found at the specified index in the parsed <see cref="CSharpSyntaxTree"/> -or-
		/// <see langword="null"/> if no such <see cref="OperatorDeclarationSyntax"/> exists.
		/// </returns>
		protected OperatorData? GetOperator(string? source, int index = 0)
		{
			return Compilation.GetMemberData<OperatorDeclarationSyntax>(source, index) as OperatorData;
		}

		/// <summary>
		/// Creates a new <see cref="PropertyData"/> from the specified <paramref name="source"/>.
		/// </summary>
		/// <param name="source"></param>
		/// <param name="index">Index at which the <see cref="PropertyData"/> should be returned. Can be thought of as a number of <see cref="PropertyDeclarationSyntax"/>es to skip before creating a valid <see cref="IMemberData"/>.</param>
		/// <returns>
		/// A new <see cref="PropertyData"/> created from a <see cref="PropertyDeclarationSyntax"/> found at the specified index in the parsed <see cref="CSharpSyntaxTree"/> -or-
		/// <see langword="null"/> if no such <see cref="PropertyDeclarationSyntax"/> exists.
		/// </returns>
		protected PropertyData? GetProperty(string? source, int index = 0)
		{
			return Compilation.GetMemberData<PropertyDeclarationSyntax>(source, index) as PropertyData;
		}

		/// <summary>
		/// Creates a new <see cref="RecordData"/> from the specified <paramref name="source"/>.
		/// </summary>
		/// <param name="source"></param>
		/// <param name="index">Index at which the <see cref="RecordData"/> should be returned. Can be thought of as a number of <see cref="RecordDeclarationSyntax"/>es to skip before creating a valid <see cref="IMemberData"/>.</param>
		/// <returns>
		/// A new <see cref="RecordData"/> created from a <see cref="RecordDeclarationSyntax"/> found at the specified index in the parsed <see cref="CSharpSyntaxTree"/> -or-
		/// <see langword="null"/> if no such <see cref="RecordDeclarationSyntax"/> exists.
		/// </returns>
		protected RecordData? GetRecord(string? source, int index = 0)
		{
			return Compilation.GetMemberData<RecordDeclarationSyntax>(source, index) as RecordData;
		}

		/// <summary>
		/// Creates a new <see cref="StructData"/> from the specified <paramref name="source"/>.
		/// </summary>
		/// <param name="source"></param>
		/// <param name="index">Index at which the <see cref="StructData"/> should be returned. Can be thought of as a number of <see cref="StructDeclarationSyntax"/>es to skip before creating a valid <see cref="IMemberData"/>.</param>
		/// <returns>
		/// A new <see cref="StructData"/> created from a <see cref="StructDeclarationSyntax"/> found at the specified index in the parsed <see cref="CSharpSyntaxTree"/> -or-
		/// <see langword="null"/> if no such <see cref="StructDeclarationSyntax"/> exists.
		/// </returns>
		protected StructData? GetStruct(string? source, int index = 0)
		{
			return Compilation.GetMemberData<StructDeclarationSyntax>(source, index) as StructData;
		}

		/// <inheritdoc cref="TestableCompilationData.GetSymbol{TSymbol}(CSharpSyntaxNode)"/>
		protected TSymbol? GetSymbol<TSymbol>(CSharpSyntaxNode node) where TSymbol : class, ISymbol
		{
			return Compilation.GetSymbol<TSymbol>(node);
		}

		/// <inheritdoc cref="TestableCompilationData.GetSymbol{TSymbol, TNode}(string?, int)"/>
		protected TSymbol? GetSymbol<TSymbol, TNode>(string? source, int index = 0) where TSymbol : class, ISymbol where TNode : CSharpSyntaxNode
		{
			return Compilation.GetSymbol<TSymbol, TNode>(source, index);
		}

		/// <inheritdoc cref="TestableCompilationData.GetSymbol{TSymbol, TNode}(CSharpSyntaxTree?, int)"/>
		protected TSymbol? GetSymbol<TSymbol, TNode>(CSharpSyntaxTree? syntaxTree, int index = 0) where TSymbol : class, ISymbol where TNode : CSharpSyntaxNode
		{
			return Compilation.GetSymbol<TSymbol, TNode>(syntaxTree, index);
		}

		/// <summary>
		/// Creates a new <see cref="TypeData{TDeclaration}"/> from the specified <paramref name="source"/>.
		/// </summary>
		/// <param name="source"></param>
		/// <param name="index">Index at which the <see cref="TypeData{TDeclaration}"/> should be returned. Can be thought of as a number of <see cref="CSharpSyntaxNode"/>es of type <typeparamref name="TDeclaration"/> to skip before creating a valid <see cref="IMemberData"/>.</param>
		/// <returns>
		/// A new <see cref="TypeData{TDeclaration}"/> created from a <see cref="CSharpSyntaxNode"/>es of type <typeparamref name="TDeclaration"/> found at the specified index in the parsed <see cref="CSharpSyntaxTree"/> -or-
		/// <see langword="null"/> if no such <see cref="CSharpSyntaxNode"/> of type <typeparamref name="TDeclaration"/> exists.
		/// </returns>
		protected TypeData<TDeclaration>? GetType<TDeclaration>(string? source, int index = 0) where TDeclaration : TypeDeclarationSyntax
		{
			return Compilation.GetMemberData<TDeclaration>(source, index) as TypeData<TDeclaration>;
		}

		private void AddInitialSources()
		{
			CSharpCompilation newCompilation = Compilation.OriginalCompilation;
			AddInitialSources(ref newCompilation);
			Compilation.OriginalCompilation = newCompilation;
		}
	}
>>>>>>> 6184197d
}<|MERGE_RESOLUTION|>--- conflicted
+++ resolved
@@ -1,397 +1,19 @@
 // Copyright (c) Piotr Stenke. All rights reserved.
 // Licensed under the MIT license.
 
+using System;
+using System.Collections.Generic;
+using System.Linq;
+using System.Text;
 using Durian.Analysis;
 using Durian.Analysis.Data;
 using Durian.Analysis.Data.FromSource;
 using Microsoft.CodeAnalysis;
 using Microsoft.CodeAnalysis.CSharp;
 using Microsoft.CodeAnalysis.CSharp.Syntax;
-using System;
-using System.Collections.Generic;
-using System.Linq;
-using System.Text;
 
 namespace Durian.TestServices
 {
-<<<<<<< HEAD
-    /// <summary>
-    /// An abstract class that provides methods that retrieve <see cref="IMemberData"/>of various types, <see cref="ISymbol"/>s or <see cref="CSharpSyntaxNode"/>s directly from an input <see cref="string"/>. Useful when unit testing a <see cref="ISourceGenerator"/>.
-    /// </summary>
-    public abstract class CompilationTest
-    {
-        /// <summary>
-        /// A <see cref="TestableCompilationData"/> that can be used during the test.
-        /// </summary>
-        public TestableCompilationData Compilation { get; }
-
-        /// <summary>
-        /// Initializes a new instance of the <see cref="CompilationTest"/> class.
-        /// </summary>
-        protected CompilationTest()
-        {
-            Compilation = TestableCompilationData.Create();
-            AddInitialSources();
-        }
-
-        /// <summary>
-        /// Initializes a new instance of the <see cref="CompilationTest"/> class.
-        /// </summary>
-        /// <param name="sources">An array of <see cref="string"/>s to be used as initial sources of <see cref="CSharpSyntaxTree"/>s for the <see cref="Compilation"/>.</param>
-        protected CompilationTest(params string[]? sources)
-        {
-            Compilation = TestableCompilationData.Create(sources);
-            AddInitialSources();
-        }
-
-        /// <summary>
-        /// Initializes a new instance of the <see cref="CompilationTest"/> class.
-        /// </summary>
-        /// <param name="compilation">An instance of <see cref="TestableCompilationData"/> to share between all tests in this class.</param>
-        /// <param name="addInitialSources">Determines whether to add sources created using the <see cref="GetInitialSources()"/> method to the <paramref name="compilation"/>.</param>
-        /// <exception cref="ArgumentNullException"><paramref name="compilation"/> is <see langword="null"/>.</exception>
-        protected CompilationTest(TestableCompilationData compilation, bool addInitialSources = true)
-        {
-            if (compilation is null)
-            {
-                throw new ArgumentNullException(nameof(compilation));
-            }
-
-            Compilation = compilation;
-
-            if (addInitialSources)
-            {
-                AddInitialSources();
-            }
-        }
-
-        /// <summary>
-        /// Adds sources created by the <see cref="GetInitialSources()"/> method to the target <paramref name="compilation"/>.
-        /// </summary>
-        protected void AddInitialSources(ref CSharpCompilation compilation)
-        {
-            IEnumerable<ISourceTextProvider>? sourceTexts = GetInitialSources();
-
-            if (sourceTexts is not null)
-            {
-                IEnumerable<CSharpSyntaxTree> syntaxTrees = sourceTexts.Select(text => (CSharpSyntaxTree)CSharpSyntaxTree.ParseText(text.GetText(), encoding: Encoding.UTF8));
-
-                compilation = compilation.AddSyntaxTrees(syntaxTrees);
-            }
-        }
-
-        /// <summary>
-        /// Creates a new <see cref="ClassData"/> from the specified <paramref name="source"/>.
-        /// </summary>
-        /// <param name="source"></param>
-        /// <param name="index">Index at which the <see cref="ClassData"/> should be returned. Can be thought of as a number of <see cref="ClassDeclarationSyntax"/>es to skip before creating a valid <see cref="IMemberData"/>.</param>
-        /// <returns>
-        /// A new <see cref="ClassData"/> created from a <see cref="ClassDeclarationSyntax"/> found at the specified index in the parsed <see cref="CSharpSyntaxTree"/> -or-
-        /// <see langword="null"/> if no such <see cref="ClassDeclarationSyntax"/> exists.
-        /// </returns>
-        protected ClassData? GetClass(string? source, int index = 0)
-        {
-            return Compilation.GetMemberData<ClassDeclarationSyntax>(source, index) as ClassData;
-        }
-
-        /// <summary>
-        /// Creates a new <see cref="ConstructorData"/> from the specified <paramref name="source"/>.
-        /// </summary>
-        /// <param name="source"></param>
-        /// <param name="index">Index at which the <see cref="ConstructorData"/> should be returned. Can be thought of as a number of <see cref="ConstructorDeclarationSyntax"/>es to skip before creating a valid <see cref="IMemberData"/>.</param>
-        /// <returns>
-        /// A new <see cref="ConstructorData"/> created from a <see cref="ConstructorDeclarationSyntax"/> found at the specified index in the parsed <see cref="CSharpSyntaxTree"/> -or-
-        /// <see langword="null"/> if no such <see cref="ConstructorDeclarationSyntax"/> exists.
-        /// </returns>
-        protected ConstructorData? GetConstructor(string? source, int index = 0)
-        {
-            return Compilation.GetMemberData<ConstructorDeclarationSyntax>(source, index) as ConstructorData;
-        }
-
-        /// <summary>
-        /// Creates a new <see cref="ConversionOperatorData"/> from the specified <paramref name="source"/>.
-        /// </summary>
-        /// <param name="source"></param>
-        /// <param name="index">Index at which the <see cref="ConversionOperatorData"/> should be returned. Can be thought of as a number of <see cref="ConversionOperatorDeclarationSyntax"/>es to skip before creating a valid <see cref="IMemberData"/>.</param>
-        /// <returns>
-        /// A new <see cref="ConversionOperatorData"/> created from a <see cref="ConversionOperatorDeclarationSyntax"/> found at the specified index in the parsed <see cref="CSharpSyntaxTree"/> -or-
-        /// <see langword="null"/> if no such <see cref="ConversionOperatorDeclarationSyntax"/> exists.
-        /// </returns>
-        protected ConversionOperatorData? GetConversionOperator(string? source, int index = 0)
-        {
-            return Compilation.GetMemberData<ConversionOperatorDeclarationSyntax>(source, index) as ConversionOperatorData;
-        }
-
-        /// <summary>
-        /// Creates a new <see cref="DelegateData"/> from the specified <paramref name="source"/>.
-        /// </summary>
-        /// <param name="source"></param>
-        /// <param name="index">Index at which the <see cref="DelegateData"/> should be returned. Can be thought of as a number of <see cref="DelegateDeclarationSyntax"/>es to skip before creating a valid <see cref="IMemberData"/>.</param>
-        /// <returns>
-        /// A new <see cref="DelegateData"/> created from a <see cref="DelegateDeclarationSyntax"/> found at the specified index in the parsed <see cref="CSharpSyntaxTree"/> -or-
-        /// <see langword="null"/> if no such <see cref="DelegateDeclarationSyntax"/> exists.
-        /// </returns>
-        protected DelegateData? GetDelegate(string? source, int index = 0)
-        {
-            return Compilation.GetMemberData<DelegateDeclarationSyntax>(source, index) as DelegateData;
-        }
-
-        /// <summary>
-        /// Creates a new <see cref="DestructorData"/> from the specified <paramref name="source"/>.
-        /// </summary>
-        /// <param name="source"></param>
-        /// <param name="index">Index at which the <see cref="DestructorData"/> should be returned. Can be thought of as a number of <see cref="DestructorDeclarationSyntax"/>es to skip before creating a valid <see cref="IMemberData"/>.</param>
-        /// <returns>
-        /// A new <see cref="DestructorData"/> created from a <see cref="DestructorDeclarationSyntax"/> found at the specified index in the parsed <see cref="CSharpSyntaxTree"/> -or-
-        /// <see langword="null"/> if no such <see cref="DestructorDeclarationSyntax"/> exists.
-        /// </returns>
-        protected DestructorData? GetDestructor(string? source, int index = 0)
-        {
-            return Compilation.GetMemberData<DestructorDeclarationSyntax>(source, index) as DestructorData;
-        }
-
-        /// <summary>
-        /// Creates a new <see cref="EnumData"/> from the specified <paramref name="source"/>.
-        /// </summary>
-        /// <param name="source"></param>
-        /// <param name="index">Index at which the <see cref="EnumData"/> should be returned. Can be thought of as a number of <see cref="EnumDeclarationSyntax"/>es to skip before creating a valid <see cref="IMemberData"/>.</param>
-        /// <returns>
-        /// A new <see cref="EnumData"/> created from a <see cref="EnumDeclarationSyntax"/> found at the specified index in the parsed <see cref="CSharpSyntaxTree"/> -or-
-        /// <see langword="null"/> if no such <see cref="EnumDeclarationSyntax"/> exists.
-        /// </returns>
-        protected EnumData? GetEnum(string? source, int index = 0)
-        {
-            return Compilation.GetMemberData<EnumDeclarationSyntax>(source, index) as EnumData;
-        }
-
-        /// <summary>
-        /// Creates a new <see cref="EventData"/> from the specified <paramref name="source"/>.
-        /// </summary>
-        /// <param name="source"></param>
-        /// <param name="index">Index at which the <see cref="EventData"/> should be returned. Can be thought of as a number of <see cref="EventFieldDeclarationSyntax"/>es to skip before creating a valid <see cref="IMemberData"/>.</param>
-        /// <returns>
-        /// A new <see cref="EventData"/> created from a <see cref="EventFieldDeclarationSyntax"/> found at the specified index in the parsed <see cref="CSharpSyntaxTree"/> -or-
-        /// <see langword="null"/> if no such <see cref="EventFieldDeclarationSyntax"/> exists.
-        /// </returns>
-        protected EventData? GetEventField(string? source, int index = 0)
-        {
-            return Compilation.GetMemberData<EventFieldDeclarationSyntax>(source, index) as EventData;
-        }
-
-        /// <summary>
-        /// Creates a new <see cref="EventData"/> from the specified <paramref name="source"/>.
-        /// </summary>
-        /// <param name="source"></param>
-        /// <param name="index">Index at which the <see cref="EventData"/> should be returned. Can be thought of as a number of <see cref="EventDeclarationSyntax"/>es to skip before creating a valid <see cref="IMemberData"/>.</param>
-        /// <returns>
-        /// A new <see cref="EventData"/> created from a <see cref="EventDeclarationSyntax"/> found at the specified index in the parsed <see cref="CSharpSyntaxTree"/> -or-
-        /// <see langword="null"/> if no such <see cref="EventDeclarationSyntax"/> exists.
-        /// </returns>
-        protected EventData? GetEventProperty(string? source, int index = 0)
-        {
-            return Compilation.GetMemberData<EventDeclarationSyntax>(source, index) as EventData;
-        }
-
-        /// <summary>
-        /// Creates a new <see cref="FieldData"/> from the specified <paramref name="source"/>.
-        /// </summary>
-        /// <param name="source"></param>
-        /// <param name="index">Index at which the <see cref="FieldData"/> should be returned. Can be thought of as a number of <see cref="FieldDeclarationSyntax"/>es to skip before creating a valid <see cref="IMemberData"/>.</param>
-        /// <returns>
-        /// A new <see cref="FieldData"/> created from a <see cref="FieldDeclarationSyntax"/> found at the specified index in the parsed <see cref="CSharpSyntaxTree"/> -or-
-        /// <see langword="null"/> if no such <see cref="FieldDeclarationSyntax"/> exists.
-        /// </returns>
-        protected FieldData? GetField(string? source, int index = 0)
-        {
-            return Compilation.GetMemberData<FieldDeclarationSyntax>(source, index) as FieldData;
-        }
-
-        /// <summary>
-        /// Creates a new <see cref="IndexerData"/> from the specified <paramref name="source"/>.
-        /// </summary>
-        /// <param name="source"></param>
-        /// <param name="index">Index at which the <see cref="IndexerData"/> should be returned. Can be thought of as a number of <see cref="IndexerDeclarationSyntax"/>es to skip before creating a valid <see cref="IMemberData"/>.</param>
-        /// <returns>
-        /// A new <see cref="IndexerData"/> created from a <see cref="IndexerDeclarationSyntax"/> found at the specified index in the parsed <see cref="CSharpSyntaxTree"/> -or-
-        /// <see langword="null"/> if no such <see cref="IndexerDeclarationSyntax"/> exists.
-        /// </returns>
-        protected IndexerData? GetIndexer(string? source, int index = 0)
-        {
-            return Compilation.GetMemberData<IndexerDeclarationSyntax>(source, index) as IndexerData;
-        }
-
-        /// <summary>
-        /// Returns a collection of <see cref="ISourceTextProvider"/>s that create initial sources.
-        /// </summary>
-        protected virtual IEnumerable<ISourceTextProvider>? GetInitialSources()
-        {
-            return null;
-        }
-
-        /// <summary>
-        /// Creates a new <see cref="InterfaceData"/> from the specified <paramref name="source"/>.
-        /// </summary>
-        /// <param name="source"></param>
-        /// <param name="index">Index at which the <see cref="InterfaceData"/> should be returned. Can be thought of as a number of <see cref="InterfaceDeclarationSyntax"/>es to skip before creating a valid <see cref="IMemberData"/>.</param>
-        /// <returns>
-        /// A new <see cref="InterfaceData"/> created from a <see cref="InterfaceDeclarationSyntax"/> found at the specified index in the parsed <see cref="CSharpSyntaxTree"/> -or-
-        /// <see langword="null"/> if no such <see cref="InterfaceDeclarationSyntax"/> exists.
-        /// </returns>
-        protected InterfaceData? GetInterface(string? source, int index = 0)
-        {
-            return Compilation.GetMemberData<InterfaceDeclarationSyntax>(source, index) as InterfaceData;
-        }
-
-        /// <summary>
-        /// Creates a new <see cref="MemberData"/> from the specified <paramref name="source"/>.
-        /// </summary>
-        /// <param name="source"></param>
-        /// <param name="index">Index at which the <see cref="MemberData"/> should be returned. Can be thought of as a number of <see cref="MemberDeclarationSyntax"/>es to skip before creating a valid <see cref="IMemberData"/>.</param>
-        /// <returns>
-        /// A new <see cref="MemberData"/> created from a <see cref="MemberDeclarationSyntax"/> found at the specified index in the parsed <see cref="CSharpSyntaxTree"/> -or-
-        /// <see langword="null"/> if no such <see cref="MemberDeclarationSyntax"/> exists.
-        /// </returns>
-        protected MemberData? GetMember(string? source, int index = 0)
-        {
-            return Compilation.GetMemberData<MemberDeclarationSyntax>(source, index) as MemberData;
-        }
-
-        /// <summary>
-        /// Creates a new <see cref="MethodData{TDeclaration}"/> from the specified <paramref name="source"/>.
-        /// </summary>
-        /// <param name="source"></param>
-        /// <param name="index">Index at which the <see cref="MethodData{TDeclaration}"/> should be returned. Can be thought of as a number of <see cref="CSharpSyntaxNode"/>es of type <typeparamref name="TDeclaration"/> to skip before creating a valid <see cref="IMemberData"/>.</param>
-        /// <returns>
-        /// A new <see cref="MethodData{TDeclaration}"/> created from a <see cref="CSharpSyntaxNode"/>es of type <typeparamref name="TDeclaration"/> found at the specified index in the parsed <see cref="CSharpSyntaxTree"/> -or-
-        /// <see langword="null"/> if no such <see cref="CSharpSyntaxNode"/> of type <typeparamref name="TDeclaration"/> exists.
-        /// </returns>
-        protected MethodData<TDeclaration>? GetMethod<TDeclaration>(string? source, int index = 0) where TDeclaration : BaseMethodDeclarationSyntax
-        {
-            return Compilation.GetMemberData<TDeclaration>(source, index) as MethodData<TDeclaration>;
-        }
-
-        /// <summary>
-        /// Creates a new <see cref="MethodData"/> from the specified <paramref name="source"/>.
-        /// </summary>
-        /// <param name="source"></param>
-        /// <param name="index">Index at which the <see cref="MethodData"/> should be returned. Can be thought of as a number of <see cref="MethodDeclarationSyntax"/>es to skip before creating a valid <see cref="IMemberData"/>.</param>
-        /// <returns>
-        /// A new <see cref="MethodData"/> created from a <see cref="MethodDeclarationSyntax"/> found at the specified index in the parsed <see cref="CSharpSyntaxTree"/> -or-
-        /// <see langword="null"/> if no such <see cref="MethodDeclarationSyntax"/> exists.
-        /// </returns>
-        protected MethodData? GetMethod(string? source, int index = 0)
-        {
-            return Compilation.GetMemberData<MethodDeclarationSyntax>(source, index) as MethodData;
-        }
-
-        /// <inheritdoc cref="TestableCompilationData.GetNode{TNode}(string?, int)"/>
-        protected TNode? GetNode<TNode>(string? source, int index = 0) where TNode : CSharpSyntaxNode
-        {
-            return Compilation.GetNode<TNode>(source, index);
-        }
-
-        /// <inheritdoc cref="TestableCompilationData.GetNode{TNode}(CSharpSyntaxTree?, int)"/>
-        protected TNode? GetNode<TNode>(CSharpSyntaxTree? syntaxTree, int index = 0) where TNode : CSharpSyntaxNode
-        {
-            return Compilation.GetNode<TNode>(syntaxTree, index);
-        }
-
-        /// <summary>
-        /// Creates a new <see cref="OperatorData"/> from the specified <paramref name="source"/>.
-        /// </summary>
-        /// <param name="source"></param>
-        /// <param name="index">Index at which the <see cref="OperatorData"/> should be returned. Can be thought of as a number of <see cref="OperatorDeclarationSyntax"/>es to skip before creating a valid <see cref="IMemberData"/>.</param>
-        /// <returns>
-        /// A new <see cref="OperatorData"/> created from a <see cref="OperatorDeclarationSyntax"/> found at the specified index in the parsed <see cref="CSharpSyntaxTree"/> -or-
-        /// <see langword="null"/> if no such <see cref="OperatorDeclarationSyntax"/> exists.
-        /// </returns>
-        protected OperatorData? GetOperator(string? source, int index = 0)
-        {
-            return Compilation.GetMemberData<OperatorDeclarationSyntax>(source, index) as OperatorData;
-        }
-
-        /// <summary>
-        /// Creates a new <see cref="PropertyData"/> from the specified <paramref name="source"/>.
-        /// </summary>
-        /// <param name="source"></param>
-        /// <param name="index">Index at which the <see cref="PropertyData"/> should be returned. Can be thought of as a number of <see cref="PropertyDeclarationSyntax"/>es to skip before creating a valid <see cref="IMemberData"/>.</param>
-        /// <returns>
-        /// A new <see cref="PropertyData"/> created from a <see cref="PropertyDeclarationSyntax"/> found at the specified index in the parsed <see cref="CSharpSyntaxTree"/> -or-
-        /// <see langword="null"/> if no such <see cref="PropertyDeclarationSyntax"/> exists.
-        /// </returns>
-        protected PropertyData? GetProperty(string? source, int index = 0)
-        {
-            return Compilation.GetMemberData<PropertyDeclarationSyntax>(source, index) as PropertyData;
-        }
-
-        /// <summary>
-        /// Creates a new <see cref="RecordData"/> from the specified <paramref name="source"/>.
-        /// </summary>
-        /// <param name="source"></param>
-        /// <param name="index">Index at which the <see cref="RecordData"/> should be returned. Can be thought of as a number of <see cref="RecordDeclarationSyntax"/>es to skip before creating a valid <see cref="IMemberData"/>.</param>
-        /// <returns>
-        /// A new <see cref="RecordData"/> created from a <see cref="RecordDeclarationSyntax"/> found at the specified index in the parsed <see cref="CSharpSyntaxTree"/> -or-
-        /// <see langword="null"/> if no such <see cref="RecordDeclarationSyntax"/> exists.
-        /// </returns>
-        protected RecordData? GetRecord(string? source, int index = 0)
-        {
-            return Compilation.GetMemberData<RecordDeclarationSyntax>(source, index) as RecordData;
-        }
-
-        /// <summary>
-        /// Creates a new <see cref="StructData"/> from the specified <paramref name="source"/>.
-        /// </summary>
-        /// <param name="source"></param>
-        /// <param name="index">Index at which the <see cref="StructData"/> should be returned. Can be thought of as a number of <see cref="StructDeclarationSyntax"/>es to skip before creating a valid <see cref="IMemberData"/>.</param>
-        /// <returns>
-        /// A new <see cref="StructData"/> created from a <see cref="StructDeclarationSyntax"/> found at the specified index in the parsed <see cref="CSharpSyntaxTree"/> -or-
-        /// <see langword="null"/> if no such <see cref="StructDeclarationSyntax"/> exists.
-        /// </returns>
-        protected StructData? GetStruct(string? source, int index = 0)
-        {
-            return Compilation.GetMemberData<StructDeclarationSyntax>(source, index) as StructData;
-        }
-
-        /// <inheritdoc cref="TestableCompilationData.GetSymbol{TSymbol}(CSharpSyntaxNode)"/>
-        protected TSymbol? GetSymbol<TSymbol>(CSharpSyntaxNode node) where TSymbol : class, ISymbol
-        {
-            return Compilation.GetSymbol<TSymbol>(node);
-        }
-
-        /// <inheritdoc cref="TestableCompilationData.GetSymbol{TSymbol, TNode}(string?, int)"/>
-        protected TSymbol? GetSymbol<TSymbol, TNode>(string? source, int index = 0) where TSymbol : class, ISymbol where TNode : CSharpSyntaxNode
-        {
-            return Compilation.GetSymbol<TSymbol, TNode>(source, index);
-        }
-
-        /// <inheritdoc cref="TestableCompilationData.GetSymbol{TSymbol, TNode}(CSharpSyntaxTree?, int)"/>
-        protected TSymbol? GetSymbol<TSymbol, TNode>(CSharpSyntaxTree? syntaxTree, int index = 0) where TSymbol : class, ISymbol where TNode : CSharpSyntaxNode
-        {
-            return Compilation.GetSymbol<TSymbol, TNode>(syntaxTree, index);
-        }
-
-        /// <summary>
-        /// Creates a new <see cref="TypeData{TDeclaration}"/> from the specified <paramref name="source"/>.
-        /// </summary>
-        /// <param name="source"></param>
-        /// <param name="index">Index at which the <see cref="TypeData{TDeclaration}"/> should be returned. Can be thought of as a number of <see cref="CSharpSyntaxNode"/>es of type <typeparamref name="TDeclaration"/> to skip before creating a valid <see cref="IMemberData"/>.</param>
-        /// <returns>
-        /// A new <see cref="TypeData{TDeclaration}"/> created from a <see cref="CSharpSyntaxNode"/>es of type <typeparamref name="TDeclaration"/> found at the specified index in the parsed <see cref="CSharpSyntaxTree"/> -or-
-        /// <see langword="null"/> if no such <see cref="CSharpSyntaxNode"/> of type <typeparamref name="TDeclaration"/> exists.
-        /// </returns>
-        protected TypeData<TDeclaration>? GetType<TDeclaration>(string? source, int index = 0) where TDeclaration : BaseTypeDeclarationSyntax
-        {
-            return Compilation.GetMemberData<TDeclaration>(source, index) as TypeData<TDeclaration>;
-        }
-
-        private void AddInitialSources()
-        {
-            CSharpCompilation newCompilation = Compilation.OriginalCompilation;
-            AddInitialSources(ref newCompilation);
-            Compilation.OriginalCompilation = newCompilation;
-        }
-    }
-=======
 	/// <summary>
 	/// An abstract class that provides methods that retrieve <see cref="IMemberData"/>of various types, <see cref="ISymbol"/>s or <see cref="CSharpSyntaxNode"/>s directly from an input <see cref="string"/>. Useful when unit testing a <see cref="ISourceGenerator"/>.
 	/// </summary>
@@ -754,5 +376,4 @@
 			Compilation.OriginalCompilation = newCompilation;
 		}
 	}
->>>>>>> 6184197d
 }