// Copyright (c) Piotr Stenke. All rights reserved.
// Licensed under the MIT license.

using Microsoft.CodeAnalysis;
using Microsoft.CodeAnalysis.CSharp;
using Microsoft.CodeAnalysis.Text;
using System;
using System.Collections.Generic;

namespace Durian.TestServices
{
<<<<<<< HEAD
    /// <summary>
    /// A builder of the <see cref="GeneratorRunResult"/> struct.
    /// </summary>
    public sealed class GeneratorRunResultBuilder
    {
        internal GeneratorDriverRunResultBuilder? _parent;

        private readonly List<Diagnostic> _diagnostics;

        private readonly List<GeneratedSourceResult> _sources;

        private Exception? _exception;

        private ISourceGenerator? _generator;

        /// <inheritdoc cref="GeneratorRunResultBuilder(IEnumerable{GeneratedSourceResult})"/>
        public GeneratorRunResultBuilder()
        {
            _sources = new List<GeneratedSourceResult>();
            _diagnostics = new List<Diagnostic>();
        }

        /// <inheritdoc cref="GeneratorRunResultBuilder(IEnumerable{GeneratedSourceResult})"/>
        public GeneratorRunResultBuilder(ISourceGenerator? generator)
        {
            _sources = new List<GeneratedSourceResult>();
            _diagnostics = new List<Diagnostic>();
            _generator = generator;
        }

        /// <inheritdoc cref="GeneratorRunResultBuilder(IEnumerable{GeneratedSourceResult})"/>
        public GeneratorRunResultBuilder(IEnumerable<GeneratedSourceResult>? sources) : this(null, sources)
        {
        }

        /// <summary>
        /// Initializes a new instance of the <see cref="GeneratorRunResultBuilder"/> class.
        /// </summary>
        /// <param name="generator">A <see cref="ISourceGenerator"/> to be set to the <see cref="GeneratorRunResult.Generator"/> property.</param>
        /// <param name="sources">A collection of <see cref="GeneratedSourceResult"/>s to be set to the <see cref="GeneratorRunResult.GeneratedSources"/> property.</param>
        public GeneratorRunResultBuilder(ISourceGenerator? generator, IEnumerable<GeneratedSourceResult>? sources)
        {
            if (sources is null)
            {
                _sources = new List<GeneratedSourceResult>();
            }
            else
            {
                _sources = new List<GeneratedSourceResult>(sources);
            }

            _diagnostics = new List<Diagnostic>();
            _generator = generator;
        }

        /// <summary>
        /// Adds a new <see cref="Diagnostic"/> to the <see cref="GeneratorRunResult.Diagnostics"/> collection.
        /// </summary>
        /// <param name="diagnostic">A <see cref="Diagnostic"/> to be added to the <see cref="GeneratorRunResult.Diagnostics"/> collection.</param>
        /// <returns>This <see cref="GeneratorRunResultBuilder"/>.</returns>
        public GeneratorRunResultBuilder AddDiagnostic(Diagnostic? diagnostic)
        {
            if (diagnostic is not null)
            {
                _diagnostics.Add(diagnostic);
            }

            return this;
        }

        /// <summary>
        /// Adds a range of <see cref="Diagnostic"/>s to the <see cref="GeneratorRunResult.Diagnostics"/> collection.
        /// </summary>
        /// <param name="diagnostics">A range <see cref="Diagnostic"/>s to be added to the <see cref="GeneratorRunResult.Diagnostics"/> collection.</param>
        /// <returns>This <see cref="GeneratorRunResultBuilder"/>.</returns>
        public GeneratorRunResultBuilder AddDiagnostics(IEnumerable<Diagnostic>? diagnostics)
        {
            if (diagnostics is not null)
            {
                _diagnostics.AddRange(diagnostics);
            }

            return this;
        }

        /// <summary>
        /// Adds a new <see cref="GeneratedSourceResult"/> to the <see cref="GeneratorRunResult.GeneratedSources"/> collection.
        /// </summary>
        /// <param name="source">A <see cref="GeneratedSourceResult"/> to be added to the <see cref="GeneratorRunResult.GeneratedSources"/> collection.</param>
        /// <returns>This <see cref="GeneratorRunResultBuilder"/>.</returns>
        public GeneratorRunResultBuilder AddSource(in GeneratedSourceResult source)
        {
            _sources.Add(source);

            return this;
        }

        /// <inheritdoc cref="AddSource(CSharpSyntaxTree, string)"/>
        public GeneratorRunResultBuilder AddSource(CSharpSyntaxTree? syntaxTree)
        {
            if (syntaxTree is not null)
            {
                _sources.Add(GeneratorResultFactory.CreateSourceResult(syntaxTree));
            }

            return this;
        }

        /// <inheritdoc cref="AddSource(CSharpSyntaxTree, SourceText, string)"/>
        /// <exception cref="ArgumentException">A valid <see cref="SourceText"/> couldn't be properly retrieved from the <paramref name="syntaxTree"/>.</exception>
        public GeneratorRunResultBuilder AddSource(CSharpSyntaxTree? syntaxTree, string? hintName)
        {
            if (syntaxTree is not null)
            {
                _sources.Add(GeneratorResultFactory.CreateSourceResult(syntaxTree, hintName));
            }

            return this;
        }

        /// <summary>
        /// Adds a new <see cref="GeneratedSourceResult"/> created from the specified <paramref name="syntaxTree"/> to the <see cref="GeneratorRunResult.GeneratedSources"/> collection.
        /// </summary>
        /// <param name="syntaxTree">A <see cref="CSharpSyntaxTree"/> to be set to the <see cref="GeneratedSourceResult.SyntaxTree"/> property.</param>
        /// <param name="sourceText">A <see cref="SourceText"/> to be set to the <see cref="GeneratedSourceResult.SourceText"/> property.</param>
        /// <param name="hintName">A <see cref="string"/> value to be set to the <see cref="GeneratedSourceResult.HintName"/> property.</param>
        /// <returns>This <see cref="GeneratorRunResultBuilder"/>.</returns>
        public GeneratorRunResultBuilder AddSource(CSharpSyntaxTree? syntaxTree, SourceText? sourceText, string? hintName)
        {
            if (syntaxTree is not null && sourceText is not null)
            {
                _sources.Add(GeneratorResultFactory.CreateSourceResult(syntaxTree, sourceText, hintName));
            }

            return this;
        }

        /// <inheritdoc cref="AddSource(string, string)"/>
        public GeneratorRunResultBuilder AddSource(string source)
        {
            if (!string.IsNullOrWhiteSpace(source))
            {
                _sources.Add(GeneratorResultFactory.CreateSourceResult(source));
            }

            return this;
        }

        /// <summary>
        /// Adds a new <see cref="GeneratedSourceResult"/> created from the specified <paramref name="source"/> to the <see cref="GeneratorRunResult.GeneratedSources"/> collection.
        /// </summary>
        /// <param name="source">A <see cref="string"/> value to be parsed and converted to a <see cref="CSharpSyntaxTree"/> that will be used to set the <see cref="GeneratedSourceResult.SyntaxTree"/> property.</param>
        /// <param name="hintName">A <see cref="string"/> value to be set to the <see cref="GeneratedSourceResult.HintName"/> property.</param>
        /// <exception cref="ArgumentException">
        /// A <see cref="CSharpSyntaxTree"/> couldn't be created from the specified <paramref name="source"/>. -or-
        /// A valid <see cref="SourceText"/> couldn't be properly retrieved from the created <see cref="CSharpSyntaxTree"/>.
        /// </exception>
        public GeneratorRunResultBuilder AddSource(string source, string? hintName)
        {
            if (!string.IsNullOrWhiteSpace(source))
            {
                _sources.Add(GeneratorResultFactory.CreateSourceResult(source, hintName));
            }

            return this;
        }

        /// <summary>
        /// Adds a range of <see cref="GeneratedSourceResult"/>s to the <see cref="GeneratorRunResult.GeneratedSources"/> collection.
        /// </summary>
        /// <param name="sources">A range <see cref="GeneratedSourceResult"/>s to be added to the <see cref="GeneratorRunResult.GeneratedSources"/> collection.</param>
        /// <returns>This <see cref="GeneratorRunResultBuilder"/>.</returns>
        public GeneratorRunResultBuilder AddSources(IEnumerable<GeneratedSourceResult>? sources)
        {
            if (sources is not null)
            {
                _sources.AddRange(sources);
            }

            return this;
        }

        /// <summary>
        /// Actually creates the <see cref="GeneratorRunResult"/>.
        /// </summary>
        /// <exception cref="ArgumentException">The <see cref="GeneratorRunResult.Generator"/> property must be set before calling the <see cref="Build"/> method.</exception>
        public GeneratorRunResult Build()
        {
            if (_generator is null)
            {
                throw new InvalidOperationException($"The {nameof(GeneratorRunResult)}.{nameof(GeneratorRunResult.Generator)} property must be set before calling the {nameof(Build)} method!");
            }

            GeneratorRunResult result = GeneratorResultFactory.CreateGeneratorResult(_generator, _sources, _diagnostics, _exception);

            if (_parent is not null)
            {
                _parent.AddResult(in result);
            }

            return result;
        }

        /// <summary>
        /// Resets the builder.
        /// </summary>
        public void Reset()
        {
            _generator = null;
            _exception = null;
            _diagnostics.Clear();
            _sources.Clear();
        }

        /// <summary>
        /// Assigns a new collection of <see cref="Diagnostic"/>s to the <see cref="GeneratorRunResult.Diagnostics"/> property.
        /// </summary>
        /// <param name="diagnostics">A collection of <see cref="Diagnostic"/>s to be set to the <see cref="GeneratorRunResult.Diagnostics"/> property.</param>
        /// <returns>This <see cref="GeneratorRunResultBuilder"/>.</returns>
        public GeneratorRunResultBuilder WithDiagnostics(IEnumerable<Diagnostic>? diagnostics)
        {
            if (diagnostics is not null)
            {
                _diagnostics.Clear();
                _diagnostics.AddRange(diagnostics);
            }

            return this;
        }

        /// <summary>
        /// Assigns new <see cref="Exception"/> to the <see cref="GeneratorRunResult.Exception"/> property.
        /// </summary>
        /// <param name="exception">An <see cref="Exception"/> to be set to the <see cref="GeneratorRunResult.Exception"/> property.</param>
        /// <returns>This <see cref="GeneratorRunResultBuilder"/>.</returns>
        public GeneratorRunResultBuilder WithException(Exception? exception)
        {
            _exception = exception;

            return this;
        }

        /// <summary>
        /// Assigns new <see cref="ISourceGenerator"/> to the <see cref="GeneratorRunResult.Generator"/> property.
        /// </summary>
        /// <param name="generator">A <see cref="ISourceGenerator"/> to be set to the <see cref="GeneratorRunResult.Generator"/> property.</param>
        /// <returns>This <see cref="GeneratorRunResultBuilder"/>.</returns>
        public GeneratorRunResultBuilder WithGenerator(ISourceGenerator? generator)
        {
            _generator = generator;

            return this;
        }

        /// <summary>
        /// Assigns a new collection of <see cref="GeneratedSourceResult"/>s to the <see cref="GeneratorRunResult.GeneratedSources"/> property.
        /// </summary>
        /// <param name="sources">A collection of <see cref="Diagnostic"/>s to be set to the <see cref="GeneratorRunResult.GeneratedSources"/> property.</param>
        /// <returns>This <see cref="GeneratorRunResultBuilder"/>.</returns>
        public GeneratorRunResultBuilder WithSources(IEnumerable<GeneratedSourceResult>? sources)
        {
            if (sources is not null)
            {
                _sources.AddRange(sources);
            }

            return this;
        }
    }
=======
	/// <summary>
	/// A builder of the <see cref="GeneratorRunResult"/> struct.
	/// </summary>
	public sealed class GeneratorRunResultBuilder
	{
		internal GeneratorDriverRunResultBuilder? _parent;

		private readonly List<Diagnostic> _diagnostics;

		private readonly List<GeneratedSourceResult> _sources;

		private Exception? _exception;

		private ISourceGenerator? _generator;

		/// <inheritdoc cref="GeneratorRunResultBuilder(IEnumerable{GeneratedSourceResult})"/>
		public GeneratorRunResultBuilder()
		{
			_sources = new List<GeneratedSourceResult>();
			_diagnostics = new List<Diagnostic>();
		}

		/// <inheritdoc cref="GeneratorRunResultBuilder(IEnumerable{GeneratedSourceResult})"/>
		public GeneratorRunResultBuilder(ISourceGenerator? generator)
		{
			_sources = new List<GeneratedSourceResult>();
			_diagnostics = new List<Diagnostic>();
			_generator = generator;
		}

		/// <inheritdoc cref="GeneratorRunResultBuilder(IEnumerable{GeneratedSourceResult})"/>
		public GeneratorRunResultBuilder(IEnumerable<GeneratedSourceResult>? sources) : this(null, sources)
		{
		}

		/// <summary>
		/// Initializes a new instance of the <see cref="GeneratorRunResultBuilder"/> class.
		/// </summary>
		/// <param name="generator">A <see cref="ISourceGenerator"/> to be set to the <see cref="GeneratorRunResult.Generator"/> property.</param>
		/// <param name="sources">A collection of <see cref="GeneratedSourceResult"/>s to be set to the <see cref="GeneratorRunResult.GeneratedSources"/> property.</param>
		public GeneratorRunResultBuilder(ISourceGenerator? generator, IEnumerable<GeneratedSourceResult>? sources)
		{
			if (sources is null)
			{
				_sources = new List<GeneratedSourceResult>();
			}
			else
			{
				_sources = new List<GeneratedSourceResult>(sources);
			}

			_diagnostics = new List<Diagnostic>();
			_generator = generator;
		}

		/// <summary>
		/// Adds a new <see cref="Diagnostic"/> to the <see cref="GeneratorRunResult.Diagnostics"/> collection.
		/// </summary>
		/// <param name="diagnostic">A <see cref="Diagnostic"/> to be added to the <see cref="GeneratorRunResult.Diagnostics"/> collection.</param>
		/// <returns>This <see cref="GeneratorRunResultBuilder"/>.</returns>
		public GeneratorRunResultBuilder AddDiagnostic(Diagnostic? diagnostic)
		{
			if (diagnostic is not null)
			{
				_diagnostics.Add(diagnostic);
			}

			return this;
		}

		/// <summary>
		/// Adds a range of <see cref="Diagnostic"/>s to the <see cref="GeneratorRunResult.Diagnostics"/> collection.
		/// </summary>
		/// <param name="diagnostics">A range <see cref="Diagnostic"/>s to be added to the <see cref="GeneratorRunResult.Diagnostics"/> collection.</param>
		/// <returns>This <see cref="GeneratorRunResultBuilder"/>.</returns>
		public GeneratorRunResultBuilder AddDiagnostics(IEnumerable<Diagnostic>? diagnostics)
		{
			if (diagnostics is not null)
			{
				_diagnostics.AddRange(diagnostics);
			}

			return this;
		}

		/// <summary>
		/// Adds a new <see cref="GeneratedSourceResult"/> to the <see cref="GeneratorRunResult.GeneratedSources"/> collection.
		/// </summary>
		/// <param name="source">A <see cref="GeneratedSourceResult"/> to be added to the <see cref="GeneratorRunResult.GeneratedSources"/> collection.</param>
		/// <returns>This <see cref="GeneratorRunResultBuilder"/>.</returns>
		public GeneratorRunResultBuilder AddSource(in GeneratedSourceResult source)
		{
			_sources.Add(source);

			return this;
		}

		/// <inheritdoc cref="AddSource(CSharpSyntaxTree, string)"/>
		public GeneratorRunResultBuilder AddSource(CSharpSyntaxTree? syntaxTree)
		{
			if (syntaxTree is not null)
			{
				_sources.Add(GeneratorResultFactory.CreateSourceResult(syntaxTree));
			}

			return this;
		}

		/// <inheritdoc cref="AddSource(CSharpSyntaxTree, SourceText, string)"/>
		/// <exception cref="ArgumentException">A valid <see cref="SourceText"/> couldn't be properly retrieved from the <paramref name="syntaxTree"/>.</exception>
		public GeneratorRunResultBuilder AddSource(CSharpSyntaxTree? syntaxTree, string? hintName)
		{
			if (syntaxTree is not null)
			{
				_sources.Add(GeneratorResultFactory.CreateSourceResult(syntaxTree, hintName));
			}

			return this;
		}

		/// <summary>
		/// Adds a new <see cref="GeneratedSourceResult"/> created from the specified <paramref name="syntaxTree"/> to the <see cref="GeneratorRunResult.GeneratedSources"/> collection.
		/// </summary>
		/// <param name="syntaxTree">A <see cref="CSharpSyntaxTree"/> to be set to the <see cref="GeneratedSourceResult.SyntaxTree"/> property.</param>
		/// <param name="sourceText">A <see cref="SourceText"/> to be set to the <see cref="GeneratedSourceResult.SourceText"/> property.</param>
		/// <param name="hintName">A <see cref="string"/> value to be set to the <see cref="GeneratedSourceResult.HintName"/> property.</param>
		/// <returns>This <see cref="GeneratorRunResultBuilder"/>.</returns>
		public GeneratorRunResultBuilder AddSource(CSharpSyntaxTree? syntaxTree, SourceText? sourceText, string? hintName)
		{
			if (syntaxTree is not null && sourceText is not null)
			{
				_sources.Add(GeneratorResultFactory.CreateSourceResult(syntaxTree, sourceText, hintName));
			}

			return this;
		}

		/// <inheritdoc cref="AddSource(string, string)"/>
		public GeneratorRunResultBuilder AddSource(string source)
		{
			if (!string.IsNullOrWhiteSpace(source))
			{
				_sources.Add(GeneratorResultFactory.CreateSourceResult(source));
			}

			return this;
		}

		/// <summary>
		/// Adds a new <see cref="GeneratedSourceResult"/> created from the specified <paramref name="source"/> to the <see cref="GeneratorRunResult.GeneratedSources"/> collection.
		/// </summary>
		/// <param name="source">A <see cref="string"/> value to be parsed and converted to a <see cref="CSharpSyntaxTree"/> that will be used to set the <see cref="GeneratedSourceResult.SyntaxTree"/> property.</param>
		/// <param name="hintName">A <see cref="string"/> value to be set to the <see cref="GeneratedSourceResult.HintName"/> property.</param>
		/// <exception cref="ArgumentException">
		/// A <see cref="CSharpSyntaxTree"/> couldn't be created from the specified <paramref name="source"/>. -or-
		/// A valid <see cref="SourceText"/> couldn't be properly retrieved from the created <see cref="CSharpSyntaxTree"/>.
		/// </exception>
		public GeneratorRunResultBuilder AddSource(string source, string? hintName)
		{
			if (!string.IsNullOrWhiteSpace(source))
			{
				_sources.Add(GeneratorResultFactory.CreateSourceResult(source, hintName));
			}

			return this;
		}

		/// <summary>
		/// Adds a range of <see cref="GeneratedSourceResult"/>s to the <see cref="GeneratorRunResult.GeneratedSources"/> collection.
		/// </summary>
		/// <param name="sources">A range <see cref="GeneratedSourceResult"/>s to be added to the <see cref="GeneratorRunResult.GeneratedSources"/> collection.</param>
		/// <returns>This <see cref="GeneratorRunResultBuilder"/>.</returns>
		public GeneratorRunResultBuilder AddSources(IEnumerable<GeneratedSourceResult>? sources)
		{
			if (sources is not null)
			{
				_sources.AddRange(sources);
			}

			return this;
		}

		/// <summary>
		/// Actually creates the <see cref="GeneratorRunResult"/>.
		/// </summary>
		/// <exception cref="ArgumentException">The <see cref="GeneratorRunResult.Generator"/> property must be set before calling the <see cref="Build"/> method.</exception>
		public GeneratorRunResult Build()
		{
			if (_generator is null)
			{
				throw new InvalidOperationException($"The {nameof(GeneratorRunResult)}.{nameof(GeneratorRunResult.Generator)} property must be set before calling the {nameof(Build)} method!");
			}

			GeneratorRunResult result = GeneratorResultFactory.CreateGeneratorResult(_generator, _sources, _diagnostics, _exception);

			_parent?.AddResult(in result);

			return result;
		}

		/// <summary>
		/// Resets the builder.
		/// </summary>
		public void Reset()
		{
			_generator = null;
			_exception = null;
			_diagnostics.Clear();
			_sources.Clear();
		}

		/// <summary>
		/// Assigns a new collection of <see cref="Diagnostic"/>s to the <see cref="GeneratorRunResult.Diagnostics"/> property.
		/// </summary>
		/// <param name="diagnostics">A collection of <see cref="Diagnostic"/>s to be set to the <see cref="GeneratorRunResult.Diagnostics"/> property.</param>
		/// <returns>This <see cref="GeneratorRunResultBuilder"/>.</returns>
		public GeneratorRunResultBuilder WithDiagnostics(IEnumerable<Diagnostic>? diagnostics)
		{
			if (diagnostics is not null)
			{
				_diagnostics.Clear();
				_diagnostics.AddRange(diagnostics);
			}

			return this;
		}

		/// <summary>
		/// Assigns new <see cref="Exception"/> to the <see cref="GeneratorRunResult.Exception"/> property.
		/// </summary>
		/// <param name="exception">An <see cref="Exception"/> to be set to the <see cref="GeneratorRunResult.Exception"/> property.</param>
		/// <returns>This <see cref="GeneratorRunResultBuilder"/>.</returns>
		public GeneratorRunResultBuilder WithException(Exception? exception)
		{
			_exception = exception;

			return this;
		}

		/// <summary>
		/// Assigns new <see cref="ISourceGenerator"/> to the <see cref="GeneratorRunResult.Generator"/> property.
		/// </summary>
		/// <param name="generator">A <see cref="ISourceGenerator"/> to be set to the <see cref="GeneratorRunResult.Generator"/> property.</param>
		/// <returns>This <see cref="GeneratorRunResultBuilder"/>.</returns>
		public GeneratorRunResultBuilder WithGenerator(ISourceGenerator? generator)
		{
			_generator = generator;

			return this;
		}

		/// <summary>
		/// Assigns a new collection of <see cref="GeneratedSourceResult"/>s to the <see cref="GeneratorRunResult.GeneratedSources"/> property.
		/// </summary>
		/// <param name="sources">A collection of <see cref="Diagnostic"/>s to be set to the <see cref="GeneratorRunResult.GeneratedSources"/> property.</param>
		/// <returns>This <see cref="GeneratorRunResultBuilder"/>.</returns>
		public GeneratorRunResultBuilder WithSources(IEnumerable<GeneratedSourceResult>? sources)
		{
			if (sources is not null)
			{
				_sources.AddRange(sources);
			}

			return this;
		}
	}
>>>>>>> 6184197d
}<|MERGE_RESOLUTION|>--- conflicted
+++ resolved
@@ -1,285 +1,14 @@
 // Copyright (c) Piotr Stenke. All rights reserved.
 // Licensed under the MIT license.
 
+using System;
+using System.Collections.Generic;
 using Microsoft.CodeAnalysis;
 using Microsoft.CodeAnalysis.CSharp;
 using Microsoft.CodeAnalysis.Text;
-using System;
-using System.Collections.Generic;
 
 namespace Durian.TestServices
 {
-<<<<<<< HEAD
-    /// <summary>
-    /// A builder of the <see cref="GeneratorRunResult"/> struct.
-    /// </summary>
-    public sealed class GeneratorRunResultBuilder
-    {
-        internal GeneratorDriverRunResultBuilder? _parent;
-
-        private readonly List<Diagnostic> _diagnostics;
-
-        private readonly List<GeneratedSourceResult> _sources;
-
-        private Exception? _exception;
-
-        private ISourceGenerator? _generator;
-
-        /// <inheritdoc cref="GeneratorRunResultBuilder(IEnumerable{GeneratedSourceResult})"/>
-        public GeneratorRunResultBuilder()
-        {
-            _sources = new List<GeneratedSourceResult>();
-            _diagnostics = new List<Diagnostic>();
-        }
-
-        /// <inheritdoc cref="GeneratorRunResultBuilder(IEnumerable{GeneratedSourceResult})"/>
-        public GeneratorRunResultBuilder(ISourceGenerator? generator)
-        {
-            _sources = new List<GeneratedSourceResult>();
-            _diagnostics = new List<Diagnostic>();
-            _generator = generator;
-        }
-
-        /// <inheritdoc cref="GeneratorRunResultBuilder(IEnumerable{GeneratedSourceResult})"/>
-        public GeneratorRunResultBuilder(IEnumerable<GeneratedSourceResult>? sources) : this(null, sources)
-        {
-        }
-
-        /// <summary>
-        /// Initializes a new instance of the <see cref="GeneratorRunResultBuilder"/> class.
-        /// </summary>
-        /// <param name="generator">A <see cref="ISourceGenerator"/> to be set to the <see cref="GeneratorRunResult.Generator"/> property.</param>
-        /// <param name="sources">A collection of <see cref="GeneratedSourceResult"/>s to be set to the <see cref="GeneratorRunResult.GeneratedSources"/> property.</param>
-        public GeneratorRunResultBuilder(ISourceGenerator? generator, IEnumerable<GeneratedSourceResult>? sources)
-        {
-            if (sources is null)
-            {
-                _sources = new List<GeneratedSourceResult>();
-            }
-            else
-            {
-                _sources = new List<GeneratedSourceResult>(sources);
-            }
-
-            _diagnostics = new List<Diagnostic>();
-            _generator = generator;
-        }
-
-        /// <summary>
-        /// Adds a new <see cref="Diagnostic"/> to the <see cref="GeneratorRunResult.Diagnostics"/> collection.
-        /// </summary>
-        /// <param name="diagnostic">A <see cref="Diagnostic"/> to be added to the <see cref="GeneratorRunResult.Diagnostics"/> collection.</param>
-        /// <returns>This <see cref="GeneratorRunResultBuilder"/>.</returns>
-        public GeneratorRunResultBuilder AddDiagnostic(Diagnostic? diagnostic)
-        {
-            if (diagnostic is not null)
-            {
-                _diagnostics.Add(diagnostic);
-            }
-
-            return this;
-        }
-
-        /// <summary>
-        /// Adds a range of <see cref="Diagnostic"/>s to the <see cref="GeneratorRunResult.Diagnostics"/> collection.
-        /// </summary>
-        /// <param name="diagnostics">A range <see cref="Diagnostic"/>s to be added to the <see cref="GeneratorRunResult.Diagnostics"/> collection.</param>
-        /// <returns>This <see cref="GeneratorRunResultBuilder"/>.</returns>
-        public GeneratorRunResultBuilder AddDiagnostics(IEnumerable<Diagnostic>? diagnostics)
-        {
-            if (diagnostics is not null)
-            {
-                _diagnostics.AddRange(diagnostics);
-            }
-
-            return this;
-        }
-
-        /// <summary>
-        /// Adds a new <see cref="GeneratedSourceResult"/> to the <see cref="GeneratorRunResult.GeneratedSources"/> collection.
-        /// </summary>
-        /// <param name="source">A <see cref="GeneratedSourceResult"/> to be added to the <see cref="GeneratorRunResult.GeneratedSources"/> collection.</param>
-        /// <returns>This <see cref="GeneratorRunResultBuilder"/>.</returns>
-        public GeneratorRunResultBuilder AddSource(in GeneratedSourceResult source)
-        {
-            _sources.Add(source);
-
-            return this;
-        }
-
-        /// <inheritdoc cref="AddSource(CSharpSyntaxTree, string)"/>
-        public GeneratorRunResultBuilder AddSource(CSharpSyntaxTree? syntaxTree)
-        {
-            if (syntaxTree is not null)
-            {
-                _sources.Add(GeneratorResultFactory.CreateSourceResult(syntaxTree));
-            }
-
-            return this;
-        }
-
-        /// <inheritdoc cref="AddSource(CSharpSyntaxTree, SourceText, string)"/>
-        /// <exception cref="ArgumentException">A valid <see cref="SourceText"/> couldn't be properly retrieved from the <paramref name="syntaxTree"/>.</exception>
-        public GeneratorRunResultBuilder AddSource(CSharpSyntaxTree? syntaxTree, string? hintName)
-        {
-            if (syntaxTree is not null)
-            {
-                _sources.Add(GeneratorResultFactory.CreateSourceResult(syntaxTree, hintName));
-            }
-
-            return this;
-        }
-
-        /// <summary>
-        /// Adds a new <see cref="GeneratedSourceResult"/> created from the specified <paramref name="syntaxTree"/> to the <see cref="GeneratorRunResult.GeneratedSources"/> collection.
-        /// </summary>
-        /// <param name="syntaxTree">A <see cref="CSharpSyntaxTree"/> to be set to the <see cref="GeneratedSourceResult.SyntaxTree"/> property.</param>
-        /// <param name="sourceText">A <see cref="SourceText"/> to be set to the <see cref="GeneratedSourceResult.SourceText"/> property.</param>
-        /// <param name="hintName">A <see cref="string"/> value to be set to the <see cref="GeneratedSourceResult.HintName"/> property.</param>
-        /// <returns>This <see cref="GeneratorRunResultBuilder"/>.</returns>
-        public GeneratorRunResultBuilder AddSource(CSharpSyntaxTree? syntaxTree, SourceText? sourceText, string? hintName)
-        {
-            if (syntaxTree is not null && sourceText is not null)
-            {
-                _sources.Add(GeneratorResultFactory.CreateSourceResult(syntaxTree, sourceText, hintName));
-            }
-
-            return this;
-        }
-
-        /// <inheritdoc cref="AddSource(string, string)"/>
-        public GeneratorRunResultBuilder AddSource(string source)
-        {
-            if (!string.IsNullOrWhiteSpace(source))
-            {
-                _sources.Add(GeneratorResultFactory.CreateSourceResult(source));
-            }
-
-            return this;
-        }
-
-        /// <summary>
-        /// Adds a new <see cref="GeneratedSourceResult"/> created from the specified <paramref name="source"/> to the <see cref="GeneratorRunResult.GeneratedSources"/> collection.
-        /// </summary>
-        /// <param name="source">A <see cref="string"/> value to be parsed and converted to a <see cref="CSharpSyntaxTree"/> that will be used to set the <see cref="GeneratedSourceResult.SyntaxTree"/> property.</param>
-        /// <param name="hintName">A <see cref="string"/> value to be set to the <see cref="GeneratedSourceResult.HintName"/> property.</param>
-        /// <exception cref="ArgumentException">
-        /// A <see cref="CSharpSyntaxTree"/> couldn't be created from the specified <paramref name="source"/>. -or-
-        /// A valid <see cref="SourceText"/> couldn't be properly retrieved from the created <see cref="CSharpSyntaxTree"/>.
-        /// </exception>
-        public GeneratorRunResultBuilder AddSource(string source, string? hintName)
-        {
-            if (!string.IsNullOrWhiteSpace(source))
-            {
-                _sources.Add(GeneratorResultFactory.CreateSourceResult(source, hintName));
-            }
-
-            return this;
-        }
-
-        /// <summary>
-        /// Adds a range of <see cref="GeneratedSourceResult"/>s to the <see cref="GeneratorRunResult.GeneratedSources"/> collection.
-        /// </summary>
-        /// <param name="sources">A range <see cref="GeneratedSourceResult"/>s to be added to the <see cref="GeneratorRunResult.GeneratedSources"/> collection.</param>
-        /// <returns>This <see cref="GeneratorRunResultBuilder"/>.</returns>
-        public GeneratorRunResultBuilder AddSources(IEnumerable<GeneratedSourceResult>? sources)
-        {
-            if (sources is not null)
-            {
-                _sources.AddRange(sources);
-            }
-
-            return this;
-        }
-
-        /// <summary>
-        /// Actually creates the <see cref="GeneratorRunResult"/>.
-        /// </summary>
-        /// <exception cref="ArgumentException">The <see cref="GeneratorRunResult.Generator"/> property must be set before calling the <see cref="Build"/> method.</exception>
-        public GeneratorRunResult Build()
-        {
-            if (_generator is null)
-            {
-                throw new InvalidOperationException($"The {nameof(GeneratorRunResult)}.{nameof(GeneratorRunResult.Generator)} property must be set before calling the {nameof(Build)} method!");
-            }
-
-            GeneratorRunResult result = GeneratorResultFactory.CreateGeneratorResult(_generator, _sources, _diagnostics, _exception);
-
-            if (_parent is not null)
-            {
-                _parent.AddResult(in result);
-            }
-
-            return result;
-        }
-
-        /// <summary>
-        /// Resets the builder.
-        /// </summary>
-        public void Reset()
-        {
-            _generator = null;
-            _exception = null;
-            _diagnostics.Clear();
-            _sources.Clear();
-        }
-
-        /// <summary>
-        /// Assigns a new collection of <see cref="Diagnostic"/>s to the <see cref="GeneratorRunResult.Diagnostics"/> property.
-        /// </summary>
-        /// <param name="diagnostics">A collection of <see cref="Diagnostic"/>s to be set to the <see cref="GeneratorRunResult.Diagnostics"/> property.</param>
-        /// <returns>This <see cref="GeneratorRunResultBuilder"/>.</returns>
-        public GeneratorRunResultBuilder WithDiagnostics(IEnumerable<Diagnostic>? diagnostics)
-        {
-            if (diagnostics is not null)
-            {
-                _diagnostics.Clear();
-                _diagnostics.AddRange(diagnostics);
-            }
-
-            return this;
-        }
-
-        /// <summary>
-        /// Assigns new <see cref="Exception"/> to the <see cref="GeneratorRunResult.Exception"/> property.
-        /// </summary>
-        /// <param name="exception">An <see cref="Exception"/> to be set to the <see cref="GeneratorRunResult.Exception"/> property.</param>
-        /// <returns>This <see cref="GeneratorRunResultBuilder"/>.</returns>
-        public GeneratorRunResultBuilder WithException(Exception? exception)
-        {
-            _exception = exception;
-
-            return this;
-        }
-
-        /// <summary>
-        /// Assigns new <see cref="ISourceGenerator"/> to the <see cref="GeneratorRunResult.Generator"/> property.
-        /// </summary>
-        /// <param name="generator">A <see cref="ISourceGenerator"/> to be set to the <see cref="GeneratorRunResult.Generator"/> property.</param>
-        /// <returns>This <see cref="GeneratorRunResultBuilder"/>.</returns>
-        public GeneratorRunResultBuilder WithGenerator(ISourceGenerator? generator)
-        {
-            _generator = generator;
-
-            return this;
-        }
-
-        /// <summary>
-        /// Assigns a new collection of <see cref="GeneratedSourceResult"/>s to the <see cref="GeneratorRunResult.GeneratedSources"/> property.
-        /// </summary>
-        /// <param name="sources">A collection of <see cref="Diagnostic"/>s to be set to the <see cref="GeneratorRunResult.GeneratedSources"/> property.</param>
-        /// <returns>This <see cref="GeneratorRunResultBuilder"/>.</returns>
-        public GeneratorRunResultBuilder WithSources(IEnumerable<GeneratedSourceResult>? sources)
-        {
-            if (sources is not null)
-            {
-                _sources.AddRange(sources);
-            }
-
-            return this;
-        }
-    }
-=======
 	/// <summary>
 	/// A builder of the <see cref="GeneratorRunResult"/> struct.
 	/// </summary>
@@ -546,5 +275,4 @@
 			return this;
 		}
 	}
->>>>>>> 6184197d
 }