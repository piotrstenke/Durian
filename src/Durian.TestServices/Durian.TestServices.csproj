--- conflicted
+++ resolved
@@ -14,19 +14,11 @@
 
   <ItemGroup>
 
-<<<<<<< HEAD
-    <PackageReference Include="Microsoft.CodeAnalysis.CSharp" Version="3.11.0" />
-    
-    <ProjectReference Include="..\Durian.AnalysisServices\Durian.AnalysisServices.csproj" />
-    <ProjectReference Include="..\Durian.Core\Durian.Core.csproj" />
-    
-=======
 	<PackageReference Include="Microsoft.CodeAnalysis.CSharp" Version="4.1.0" />
 	
 	<ProjectReference Include="..\Durian.AnalysisServices\Durian.AnalysisServices.csproj" />
 	<ProjectReference Include="..\Durian.Core\Durian.Core.csproj" />
 	
->>>>>>> 6184197d
   </ItemGroup>
 
   <ItemGroup Condition="'$(Configuration)'=='Debug'">
