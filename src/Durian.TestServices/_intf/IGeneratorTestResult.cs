// Copyright (c) Piotr Stenke. All rights reserved.
// Licensed under the MIT license.

using Microsoft.CodeAnalysis;
using Microsoft.CodeAnalysis.CSharp;
using System;
using System.Collections.Immutable;

namespace Durian.TestServices
{
<<<<<<< HEAD
    /// <summary>
    /// Represents a result of a <see cref="ISourceGenerator"/> test.
    /// </summary>
    public interface IGeneratorTestResult
    {
        /// <summary>
        /// A collection of <see cref="Diagnostic"/>s that was produced during the <see cref="ISourceGenerator"/> pass.
        /// </summary>
        /// <value></value>
        ImmutableArray<Diagnostic> Diagnostics { get; }

        /// <summary>
        /// <see cref="System.Exception"/> that was thrown during the <see cref="ISourceGenerator"/> pass.
        /// </summary>
        Exception? Exception { get; }

        /// <summary>
        /// The <see cref="ISourceGenerator"/> that was being tested.
        /// </summary>
        ISourceGenerator Generator { get; }

        /// <summary>
        /// <see cref="CSharpCompilation"/> that represents the input of the <see cref="ISourceGenerator"/>> pass.
        /// </summary>
        CSharpCompilation InputCompilation { get; }

        /// <summary>
        /// Indicates whether the <see cref="ISourceGenerator"/> didn't produce any fatal errors and successfully generated the requested sources.
        /// </summary>
        bool IsGenerated { get; }

        /// <summary>
        /// <see cref="CSharpCompilation"/> that represents the output of the <see cref="ISourceGenerator"/> pass.
        /// </summary>
        CSharpCompilation? OutputCompilation { get; }

        /// <summary>
        /// Checks if the provided <paramref name="result"/> is equivalent to the <see cref="GeneratorDriverRunResult"/> created by the <see cref="ISourceGenerator"/> pass.
        /// </summary>
        /// <param name="result"><see cref="GeneratorDriverRunResult"/> to compare.</param>
        bool Compare(GeneratorDriverRunResult result);
    }
=======
	/// <summary>
	/// Represents a result of a <see cref="ISourceGenerator"/> test.
	/// </summary>
	public interface IGeneratorTestResult
	{
		/// <summary>
		/// A collection of <see cref="Diagnostic"/>s that was produced during the <see cref="ISourceGenerator"/> pass.
		/// </summary>
		ImmutableArray<Diagnostic> Diagnostics { get; }

		/// <summary>
		/// <see cref="System.Exception"/> that was thrown during the <see cref="ISourceGenerator"/> pass.
		/// </summary>
		Exception? Exception { get; }

		/// <summary>
		/// The <see cref="ISourceGenerator"/> that was being tested.
		/// </summary>
		ISourceGenerator Generator { get; }

		/// <summary>
		/// <see cref="CSharpCompilation"/> that represents the input of the <see cref="ISourceGenerator"/>> pass.
		/// </summary>
		CSharpCompilation InputCompilation { get; }

		/// <summary>
		/// Indicates whether the <see cref="ISourceGenerator"/> didn't produce any fatal errors and successfully generated the requested sources.
		/// </summary>
		bool IsGenerated { get; }

		/// <summary>
		/// <see cref="CSharpCompilation"/> that represents the output of the <see cref="ISourceGenerator"/> pass.
		/// </summary>
		CSharpCompilation? OutputCompilation { get; }

		/// <summary>
		/// Checks if the provided <paramref name="result"/> is equivalent to the <see cref="GeneratorDriverRunResult"/> created by the <see cref="ISourceGenerator"/> pass.
		/// </summary>
		/// <param name="result"><see cref="GeneratorDriverRunResult"/> to compare.</param>
		/// <param name="includeStructuredTrivia">Determines whether to include structured trivia in the comparison.</param>
		bool Compare(GeneratorDriverRunResult result, bool includeStructuredTrivia = false);
	}
>>>>>>> 6184197d
}<|MERGE_RESOLUTION|>--- conflicted
+++ resolved
@@ -1,57 +1,13 @@
 // Copyright (c) Piotr Stenke. All rights reserved.
 // Licensed under the MIT license.
 
+using System;
+using System.Collections.Immutable;
 using Microsoft.CodeAnalysis;
 using Microsoft.CodeAnalysis.CSharp;
-using System;
-using System.Collections.Immutable;
 
 namespace Durian.TestServices
 {
-<<<<<<< HEAD
-    /// <summary>
-    /// Represents a result of a <see cref="ISourceGenerator"/> test.
-    /// </summary>
-    public interface IGeneratorTestResult
-    {
-        /// <summary>
-        /// A collection of <see cref="Diagnostic"/>s that was produced during the <see cref="ISourceGenerator"/> pass.
-        /// </summary>
-        /// <value></value>
-        ImmutableArray<Diagnostic> Diagnostics { get; }
-
-        /// <summary>
-        /// <see cref="System.Exception"/> that was thrown during the <see cref="ISourceGenerator"/> pass.
-        /// </summary>
-        Exception? Exception { get; }
-
-        /// <summary>
-        /// The <see cref="ISourceGenerator"/> that was being tested.
-        /// </summary>
-        ISourceGenerator Generator { get; }
-
-        /// <summary>
-        /// <see cref="CSharpCompilation"/> that represents the input of the <see cref="ISourceGenerator"/>> pass.
-        /// </summary>
-        CSharpCompilation InputCompilation { get; }
-
-        /// <summary>
-        /// Indicates whether the <see cref="ISourceGenerator"/> didn't produce any fatal errors and successfully generated the requested sources.
-        /// </summary>
-        bool IsGenerated { get; }
-
-        /// <summary>
-        /// <see cref="CSharpCompilation"/> that represents the output of the <see cref="ISourceGenerator"/> pass.
-        /// </summary>
-        CSharpCompilation? OutputCompilation { get; }
-
-        /// <summary>
-        /// Checks if the provided <paramref name="result"/> is equivalent to the <see cref="GeneratorDriverRunResult"/> created by the <see cref="ISourceGenerator"/> pass.
-        /// </summary>
-        /// <param name="result"><see cref="GeneratorDriverRunResult"/> to compare.</param>
-        bool Compare(GeneratorDriverRunResult result);
-    }
-=======
 	/// <summary>
 	/// Represents a result of a <see cref="ISourceGenerator"/> test.
 	/// </summary>
@@ -94,5 +50,4 @@
 		/// <param name="includeStructuredTrivia">Determines whether to include structured trivia in the comparison.</param>
 		bool Compare(GeneratorDriverRunResult result, bool includeStructuredTrivia = false);
 	}
->>>>>>> 6184197d
 }