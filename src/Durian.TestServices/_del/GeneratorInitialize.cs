// Copyright (c) Piotr Stenke. All rights reserved.
// Licensed under the MIT license.

using Durian.Analysis;
using Microsoft.CodeAnalysis;

namespace Durian.TestServices
{
<<<<<<< HEAD
    /// <summary>
    /// A delegate that mirrors the signature of the <see cref="DurianGenerator{TCompilationData, TSyntaxReceiver, TFilter}.Initialize(GeneratorInitializationContext)"/> method.
    /// </summary>
    /// <param name="context">The <see cref="GeneratorInitializationContext"/> to be used when performing the action.</param>
    public delegate void GeneratorInitialize(GeneratorInitializationContext context);
=======
	/// <summary>
	/// A delegate that mirrors the signature of the <see cref="DurianGeneratorBase.Initialize(GeneratorInitializationContext)"/> method.
	/// </summary>
	/// <param name="context">The <see cref="GeneratorInitializationContext"/> to be used when performing the action.</param>
	public delegate void GeneratorInitialize(GeneratorInitializationContext context);
>>>>>>> 6184197d
}<|MERGE_RESOLUTION|>--- conflicted
+++ resolved
@@ -6,17 +6,9 @@
 
 namespace Durian.TestServices
 {
-<<<<<<< HEAD
-    /// <summary>
-    /// A delegate that mirrors the signature of the <see cref="DurianGenerator{TCompilationData, TSyntaxReceiver, TFilter}.Initialize(GeneratorInitializationContext)"/> method.
-    /// </summary>
-    /// <param name="context">The <see cref="GeneratorInitializationContext"/> to be used when performing the action.</param>
-    public delegate void GeneratorInitialize(GeneratorInitializationContext context);
-=======
 	/// <summary>
 	/// A delegate that mirrors the signature of the <see cref="DurianGeneratorBase.Initialize(GeneratorInitializationContext)"/> method.
 	/// </summary>
 	/// <param name="context">The <see cref="GeneratorInitializationContext"/> to be used when performing the action.</param>
 	public delegate void GeneratorInitialize(GeneratorInitializationContext context);
->>>>>>> 6184197d
 }