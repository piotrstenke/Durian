--- conflicted
+++ resolved
@@ -6,15 +6,6 @@
 
 namespace Durian.TestServices
 {
-<<<<<<< HEAD
-    /// <summary>
-    /// Creates a new <see cref="IGeneratorTestResult"/> using the specified <paramref name="driver"/> and <paramref name="input"/> and <paramref name="output"/> <see cref="CSharpCompilation"/>s.
-    /// </summary>
-    /// <param name="driver">A <see cref="CSharpGeneratorDriver"/> that was used to run the <see cref="ISourceGenerator"/> test.</param>
-    /// <param name="input">A <see cref="CSharpCompilation"/> that represent an input for the tested <see cref="ISourceGenerator"/>.</param>
-    /// <param name="output">A <see cref="CSharpCompilation"/> that was created by the tested <see cref="ISourceGenerator"/>.</param>
-    public delegate IGeneratorTestResult GeneratorTestResultProvider(CSharpGeneratorDriver driver, CSharpCompilation input, CSharpCompilation output);
-=======
 	/// <summary>
 	/// Creates a new <see cref="IGeneratorTestResult"/> using the specified <paramref name="driver"/> and <paramref name="input"/> and <paramref name="output"/> <see cref="CSharpCompilation"/>s.
 	/// </summary>
@@ -31,5 +22,4 @@
 	/// <param name="output">A <see cref="CSharpCompilation"/> that was created by the tested <see cref="ISourceGenerator"/>.</param>
 	/// <typeparam name="TResult">Type of <see cref="IGeneratorTestResult"/> to create.</typeparam>
 	public delegate TResult GeneratorTestResultProvider<TResult>(CSharpGeneratorDriver driver, CSharpCompilation input, CSharpCompilation output) where TResult : IGeneratorTestResult;
->>>>>>> 6184197d
 }