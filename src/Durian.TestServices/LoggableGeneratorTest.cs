﻿// Copyright (c) Piotr Stenke. All rights reserved.
// Licensed under the MIT license.

using Durian.Analysis;
using Durian.Analysis.Logging;
<<<<<<< HEAD
using System;
using System.Runtime.CompilerServices;

namespace Durian.TestServices
{
    /// <summary>
    /// An abstract class that provides methods to test <see cref="ILoggableGenerator"/>s and log information about the generator test.
    /// </summary>
    /// <typeparam name="T">Type of target <see cref="ILoggableGenerator"/>.</typeparam>
    public abstract class LoggableGeneratorTest<T> where T : ILoggableGenerator
    {
        internal readonly LoggingConfiguration _configuration;
=======
using Microsoft.CodeAnalysis;

namespace Durian.TestServices
{
	/// <summary>
	/// An abstract class that provides methods to test <see cref="ISourceGenerator"/>s and log information about the generator test.
	/// </summary>
	/// <typeparam name="T">Type of target <see cref="ISourceGenerator"/>.</typeparam>
	public abstract class LoggableGeneratorTest<T> where T : ISourceGenerator
	{
		internal readonly LoggingConfiguration _configuration;
>>>>>>> 6184197d

        private readonly bool _enableDiagnostics;

        /// <summary>
        /// Initializes a new instance of the <see cref="LoggableGeneratorTest{T}"/> class.
        /// </summary>
        protected LoggableGeneratorTest() : this(false)
        {
        }

<<<<<<< HEAD
        /// <summary>
        /// Initializes a new instance of the <see cref="LoggableGeneratorTest{T}"/> class.
        /// </summary>
        /// <param name="enableDiagnostics">Determines whether to enable diagnostics for the created <see cref="ILoggableGenerator"/> if it supports any.</param>
        protected LoggableGeneratorTest(bool enableDiagnostics)
        {
            string typeName = GetType().Name;
            _configuration = LoggingConfiguration.CreateConfigurationForGenerator<T>();
            _configuration.LogDirectory += $"/{typeName}";
            _enableDiagnostics = enableDiagnostics;
        }

        /// <summary>
        /// Returns a <see cref="SingletonGeneratorTestResult"/> created by performing a test on the target <see cref="ILoggableGenerator"/>.
        /// </summary>
        /// <param name="input">Input for the generator.</param>
        /// <param name="testName">Name of the test that is currently performed.</param>
        /// <exception cref="InvalidOperationException"><see cref="CreateGenerator(LoggingConfiguration, string)"/> returned <see langword="null"/>.</exception>
        public virtual SingletonGeneratorTestResult RunGenerator(string? input, [CallerMemberName] string testName = "")
        {
            return GeneratorTest.RunGenerator(input, GetGeneratorAndTryEnableDiagnostics(testName));
        }

        /// <summary>
        /// Returns a <see cref="SingletonGeneratorTestResult"/> created by performing a test on the target <see cref="ILoggableGenerator"/>.
        /// </summary>
        /// <param name="input">Input for the generator.</param>
        /// <param name="index">Index of the source in the generator's output.</param>
        /// <param name="testName">Name of the test that is currently performed.</param>
        /// <exception cref="InvalidOperationException"><see cref="CreateGenerator(LoggingConfiguration, string)"/> returned <see langword="null"/>.</exception>
        public virtual SingletonGeneratorTestResult RunGenerator(string? input, int index, [CallerMemberName] string testName = "")
        {
            return GeneratorTest.RunGenerator(input, GetGeneratorAndTryEnableDiagnostics(testName), index);
        }

        /// <summary>
        /// Creates a new <see cref="ILoggableGenerator"/> based on the specified <paramref name="configuration"/> and <paramref name="testName"/>.
        /// </summary>
        /// <param name="configuration">Configuration for the <see cref="ILoggableGenerator"/>.</param>
        /// <param name="testName">Name of the current test.</param>
        protected abstract T CreateGenerator(LoggingConfiguration configuration, string testName);

        private T GetGeneratorAndTryEnableDiagnostics(string testName)
        {
            T generator = CreateGenerator(_configuration, testName);
=======
		/// <summary>
		/// Initializes a new instance of the <see cref="LoggableGeneratorTest{T}"/> class.
		/// </summary>
		/// <param name="enableDiagnostics">Determines whether to enable diagnostics for the created <see cref="ISourceGenerator"/> if it supports any.</param>
		protected LoggableGeneratorTest(bool enableDiagnostics) : this(enableDiagnostics, typeof(T))
		{
		}

		/// <summary>
		/// Initializes a new instance of the <see cref="LoggableGeneratorTest{T}"/> class.
		/// </summary>
		/// <param name="enableDiagnostics">Determines whether to enable diagnostics for the created <see cref="ISourceGenerator"/> if it supports any.</param>
		/// <param name="generatorType"><see cref="Type"/> to get the <see cref="LoggingConfiguration"/> from.</param>
		protected LoggableGeneratorTest(bool enableDiagnostics, Type generatorType)
		{
			_configuration = LoggingConfiguration.CreateForGenerator(generatorType);
			_configuration.LogDirectory += $"/{GetType().Name}";
			_enableDiagnostics = enableDiagnostics;
		}

		/// <summary>
		/// Returns a <see cref="SingleGeneratorTestResult"/> created by performing a test on the target <see cref="ISourceGenerator"/>.
		/// </summary>
		/// <param name="input">Input for the generator.</param>
		/// <param name="testName">Name of the test that is currently performed.</param>
		/// <exception cref="InvalidOperationException"><see cref="CreateGenerator(LoggingConfiguration, string)"/> returned <see langword="null"/>.</exception>
		public virtual SingleGeneratorTestResult RunGenerator(string? input, [CallerMemberName] string testName = "")
		{
			return RunGenerator(input, 0, testName);
		}

		/// <summary>
		/// Returns a <see cref="SingleGeneratorTestResult"/> created by performing a test on the target <see cref="ISourceGenerator"/>.
		/// </summary>
		/// <param name="input">Input for the generator.</param>
		/// <param name="index">Index of the source in the generator's output.</param>
		/// <param name="testName">Name of the test that is currently performed.</param>
		/// <exception cref="InvalidOperationException"><see cref="CreateGenerator(LoggingConfiguration, string)"/> returned <see langword="null"/>.</exception>
		public virtual SingleGeneratorTestResult RunGenerator(string? input, int index, [CallerMemberName] string testName = "")
		{
			return GeneratorTest.RunGenerator(GetGeneratorAndTryEnableDiagnostics(testName), input, index);
		}

		/// <summary>
		/// Returns a <see cref="SingleGeneratorTestResult"/> created by performing a test on the target <see cref="ISourceGenerator"/>.
		/// </summary>
		/// <param name="input">Input for the generator.</param>
		/// <param name="external">Code in external assembly that is referenced by assembly containing the <paramref name="input"/> text.</param>
		/// <param name="testName">Name of the test that is currently performed.</param>
		/// <exception cref="InvalidOperationException"><see cref="CreateGenerator(LoggingConfiguration, string)"/> returned <see langword="null"/>.</exception>
		public virtual SingleGeneratorTestResult RunGeneratorWithDependency(string? input, string external, [CallerMemberName] string testName = "")
		{
			return RunGeneratorWithDependency(input, external, 0, testName);
		}

		/// <summary>
		/// Returns a <see cref="SingleGeneratorTestResult"/> created by performing a test on the target <see cref="ISourceGenerator"/>.
		/// </summary>
		/// <param name="input">Input for the generator.</param>
		/// <param name="external">Code in external assembly that is referenced by assembly containing the <paramref name="input"/> text.</param>
		/// <param name="index">Index of the source in the generator's output.</param>
		/// <param name="testName">Name of the test that is currently performed.</param>
		/// <exception cref="InvalidOperationException"><see cref="CreateGenerator(LoggingConfiguration, string)"/> returned <see langword="null"/>.</exception>
		public virtual SingleGeneratorTestResult RunGeneratorWithDependency(string? input, string external, int index, [CallerMemberName] string testName = "")
		{
			return GeneratorTest.RunGeneratorWithDependency(GetGeneratorAndTryEnableDiagnostics(testName), input, external, index);
		}

		/// <summary>
		/// Returns a <see cref="MultipleGeneratorTestResult"/> created by performing a test on the target <see cref="ISourceGenerator"/>.
		/// </summary>
		/// <param name="input">Input for the generator.</param>
		/// <param name="testName">Name of the test that is currently performed.</param>
		public virtual MultipleGeneratorTestResult RunGeneratorWithMultipleOutputs(string? input, [CallerMemberName] string testName = "")
		{
			return RunGeneratorWithMultipleOutputs(input, 0, testName);
		}

		/// <summary>
		/// Returns a <see cref="MultipleGeneratorTestResult"/> created by performing a test on the target <see cref="ISourceGenerator"/>.
		/// </summary>
		/// <param name="input">Input for the generator.</param>
		/// <param name="startIndex">Number of generated sources to skip.</param>
		/// <param name="testName">Name of the test that is currently performed.</param>
		public virtual MultipleGeneratorTestResult RunGeneratorWithMultipleOutputs(string? input, int startIndex, [CallerMemberName] string testName = "")
		{
			return GeneratorTest.RunGeneratorWithMultipleOutputs(GetGeneratorAndTryEnableDiagnostics(testName), input, startIndex);
		}

		/// <summary>
		/// Creates a new <see cref="ISourceGenerator"/> based on the specified <paramref name="configuration"/> and <paramref name="testName"/>.
		/// </summary>
		/// <param name="configuration">Configuration for the <see cref="ISourceGenerator"/>.</param>
		/// <param name="testName">Name of the current test.</param>
		protected abstract T CreateGenerator(LoggingConfiguration configuration, string testName);

		private T GetGeneratorAndTryEnableDiagnostics(string testName)
		{
			T generator = CreateGenerator(_configuration, testName);
>>>>>>> 6184197d

            if (generator is null)
            {
                throw new InvalidOperationException($"{nameof(CreateGenerator)} returned null");
            }

<<<<<<< HEAD
            if (_enableDiagnostics && generator is IDurianGenerator g && g.SupportsDiagnostics)
            {
                g.EnableDiagnostics = true;
            }
=======
			if (_enableDiagnostics && generator is IDurianGenerator g && g.LogHandler is not null)
			{
				g.LogHandler.EnableDiagnosticsIfSupported();
			}
>>>>>>> 6184197d

            return generator;
        }
    }
}<|MERGE_RESOLUTION|>--- conflicted
+++ resolved
@@ -1,22 +1,10 @@
 ﻿// Copyright (c) Piotr Stenke. All rights reserved.
 // Licensed under the MIT license.
 
+using System;
+using System.Runtime.CompilerServices;
 using Durian.Analysis;
 using Durian.Analysis.Logging;
-<<<<<<< HEAD
-using System;
-using System.Runtime.CompilerServices;
-
-namespace Durian.TestServices
-{
-    /// <summary>
-    /// An abstract class that provides methods to test <see cref="ILoggableGenerator"/>s and log information about the generator test.
-    /// </summary>
-    /// <typeparam name="T">Type of target <see cref="ILoggableGenerator"/>.</typeparam>
-    public abstract class LoggableGeneratorTest<T> where T : ILoggableGenerator
-    {
-        internal readonly LoggingConfiguration _configuration;
-=======
 using Microsoft.CodeAnalysis;
 
 namespace Durian.TestServices
@@ -28,64 +16,16 @@
 	public abstract class LoggableGeneratorTest<T> where T : ISourceGenerator
 	{
 		internal readonly LoggingConfiguration _configuration;
->>>>>>> 6184197d
 
-        private readonly bool _enableDiagnostics;
+		private readonly bool _enableDiagnostics;
 
-        /// <summary>
-        /// Initializes a new instance of the <see cref="LoggableGeneratorTest{T}"/> class.
-        /// </summary>
-        protected LoggableGeneratorTest() : this(false)
-        {
-        }
+		/// <summary>
+		/// Initializes a new instance of the <see cref="LoggableGeneratorTest{T}"/> class.
+		/// </summary>
+		protected LoggableGeneratorTest() : this(false)
+		{
+		}
 
-<<<<<<< HEAD
-        /// <summary>
-        /// Initializes a new instance of the <see cref="LoggableGeneratorTest{T}"/> class.
-        /// </summary>
-        /// <param name="enableDiagnostics">Determines whether to enable diagnostics for the created <see cref="ILoggableGenerator"/> if it supports any.</param>
-        protected LoggableGeneratorTest(bool enableDiagnostics)
-        {
-            string typeName = GetType().Name;
-            _configuration = LoggingConfiguration.CreateConfigurationForGenerator<T>();
-            _configuration.LogDirectory += $"/{typeName}";
-            _enableDiagnostics = enableDiagnostics;
-        }
-
-        /// <summary>
-        /// Returns a <see cref="SingletonGeneratorTestResult"/> created by performing a test on the target <see cref="ILoggableGenerator"/>.
-        /// </summary>
-        /// <param name="input">Input for the generator.</param>
-        /// <param name="testName">Name of the test that is currently performed.</param>
-        /// <exception cref="InvalidOperationException"><see cref="CreateGenerator(LoggingConfiguration, string)"/> returned <see langword="null"/>.</exception>
-        public virtual SingletonGeneratorTestResult RunGenerator(string? input, [CallerMemberName] string testName = "")
-        {
-            return GeneratorTest.RunGenerator(input, GetGeneratorAndTryEnableDiagnostics(testName));
-        }
-
-        /// <summary>
-        /// Returns a <see cref="SingletonGeneratorTestResult"/> created by performing a test on the target <see cref="ILoggableGenerator"/>.
-        /// </summary>
-        /// <param name="input">Input for the generator.</param>
-        /// <param name="index">Index of the source in the generator's output.</param>
-        /// <param name="testName">Name of the test that is currently performed.</param>
-        /// <exception cref="InvalidOperationException"><see cref="CreateGenerator(LoggingConfiguration, string)"/> returned <see langword="null"/>.</exception>
-        public virtual SingletonGeneratorTestResult RunGenerator(string? input, int index, [CallerMemberName] string testName = "")
-        {
-            return GeneratorTest.RunGenerator(input, GetGeneratorAndTryEnableDiagnostics(testName), index);
-        }
-
-        /// <summary>
-        /// Creates a new <see cref="ILoggableGenerator"/> based on the specified <paramref name="configuration"/> and <paramref name="testName"/>.
-        /// </summary>
-        /// <param name="configuration">Configuration for the <see cref="ILoggableGenerator"/>.</param>
-        /// <param name="testName">Name of the current test.</param>
-        protected abstract T CreateGenerator(LoggingConfiguration configuration, string testName);
-
-        private T GetGeneratorAndTryEnableDiagnostics(string testName)
-        {
-            T generator = CreateGenerator(_configuration, testName);
-=======
 		/// <summary>
 		/// Initializes a new instance of the <see cref="LoggableGeneratorTest{T}"/> class.
 		/// </summary>
@@ -185,26 +125,18 @@
 		private T GetGeneratorAndTryEnableDiagnostics(string testName)
 		{
 			T generator = CreateGenerator(_configuration, testName);
->>>>>>> 6184197d
 
-            if (generator is null)
-            {
-                throw new InvalidOperationException($"{nameof(CreateGenerator)} returned null");
-            }
+			if (generator is null)
+			{
+				throw new InvalidOperationException($"{nameof(CreateGenerator)} returned null");
+			}
 
-<<<<<<< HEAD
-            if (_enableDiagnostics && generator is IDurianGenerator g && g.SupportsDiagnostics)
-            {
-                g.EnableDiagnostics = true;
-            }
-=======
 			if (_enableDiagnostics && generator is IDurianGenerator g && g.LogHandler is not null)
 			{
 				g.LogHandler.EnableDiagnosticsIfSupported();
 			}
->>>>>>> 6184197d
 
-            return generator;
-        }
-    }
+			return generator;
+		}
+	}
 }