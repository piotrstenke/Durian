--- conflicted
+++ resolved
@@ -6,51 +6,6 @@
 
 namespace Durian.Analysis.InterfaceTargets
 {
-<<<<<<< HEAD
-    /// <summary>
-    /// Contains <see cref="DiagnosticDescriptor"/>s of all the <see cref="Diagnostic"/>s that can be reported by the <see cref="InterfaceTargetsAnalyzer"/>.
-    /// </summary>
-    public static class InterfaceTargetsDiagnostics
-    {
-        /// <summary>
-        /// Provides diagnostic message indicating that the target interface cannot be implemented by members of specified kind.
-        /// </summary>
-        public static readonly DiagnosticDescriptor DUR0401_InterfaceCannotBeImplementedByMembersOfThisKind = new(
-            id: "DUR0401",
-            title: "Interface is not valid on members of this kind",
-            messageFormat: "'{0}': Interface '{1}' cannot be implemented by {2}",
-            category: "Durian.FriendClass",
-            defaultSeverity: DiagnosticSeverity.Error,
-            helpLinkUri: DocsPath + "/DUR0401.md",
-            isEnabledByDefault: true
-        );
-
-        /// <summary>
-        /// Provides diagnostic message indicating that the target interface cannot be a base of another interface.
-        /// </summary>
-        public static readonly DiagnosticDescriptor DUR0402_InterfaceCannotBeBaseOfAnotherInterface = new(
-            id: "DUR0402",
-            title: "Interface cannot be a base of another interface",
-            messageFormat: "'{0}': Interface '{1}' cannot be a base of another interface",
-            category: "Durian.FriendClass",
-            defaultSeverity: DiagnosticSeverity.Error,
-            helpLinkUri: DocsPath + "/DUR0402.md",
-            isEnabledByDefault: true
-        );
-
-        /// <summary>
-        /// Provides diagnostic message indicating that the target interface is not accessible directly in code.
-        /// </summary>
-        public static readonly DiagnosticDescriptor DUR0403_InterfaceIsNotDirectlyAccessible = new(
-            id: "DUR0403",
-            title: "Interface is accessible only through reflection",
-            messageFormat: "'{0}': Interface '{1}' is accessible only through reflection",
-            category: "Durian.FriendClass",
-            defaultSeverity: DiagnosticSeverity.Error,
-            helpLinkUri: DocsPath + "/DUR0403.md",
-            isEnabledByDefault: true
-        );
-=======
 	/// <summary>
 	/// Contains <see cref="DiagnosticDescriptor"/>s of all the <see cref="Diagnostic"/>s that can be reported by the <see cref="InterfaceTargetsAnalyzer"/>.
 	/// </summary>
@@ -94,11 +49,10 @@
 			helpLinkUri: DocsPath + "/DUR0403.md",
 			isEnabledByDefault: true
 		);
->>>>>>> 6184197d
 
-        /// <summary>
-        /// Documentation directory of the <c>InterfaceTargets</c> module.
-        /// </summary>
-        public static string DocsPath => GlobalInfo.Repository + "/tree/master/docs/InterfaceTargets";
-    }
+		/// <summary>
+		/// Documentation directory of the <c>InterfaceTargets</c> module.
+		/// </summary>
+		public static string DocsPath => GlobalInfo.Repository + "/tree/master/docs/InterfaceTargets";
+	}
 }