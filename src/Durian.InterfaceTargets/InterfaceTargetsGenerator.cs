﻿// Copyright (c) Piotr Stenke. All rights reserved.
// Licensed under the MIT license.

using Durian.Analysis.Logging;
using Durian.Info;
using Microsoft.CodeAnalysis;
using System.Collections.Generic;

namespace Durian.Analysis.InterfaceTargets
{
<<<<<<< HEAD
    /// <summary>
    /// Generates syntax tree of types required by the <c>InterfaceTargets</c> module.
    /// </summary>
    [Generator(LanguageNames.CSharp)]
    [LoggingConfiguration(SupportedLogs = GeneratorLogs.All, LogDirectory = "InterfaceTargets", SupportsDiagnostics = true, RelativeToGlobal = true, EnableExceptions = true)]
    public class InterfaceTargetsGenerator : DurianGeneratorBase
    {
        /// <summary>
        /// Name of this source generator.
        /// </summary>
        public static string GeneratorName => "InterfaceTargets";

        /// <summary>
        /// Version of this source generator.
        /// </summary>
        public static string Version => "1.1.0";

        /// <inheritdoc cref="InterfaceTargetsGenerator(in ConstructionContext, IHintNameProvider?)"/>
        public InterfaceTargetsGenerator()
        {
        }

        /// <inheritdoc cref="InterfaceTargetsGenerator(in ConstructionContext, IHintNameProvider?)"/>
        public InterfaceTargetsGenerator(in ConstructionContext context) : base(in context)
        {
        }

        /// <summary>
        /// Initializes a new instance of the <see cref="InterfaceTargetsGenerator"/> class.
        /// </summary>
        /// <param name="context">Configures how this <see cref="LoggableGenerator"/> is initialized.</param>
        /// <param name="fileNameProvider">Creates names for generated files.</param>
        public InterfaceTargetsGenerator(in ConstructionContext context, IHintNameProvider? fileNameProvider) : base(in context, fileNameProvider)
        {
        }

        /// <inheritdoc cref="InterfaceTargetsGenerator(LoggingConfiguration?, IHintNameProvider?)"/>
        public InterfaceTargetsGenerator(LoggingConfiguration? loggingConfiguration) : base(loggingConfiguration)
        {
        }

        /// <summary>
        /// Initializes a new instance of the <see cref="InterfaceTargetsGenerator"/> class.
        /// </summary>
        /// <param name="loggingConfiguration">Determines how the source generator should behave when logging information.</param>
        /// <param name="fileNameProvider">Creates names for generated files.</param>
        public InterfaceTargetsGenerator(LoggingConfiguration? loggingConfiguration, IHintNameProvider? fileNameProvider) : base(loggingConfiguration, fileNameProvider)
        {
        }

        /// <summary>
        /// Returns a collection of <see cref="ISourceTextProvider"/> used by this generator to create initial sources.
        /// </summary>
        public static IEnumerable<ISourceTextProvider> GetSourceProviders()
        {
            return new ISourceTextProvider[]
            {
                new InterfaceTargetsProvider(),
                new InterfaceTargetsAttributeProvider()
            };
        }

        /// <inheritdoc/>
        public override string GetGeneratorName()
        {
            return GeneratorName;
        }

        /// <inheritdoc/>
        public override string GetGeneratorVersion()
        {
            return Version;
        }

        /// <inheritdoc/>
        public override IEnumerable<ISourceTextProvider>? GetInitialSources()
        {
            return GetSourceProviders();
        }

        /// <inheritdoc/>
        public override DurianModule[] GetRequiredModules()
        {
            return new DurianModule[] { DurianModule.InterfaceTargets };
        }
    }
=======
	/// <summary>
	/// Generates syntax tree of types required by the <c>InterfaceTargets</c> module.
	/// </summary>
	[Generator(LanguageNames.CSharp)]
	[LoggingConfiguration(
		SupportedLogs = GeneratorLogs.All,
		LogDirectory = "InterfaceTargets",
		SupportsDiagnostics = true,
		RelativeToGlobal = true,
		EnableExceptions = true)]
	public class InterfaceTargetsGenerator : DurianGeneratorBase
	{
		/// <summary>
		/// Name of this source generator.
		/// </summary>
		public override string GeneratorName => "InterfaceTargets";

		/// <summary>
		/// Version of this source generator.
		/// </summary>
		public override string GeneratorVersion => "2.0.0";

		/// <summary>
		/// Initializes a new instance of the <see cref="InterfaceTargetsGenerator"/> class.
		/// </summary>
		public InterfaceTargetsGenerator()
		{
		}

		/// <summary>
		/// Initializes a new instance of the <see cref="InterfaceTargetsGenerator"/> class.
		/// </summary>
		/// <param name="context">Configures how this <see cref="InterfaceTargetsGenerator"/> is initialized.</param>
		public InterfaceTargetsGenerator(in GeneratorLogCreationContext context) : base(in context)
		{
		}

		/// <summary>
		/// Initializes a new instance of the <see cref="InterfaceTargetsGenerator"/> class.
		/// </summary>
		/// <param name="loggingConfiguration">Determines how the source generator should behave when logging information.</param>
		public InterfaceTargetsGenerator(LoggingConfiguration? loggingConfiguration) : base(loggingConfiguration)
		{
		}

		/// <summary>
		/// Returns a collection of <see cref="ISourceTextProvider"/> used by this generator to create initial sources.
		/// </summary>
		public static IEnumerable<ISourceTextProvider> GetSourceProviders()
		{
			return new ISourceTextProvider[]
			{
				new InterfaceTargetsProvider(),
				new InterfaceTargetsAttributeProvider()
			};
		}

		/// <inheritdoc/>
		public override IEnumerable<ISourceTextProvider>? GetInitialSources()
		{
			return GetSourceProviders();
		}

		/// <inheritdoc/>
		public override DurianModule[] GetRequiredModules()
		{
			return new DurianModule[] { DurianModule.InterfaceTargets };
		}
	}
>>>>>>> 6184197d
}<|MERGE_RESOLUTION|>--- conflicted
+++ resolved
@@ -1,101 +1,13 @@
 ﻿// Copyright (c) Piotr Stenke. All rights reserved.
 // Licensed under the MIT license.
 
+using System.Collections.Generic;
 using Durian.Analysis.Logging;
 using Durian.Info;
 using Microsoft.CodeAnalysis;
-using System.Collections.Generic;
 
 namespace Durian.Analysis.InterfaceTargets
 {
-<<<<<<< HEAD
-    /// <summary>
-    /// Generates syntax tree of types required by the <c>InterfaceTargets</c> module.
-    /// </summary>
-    [Generator(LanguageNames.CSharp)]
-    [LoggingConfiguration(SupportedLogs = GeneratorLogs.All, LogDirectory = "InterfaceTargets", SupportsDiagnostics = true, RelativeToGlobal = true, EnableExceptions = true)]
-    public class InterfaceTargetsGenerator : DurianGeneratorBase
-    {
-        /// <summary>
-        /// Name of this source generator.
-        /// </summary>
-        public static string GeneratorName => "InterfaceTargets";
-
-        /// <summary>
-        /// Version of this source generator.
-        /// </summary>
-        public static string Version => "1.1.0";
-
-        /// <inheritdoc cref="InterfaceTargetsGenerator(in ConstructionContext, IHintNameProvider?)"/>
-        public InterfaceTargetsGenerator()
-        {
-        }
-
-        /// <inheritdoc cref="InterfaceTargetsGenerator(in ConstructionContext, IHintNameProvider?)"/>
-        public InterfaceTargetsGenerator(in ConstructionContext context) : base(in context)
-        {
-        }
-
-        /// <summary>
-        /// Initializes a new instance of the <see cref="InterfaceTargetsGenerator"/> class.
-        /// </summary>
-        /// <param name="context">Configures how this <see cref="LoggableGenerator"/> is initialized.</param>
-        /// <param name="fileNameProvider">Creates names for generated files.</param>
-        public InterfaceTargetsGenerator(in ConstructionContext context, IHintNameProvider? fileNameProvider) : base(in context, fileNameProvider)
-        {
-        }
-
-        /// <inheritdoc cref="InterfaceTargetsGenerator(LoggingConfiguration?, IHintNameProvider?)"/>
-        public InterfaceTargetsGenerator(LoggingConfiguration? loggingConfiguration) : base(loggingConfiguration)
-        {
-        }
-
-        /// <summary>
-        /// Initializes a new instance of the <see cref="InterfaceTargetsGenerator"/> class.
-        /// </summary>
-        /// <param name="loggingConfiguration">Determines how the source generator should behave when logging information.</param>
-        /// <param name="fileNameProvider">Creates names for generated files.</param>
-        public InterfaceTargetsGenerator(LoggingConfiguration? loggingConfiguration, IHintNameProvider? fileNameProvider) : base(loggingConfiguration, fileNameProvider)
-        {
-        }
-
-        /// <summary>
-        /// Returns a collection of <see cref="ISourceTextProvider"/> used by this generator to create initial sources.
-        /// </summary>
-        public static IEnumerable<ISourceTextProvider> GetSourceProviders()
-        {
-            return new ISourceTextProvider[]
-            {
-                new InterfaceTargetsProvider(),
-                new InterfaceTargetsAttributeProvider()
-            };
-        }
-
-        /// <inheritdoc/>
-        public override string GetGeneratorName()
-        {
-            return GeneratorName;
-        }
-
-        /// <inheritdoc/>
-        public override string GetGeneratorVersion()
-        {
-            return Version;
-        }
-
-        /// <inheritdoc/>
-        public override IEnumerable<ISourceTextProvider>? GetInitialSources()
-        {
-            return GetSourceProviders();
-        }
-
-        /// <inheritdoc/>
-        public override DurianModule[] GetRequiredModules()
-        {
-            return new DurianModule[] { DurianModule.InterfaceTargets };
-        }
-    }
-=======
 	/// <summary>
 	/// Generates syntax tree of types required by the <c>InterfaceTargets</c> module.
 	/// </summary>
@@ -165,5 +77,4 @@
 			return new DurianModule[] { DurianModule.InterfaceTargets };
 		}
 	}
->>>>>>> 6184197d
 }