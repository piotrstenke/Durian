﻿// Copyright (c) Piotr Stenke. All rights reserved.
// Licensed under the MIT license.

using Durian.Analysis.CodeFixes;
using Durian.Analysis.Extensions;
using Microsoft.CodeAnalysis;
using Microsoft.CodeAnalysis.CodeActions;
using Microsoft.CodeAnalysis.CodeFixes;
using Microsoft.CodeAnalysis.CSharp;
using Microsoft.CodeAnalysis.CSharp.Syntax;
using System.Threading;
using System.Threading.Tasks;

namespace Durian.Analysis.DefaultParam.CodeFixes
{
<<<<<<< HEAD
    /// <summary>
    /// Code fox for the <see cref="DefaultParamDiagnostics.DUR0108_ValueOfOverriddenMethodMustBeTheSameAsBase"/> diagnostic.
    /// </summary>
    [ExportCodeFixProvider(LanguageNames.CSharp, Name = nameof(MakeValueOfOverridenAttributeEquivalentCodeFix))]
    public sealed class MakeValueOfOverridenAttributeEquivalentCodeFix : DurianCodeFixBase
    {
        /// <inheritdoc/>
        public override string Id => Title + " [DefaultParam]";

        /// <inheritdoc/>
        public override string Title => "Make DefaultParam value the same as base method";

        /// <summary>
        /// Creates a new instance of the <see cref="MakeValueOfOverridenAttributeEquivalentCodeFix"/> class.
        /// </summary>
        public MakeValueOfOverridenAttributeEquivalentCodeFix()
        {
        }

        /// <inheritdoc/>
        public override async Task RegisterCodeFixesAsync(CodeFixContext context)
        {
            CodeFixData<AttributeSyntax> data = await CodeFixData<AttributeSyntax>.FromAsync(context, true).ConfigureAwait(false);

            if (!data.Success || !data.HasNode || !data.HasSemanticModel)
            {
                return;
            }

            if (data.Node.Parent?.Parent is not TypeParameterSyntax typeParameter ||
                data.SemanticModel.GetDeclaredSymbol(typeParameter, data.CancellationToken) is not ITypeParameterSymbol parameterSymbol ||
                GetTargetType(data.Node, data.SemanticModel, parameterSymbol.Ordinal, data.CancellationToken) is not ITypeSymbol targetType)
            {
                return;
            }

            CodeAction? action = GetCodeAction(in data, targetType);

            if (action is null)
            {
                return;
            }

            context.RegisterCodeFix(action, data.Diagnostic);
        }

        internal static Document Execute(CodeFixExecutionContext<AttributeSyntax> context, ITypeSymbol targetType)
        {
            INamespaceSymbol? @namespace = (context.SemanticModel.GetSymbolInfo(context.Node).Symbol?.ContainingNamespace) ?? context.Compilation.GlobalNamespace;

            NameSyntax name = context.SemanticModel.GetNameSyntax(context.Root.Usings, @namespace, targetType, context.CancellationToken);

            AttributeSyntax attr = context.Node
                .WithArgumentList(SyntaxFactory.AttributeArgumentList(SyntaxFactory.SingletonSeparatedList(
                    SyntaxFactory.AttributeArgument(SyntaxFactory.TypeOfExpression(name)))));

            context.RegisterChange(context.Node, attr);
            return context.Document;
        }

        internal static ITypeSymbol? GetTargetType(CSharpSyntaxNode node, SemanticModel semanticModel, int ordinal, CancellationToken cancellationToken)
        {
            MethodDeclarationSyntax? method = node.FirstAncestorOrSelf<MethodDeclarationSyntax>();

            if (method is null ||
                semanticModel.GetDeclaredSymbol(method, cancellationToken) is not IMethodSymbol symbol ||
                symbol.OverriddenMethod is null
            )
            {
                return null;
            }

            Compilation compilation = semanticModel.Compilation;
            INamedTypeSymbol? attribute = compilation.GetTypeByMetadataName(DefaultParamAttributeProvider.TypeName);

            if (attribute is null)
            {
                return null;
            }

            foreach (IMethodSymbol m in symbol.GetBaseMethods())
            {
                if (m.TypeParameters[ordinal].GetAttribute(attribute) is AttributeData data)
                {
                    return data.GetConstructorArgumentTypeValue<ITypeSymbol>(0);
                }
            }

            return null;
        }

        /// <inheritdoc/>
        protected override DiagnosticDescriptor[] GetSupportedDiagnostics()
        {
            return new DiagnosticDescriptor[] { DefaultParamDiagnostics.DUR0108_ValueOfOverriddenMethodMustBeTheSameAsBase };
        }

        private CodeAction GetCodeAction(in CodeFixData<AttributeSyntax> data, ITypeSymbol targetType)
        {
            Document document = data.Document!;
            AttributeSyntax node = data.Node!;
            CompilationUnitSyntax root = data.Root!;
            Diagnostic diagnostic = data.Diagnostic!;
            SemanticModel semanticModel = data.SemanticModel!;

            return CodeAction.Create(Title, cancenllationToken =>
            {
                CodeFixExecutionContext<AttributeSyntax> context = CodeFixExecutionContext<AttributeSyntax>.From(diagnostic, document, root, node, semanticModel, cancenllationToken);

                return Task.FromResult(Execute(context, targetType));
            },
            Id);
        }
    }
=======
	/// <summary>
	/// Code fox for the <see cref="DefaultParamDiagnostics.DUR0108_ValueOfOverriddenMethodMustBeTheSameAsBase"/> diagnostic.
	/// </summary>
	[ExportCodeFixProvider(LanguageNames.CSharp, Name = nameof(MakeValueOfOverridenAttributeEquivalentCodeFix))]
	public sealed class MakeValueOfOverridenAttributeEquivalentCodeFix : DurianCodeFixBase
	{
		/// <inheritdoc/>
		public override string Id => Title + " [DefaultParam]";

		/// <inheritdoc/>
		public override string Title => "Make DefaultParam value the same as base method";

		/// <summary>
		/// Creates a new instance of the <see cref="MakeValueOfOverridenAttributeEquivalentCodeFix"/> class.
		/// </summary>
		public MakeValueOfOverridenAttributeEquivalentCodeFix()
		{
		}

		/// <inheritdoc/>
		public override async Task RegisterCodeFixesAsync(CodeFixContext context)
		{
			CodeFixData<AttributeSyntax> data = await CodeFixData<AttributeSyntax>.FromAsync(context, true).ConfigureAwait(false);

			if (!data.Success || !data.HasNode || !data.HasSemanticModel)
			{
				return;
			}

			if (data.Node.Parent?.Parent is not TypeParameterSyntax typeParameter ||
				data.SemanticModel.GetDeclaredSymbol(typeParameter, data.CancellationToken) is not ITypeParameterSymbol parameterSymbol ||
				GetTargetType(data.Node, data.SemanticModel, parameterSymbol.Ordinal, data.CancellationToken) is not ITypeSymbol targetType)
			{
				return;
			}

			CodeAction? action = GetCodeAction(in data, targetType);

			if (action is null)
			{
				return;
			}

			context.RegisterCodeFix(action, data.Diagnostic);
		}

		/// <inheritdoc/>
		protected override DiagnosticDescriptor[] GetSupportedDiagnostics()
		{
			return new DiagnosticDescriptor[] { DefaultParamDiagnostics.DUR0108_ValueOfOverriddenMethodMustBeTheSameAsBase };
		}

		internal static Document Execute(CodeFixExecutionContext<AttributeSyntax> context, ITypeSymbol targetType)
		{
			INamespaceSymbol? @namespace = (context.SemanticModel.GetSymbolInfo(context.Node).Symbol?.ContainingNamespace) ?? context.Compilation.GlobalNamespace;

			NameSyntax name = context.SemanticModel.GetNameSyntax(context.Root.Usings, @namespace, targetType, context.CancellationToken);

			AttributeSyntax attr = context.Node
				.WithArgumentList(SyntaxFactory.AttributeArgumentList(SyntaxFactory.SingletonSeparatedList(
					SyntaxFactory.AttributeArgument(SyntaxFactory.TypeOfExpression(name)))));

			context.RegisterChange(context.Node, attr);
			return context.Document;
		}

		internal static ITypeSymbol? GetTargetType(CSharpSyntaxNode node, SemanticModel semanticModel, int ordinal, CancellationToken cancellationToken)
		{
			MethodDeclarationSyntax? method = node.FirstAncestorOrSelf<MethodDeclarationSyntax>();

			if (method is null ||
				semanticModel.GetDeclaredSymbol(method, cancellationToken) is not IMethodSymbol symbol ||
				symbol.OverriddenMethod is null
			)
			{
				return null;
			}

			Compilation compilation = semanticModel.Compilation;
			INamedTypeSymbol? attribute = compilation.GetTypeByMetadataName(DefaultParamAttributeProvider.TypeName);

			if (attribute is null)
			{
				return null;
			}

			foreach (IMethodSymbol m in symbol.GetOverriddenSymbols())
			{
				if (m.TypeParameters[ordinal].GetAttribute(attribute) is AttributeData data)
				{
					return data.GetConstructorArgumentTypeValue<ITypeSymbol>(0);
				}
			}

			return null;
		}

		private CodeAction GetCodeAction(in CodeFixData<AttributeSyntax> data, ITypeSymbol targetType)
		{
			Document document = data.Document!;
			AttributeSyntax node = data.Node!;
			CompilationUnitSyntax root = data.Root!;
			Diagnostic diagnostic = data.Diagnostic!;
			SemanticModel semanticModel = data.SemanticModel!;

			return CodeAction.Create(Title, cancenllationToken =>
			{
				CodeFixExecutionContext<AttributeSyntax> context = CodeFixExecutionContext<AttributeSyntax>.From(diagnostic, document, root, node, semanticModel, cancenllationToken);

				return Task.FromResult(Execute(context, targetType));
			},
			Id);
		}
	}
>>>>>>> 6184197d
}<|MERGE_RESOLUTION|>--- conflicted
+++ resolved
@@ -1,6 +1,8 @@
 ﻿// Copyright (c) Piotr Stenke. All rights reserved.
 // Licensed under the MIT license.
 
+using System.Threading;
+using System.Threading.Tasks;
 using Durian.Analysis.CodeFixes;
 using Durian.Analysis.Extensions;
 using Microsoft.CodeAnalysis;
@@ -8,127 +10,9 @@
 using Microsoft.CodeAnalysis.CodeFixes;
 using Microsoft.CodeAnalysis.CSharp;
 using Microsoft.CodeAnalysis.CSharp.Syntax;
-using System.Threading;
-using System.Threading.Tasks;
 
 namespace Durian.Analysis.DefaultParam.CodeFixes
 {
-<<<<<<< HEAD
-    /// <summary>
-    /// Code fox for the <see cref="DefaultParamDiagnostics.DUR0108_ValueOfOverriddenMethodMustBeTheSameAsBase"/> diagnostic.
-    /// </summary>
-    [ExportCodeFixProvider(LanguageNames.CSharp, Name = nameof(MakeValueOfOverridenAttributeEquivalentCodeFix))]
-    public sealed class MakeValueOfOverridenAttributeEquivalentCodeFix : DurianCodeFixBase
-    {
-        /// <inheritdoc/>
-        public override string Id => Title + " [DefaultParam]";
-
-        /// <inheritdoc/>
-        public override string Title => "Make DefaultParam value the same as base method";
-
-        /// <summary>
-        /// Creates a new instance of the <see cref="MakeValueOfOverridenAttributeEquivalentCodeFix"/> class.
-        /// </summary>
-        public MakeValueOfOverridenAttributeEquivalentCodeFix()
-        {
-        }
-
-        /// <inheritdoc/>
-        public override async Task RegisterCodeFixesAsync(CodeFixContext context)
-        {
-            CodeFixData<AttributeSyntax> data = await CodeFixData<AttributeSyntax>.FromAsync(context, true).ConfigureAwait(false);
-
-            if (!data.Success || !data.HasNode || !data.HasSemanticModel)
-            {
-                return;
-            }
-
-            if (data.Node.Parent?.Parent is not TypeParameterSyntax typeParameter ||
-                data.SemanticModel.GetDeclaredSymbol(typeParameter, data.CancellationToken) is not ITypeParameterSymbol parameterSymbol ||
-                GetTargetType(data.Node, data.SemanticModel, parameterSymbol.Ordinal, data.CancellationToken) is not ITypeSymbol targetType)
-            {
-                return;
-            }
-
-            CodeAction? action = GetCodeAction(in data, targetType);
-
-            if (action is null)
-            {
-                return;
-            }
-
-            context.RegisterCodeFix(action, data.Diagnostic);
-        }
-
-        internal static Document Execute(CodeFixExecutionContext<AttributeSyntax> context, ITypeSymbol targetType)
-        {
-            INamespaceSymbol? @namespace = (context.SemanticModel.GetSymbolInfo(context.Node).Symbol?.ContainingNamespace) ?? context.Compilation.GlobalNamespace;
-
-            NameSyntax name = context.SemanticModel.GetNameSyntax(context.Root.Usings, @namespace, targetType, context.CancellationToken);
-
-            AttributeSyntax attr = context.Node
-                .WithArgumentList(SyntaxFactory.AttributeArgumentList(SyntaxFactory.SingletonSeparatedList(
-                    SyntaxFactory.AttributeArgument(SyntaxFactory.TypeOfExpression(name)))));
-
-            context.RegisterChange(context.Node, attr);
-            return context.Document;
-        }
-
-        internal static ITypeSymbol? GetTargetType(CSharpSyntaxNode node, SemanticModel semanticModel, int ordinal, CancellationToken cancellationToken)
-        {
-            MethodDeclarationSyntax? method = node.FirstAncestorOrSelf<MethodDeclarationSyntax>();
-
-            if (method is null ||
-                semanticModel.GetDeclaredSymbol(method, cancellationToken) is not IMethodSymbol symbol ||
-                symbol.OverriddenMethod is null
-            )
-            {
-                return null;
-            }
-
-            Compilation compilation = semanticModel.Compilation;
-            INamedTypeSymbol? attribute = compilation.GetTypeByMetadataName(DefaultParamAttributeProvider.TypeName);
-
-            if (attribute is null)
-            {
-                return null;
-            }
-
-            foreach (IMethodSymbol m in symbol.GetBaseMethods())
-            {
-                if (m.TypeParameters[ordinal].GetAttribute(attribute) is AttributeData data)
-                {
-                    return data.GetConstructorArgumentTypeValue<ITypeSymbol>(0);
-                }
-            }
-
-            return null;
-        }
-
-        /// <inheritdoc/>
-        protected override DiagnosticDescriptor[] GetSupportedDiagnostics()
-        {
-            return new DiagnosticDescriptor[] { DefaultParamDiagnostics.DUR0108_ValueOfOverriddenMethodMustBeTheSameAsBase };
-        }
-
-        private CodeAction GetCodeAction(in CodeFixData<AttributeSyntax> data, ITypeSymbol targetType)
-        {
-            Document document = data.Document!;
-            AttributeSyntax node = data.Node!;
-            CompilationUnitSyntax root = data.Root!;
-            Diagnostic diagnostic = data.Diagnostic!;
-            SemanticModel semanticModel = data.SemanticModel!;
-
-            return CodeAction.Create(Title, cancenllationToken =>
-            {
-                CodeFixExecutionContext<AttributeSyntax> context = CodeFixExecutionContext<AttributeSyntax>.From(diagnostic, document, root, node, semanticModel, cancenllationToken);
-
-                return Task.FromResult(Execute(context, targetType));
-            },
-            Id);
-        }
-    }
-=======
 	/// <summary>
 	/// Code fox for the <see cref="DefaultParamDiagnostics.DUR0108_ValueOfOverriddenMethodMustBeTheSameAsBase"/> diagnostic.
 	/// </summary>
@@ -243,5 +127,4 @@
 			Id);
 		}
 	}
->>>>>>> 6184197d
 }