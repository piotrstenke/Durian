// Copyright (c) Piotr Stenke. All rights reserved.
// Licensed under the MIT license.

using Durian.Analysis.Cache;
using Durian.Analysis.CodeGeneration;
using Durian.Analysis.Data;
using Durian.Analysis.Extensions;
using Durian.Analysis.Filtration;
using Durian.Analysis.Logging;
using Durian.Info;
using Microsoft.CodeAnalysis;
using Microsoft.CodeAnalysis.CSharp;
using System.Collections.Generic;
using System.Linq;

namespace Durian.Analysis.DefaultParam
{
<<<<<<< HEAD
    /// <summary>
    /// Main class of the <c>DefaultParam</c> module. Generates source code of members marked with the <c>Durian.DefaultParamAttribute</c>.
    /// </summary>
    [Generator(LanguageNames.CSharp)]
    [LoggingConfiguration(SupportedLogs = GeneratorLogs.All, LogDirectory = "DefaultParam", SupportsDiagnostics = true, RelativeToGlobal = true, EnableExceptions = true)]
    public class DefaultParamGenerator : CachedGenerator<IDefaultParamTarget, DefaultParamCompilationData, DefaultParamSyntaxReceiver, IDefaultParamFilter>
    {
        private readonly DefaultParamRewriter _rewriter = new();

        private FilterContainer<IDefaultParamFilter>? _filters;

        /// <summary>
        /// Name of this source generator.
        /// </summary>
        public static string GeneratorName => "DefaultParam";

        /// <summary>
        /// Version of this source generator.
        /// </summary>
        public static string Version => "2.1.0";

        /// <inheritdoc/>
        public override bool EnableDiagnostics
        {
            get => base.EnableDiagnostics;
            set
            {
                bool old = base.EnableDiagnostics;

                if (old != value)
                {
                    base.EnableDiagnostics = value;
                    _filters = null;
                }
            }
        }

        /// <inheritdoc/>
        public override int NumStaticTrees => 6;

        /// <inheritdoc cref="DefaultParamGenerator(in ConstructionContext, IHintNameProvider?)"/>
        public DefaultParamGenerator()
        {
        }

        /// <inheritdoc cref="DefaultParamGenerator(in ConstructionContext, IHintNameProvider?)"/>
        public DefaultParamGenerator(in ConstructionContext context) : base(in context)
        {
        }

        /// <summary>
        /// Initializes a new instance of the <see cref="DefaultParamGenerator"/> class.
        /// </summary>
        /// <param name="context">Configures how this <see cref="LoggableGenerator"/> is initialized.</param>
        /// <param name="fileNameProvider">Creates names for generated files.</param>
        public DefaultParamGenerator(in ConstructionContext context, IHintNameProvider? fileNameProvider) : base(in context, fileNameProvider)
        {
        }

        /// <inheritdoc cref="DefaultParamGenerator(LoggingConfiguration?, IHintNameProvider?)"/>
        public DefaultParamGenerator(LoggingConfiguration? loggingConfiguration) : base(loggingConfiguration)
        {
        }

        /// <summary>
        /// Initializes a new instance of the <see cref="DefaultParamGenerator"/> class.
        /// </summary>
        /// <param name="loggingConfiguration">Determines how the source generator should behave when logging information.</param>
        /// <param name="fileNameProvider">Creates names for generated files.</param>
        public DefaultParamGenerator(LoggingConfiguration? loggingConfiguration, IHintNameProvider? fileNameProvider) : base(loggingConfiguration, fileNameProvider)
        {
        }

        /// <summary>
        /// Returns a collection of <see cref="ISourceTextProvider"/> used by this generator to create initial sources.
        /// </summary>
        public static IEnumerable<ISourceTextProvider> GetSourceProviders()
        {
            return new ISourceTextProvider[]
            {
                new DPMethodConventionProvider(),
                new DPTypeConventionProvider(),
                new DefaultParamAttributeProvider(),
                new DefaultParamConfigurationAttributeProvider(),
                new DefaultParamScopedConfigurationAttributeProvider()
            };
        }

        /// <inheritdoc/>
        public override DefaultParamCompilationData CreateCompilationData(CSharpCompilation compilation)
        {
            return new DefaultParamCompilationData(compilation);
        }

        /// <summary>
        /// Creates a new <see cref="DefaultParamSyntaxReceiver"/> to be used during the current generation pass.
        /// </summary>
        public override DefaultParamSyntaxReceiver CreateSyntaxReceiver()
        {
            return new DefaultParamSyntaxReceiver(SupportsDiagnostics);
        }

        /// <summary>
        /// Returns a <see cref="FilterContainer{TFilter}"/> to be used during the current generation pass.
        /// </summary>
        /// <param name="fileNameProvider">Creates name for the generated files.</param>
        public override FilterContainer<IDefaultParamFilter> GetFilters(IHintNameProvider fileNameProvider)
        {
            if (_filters is null)
            {
                FilterContainer<IDefaultParamFilter> list = new();

                list.RegisterFilterGroup("Methods", new DefaultParamMethodFilter(this, fileNameProvider));
                list.RegisterFilterGroup("Delegates", new DefaultParamDelegateFilter(this, fileNameProvider));
                list.RegisterFilterGroup("Types", new DefaultParamTypeFilter(this, fileNameProvider));

                if (EnableDiagnostics)
                {
                    list.RegisterFilterGroup("Local Functions", new DefaultParamLocalFunctionFilter(this, fileNameProvider));
                }

                _filters = list;
            }

            return _filters;
        }

        /// <inheritdoc/>
        public override sealed string GetGeneratorName()
        {
            return GeneratorName;
        }

        /// <inheritdoc/>
        public override sealed string GetGeneratorVersion()
        {
            return Version;
        }

        /// <inheritdoc/>
        public override IEnumerable<ISourceTextProvider>? GetInitialSources()
        {
            return GetSourceProviders();
        }

        /// <inheritdoc/>
        public override sealed DurianModule[] GetRequiredModules()
        {
            return new DurianModule[] { DurianModule.DefaultParam };
        }

        /// <inheritdoc/>
        protected override void BeforeExecution(in GeneratorExecutionContext context)
        {
            _rewriter.ParentCompilation = TargetCompilation;
        }

        /// <inheritdoc/>
        protected override sealed bool Generate(IMemberData data, string hintName, in GeneratorExecutionContext context)
        {
            if (data is not IDefaultParamTarget target)
            {
                return false;
            }

            GenerateAllVersionsOfTarget(target, in context);
            AddSourceWithOriginal(target.Declaration, hintName, in context);

            return true;
        }

        /// <inheritdoc/>
        protected override void IterateThroughFilter(IDefaultParamFilter filter, in GeneratorExecutionContext context)
        {
            switch (filter.Mode)
            {
                case FilterMode.Diagnostics:
                    {
                        FilterEnumeratorWithDiagnostics<IDefaultParamTarget> enumerator = new(filter, TargetCompilation!, filter, DiagnosticReceiver!);

                        while (enumerator.MoveNext())
                        {
                            GenerateFromData(enumerator.Current, in context);
                        }

                        break;
                    }

                case FilterMode.Logs:
                    {
                        DefaultParamFilterEnumerator<IDefaultParamTarget> enumerator = new(filter);

                        while (enumerator.MoveNext())
                        {
                            GenerateFromData(enumerator.Current, in context);
                        }

                        break;
                    }

                case FilterMode.Both:
                    {
                        DefaultParamFilterEnumerator<IDefaultParamTarget> enumerator = new(filter, LoggableDiagnosticReceiver.Factory.SourceGenerator(this, DiagnosticReceiver!));

                        while (enumerator.MoveNext())
                        {
                            GenerateFromData(enumerator.Current, in context);
                        }

                        break;
                    }

                default:
                    {
                        FilterEnumerator<IDefaultParamTarget> enumerator = new(filter, TargetCompilation!, filter);

                        while (enumerator.MoveNext())
                        {
                            GenerateFromData(enumerator.Current, in context);
                        }

                        break;
                    }
            }
        }

        /// <inheritdoc/>
        protected override void IterateThroughFilter(IDefaultParamFilter filter, in CachedGeneratorExecutionContext<IDefaultParamTarget> context)
        {
            ref readonly CachedData<IDefaultParamTarget> cache = ref context.GetCachedData();
            ref readonly GeneratorExecutionContext c = ref context.GetContext();

            switch (filter.Mode)
            {
                case FilterMode.Diagnostics:
                    {
                        CachedFilterEnumeratorWithDiagnostics<IDefaultParamTarget> enumerator = new(filter, TargetCompilation!, filter, DiagnosticReceiver!, in cache);

                        while (enumerator.MoveNext())
                        {
                            GenerateFromData(enumerator.Current, in c);
                        }

                        break;
                    }

                case FilterMode.Logs:
                    {
                        CachedDefaultParamFilterEnumerator<IDefaultParamTarget> enumerator = new(filter, in cache);

                        while (enumerator.MoveNext())
                        {
                            GenerateFromData(enumerator.Current, in c);
                        }

                        break;
                    }

                case FilterMode.Both:
                    {
                        CachedDefaultParamFilterEnumerator<IDefaultParamTarget> enumerator = new(filter, LoggableDiagnosticReceiver.Factory.SourceGenerator(this, DiagnosticReceiver!), in cache);

                        while (enumerator.MoveNext())
                        {
                            GenerateFromData(enumerator.Current, in c);
                        }

                        break;
                    }

                default:
                    {
                        CachedFilterEnumerator<IDefaultParamTarget> enumerator = new(filter, TargetCompilation!, filter, in cache);

                        while (enumerator.MoveNext())
                        {
                            GenerateFromData(enumerator.Current, in c);
                        }

                        break;
                    }
            }
        }

        private static string GetTargetName(ITypeSymbol targetType)
        {
            if (targetType is INamedTypeSymbol t)
            {
                return t.Arity > 0 ? t.GetGenericName(false) : AnalysisUtilities.TypeToKeyword(targetType.Name);
            }
            else if (targetType is IArrayTypeSymbol a)
            {
                return a.ToString();
            }
            else
            {
                return AnalysisUtilities.TypeToKeyword(targetType.Name);
            }
        }

        private CSharpSyntaxNode[] CreateDefaultParamDeclarations(in TypeParameterContainer parameters)
        {
            const int originalMemberIndex = 0;
            int originalDataIndex = parameters.Length - 1;
            int originalLength = parameters.NumDefaultParam;

            int length = originalLength;
            int memberIndex = originalMemberIndex;

            // goes from last to first
            int dataIndex = originalDataIndex;

            CSharpSyntaxNode[] members = new CSharpSyntaxNode[length];

            // Types must be replaced separately from the rest.

            while (memberIndex < length)
            {
                ref readonly TypeParameterData data = ref parameters[dataIndex];

                string name = GetTargetName(data.TargetType!);
                _rewriter.ReplaceType(data.Symbol, data.TargetType!, name);

                members[memberIndex] = _rewriter.CurrentNode;

                dataIndex--;
                memberIndex++;
            }

            length = originalLength;
            memberIndex = originalMemberIndex;
            dataIndex = originalDataIndex;

            while (memberIndex < length)
            {
                ref readonly TypeParameterData data = ref parameters[dataIndex];

                _rewriter.Emplace(members[memberIndex]);
                _rewriter.RemoveLastTypeParameter();
                _rewriter.RemoveConstraintsOf(data.Symbol);

                members[memberIndex] = _rewriter.CurrentNode;

                dataIndex--;
                memberIndex++;
            }

            return members;
        }

        private void GenerateAllVersionsOfTarget(IDefaultParamTarget target, in GeneratorExecutionContext context)
        {
            IDefaultParamDeclarationBuilder declBuilder = target.GetDeclarationBuilder(context.CancellationToken);
            _rewriter.Acquire(declBuilder);
            CSharpSyntaxNode[] members = CreateDefaultParamDeclarations(in target.TypeParameters);

            if (members.Length > 0)
            {
                WriteTargetLeadDeclaration(target);
                WriteGeneratedMembers(members, target);
                CodeBuilder.EndAllBlocks();
            }
        }

        private void WriteTargetLeadDeclaration(IDefaultParamTarget target)
        {
            CodeBuilder.WriteHeader(GeneratorName, Version);
            CodeBuilder.AppendLine();
            string[] namespaces = AnalysisUtilities.SortUsings(target.GetUsedNamespaces()).ToArray();

            if (namespaces.Length > 0)
            {
                CodeBuilder.WriteUsings(namespaces);
                CodeBuilder.AppendLine();
            }

            if (target.TargetNamespace != "global")
            {
                CodeBuilder.BeginNamespaceDeclaration(target.TargetNamespace);
            }

            CodeBuilder.WriteParentDeclarations(target.GetContainingTypes());
        }
    }
=======
	/// <summary>
	/// Main class of the <c>DefaultParam</c> module. Generates source code of members marked with the <c>Durian.DefaultParamAttribute</c>.
	/// </summary>
	[Generator(LanguageNames.CSharp)]
	[LoggingConfiguration(
		SupportedLogs = GeneratorLogs.All,
		LogDirectory = "DefaultParam",
		SupportsDiagnostics = true,
		RelativeToGlobal = true,
		EnableExceptions = true,
		DefaultNodeOutput = NodeOutput.Containing)]
	public sealed class DefaultParamGenerator : CachedGenerator<IDefaultParamTarget, DefaultParamPassContext>
	{
		/// <summary>
		/// Name of this source generator.
		/// </summary>
		public static string Name => "DefaultParam";

		/// <summary>
		/// Version of this source generator.
		/// </summary>
		public static string Version => "3.0.0";

		/// <inheritdoc/>
		public override string GeneratorName => Name;

		/// <inheritdoc/>
		public override string GeneratorVersion => Version;

		/// <inheritdoc/>
		public override int NumStaticTrees => 6;

		/// <summary>
		/// Initializes a new instance of the <see cref="DefaultParamGenerator"/> class.
		/// </summary>
		public DefaultParamGenerator()
		{
		}

		/// <summary>
		/// Initializes a new instance of the <see cref="DefaultParamGenerator"/> class.
		/// </summary>
		/// <param name="context">Configures how this <see cref="DefaultParamGenerator"/> is initialized.</param>
		public DefaultParamGenerator(in GeneratorLogCreationContext context) : base(in context)
		{
		}

		/// <summary>
		/// Initializes a new instance of the <see cref="DefaultParamGenerator"/> class.
		/// </summary>
		/// <param name="loggingConfiguration">Determines how the source generator should behave when logging information.</param>
		public DefaultParamGenerator(LoggingConfiguration? loggingConfiguration) : base(loggingConfiguration)
		{
		}

		/// <summary>
		/// Returns a collection of <see cref="ISourceTextProvider"/> used by this generator to create initial sources.
		/// </summary>
		public static IEnumerable<ISourceTextProvider> GetSourceProviders()
		{
			return new ISourceTextProvider[]
			{
				new DPMethodConventionProvider(),
				new DPTypeConventionProvider(),
				new DefaultParamAttributeProvider(),
				new DefaultParamConfigurationAttributeProvider(),
				new DefaultParamScopedConfigurationAttributeProvider()
			};
		}

		/// <inheritdoc/>
		public override ICompilationData CreateCompilationData(CSharpCompilation compilation)
		{
			return new DefaultParamCompilationData(compilation);
		}

		/// <summary>
		/// Creates a new <see cref="DefaultParamSyntaxReceiver"/> to be used during the current generation pass.
		/// </summary>
		public override IDurianSyntaxReceiver CreateSyntaxReceiver()
		{
			return new DefaultParamSyntaxReceiver(LoggingConfiguration.SupportsDiagnostics);
		}

		/// <inheritdoc/>
		public override IReadOnlyFilterContainer<IGeneratorSyntaxFilter>? GetFilters(DefaultParamPassContext context)
		{
			FilterContainer<IGeneratorSyntaxFilter> list = new();

			list.RegisterGroup("Methods", new Methods.DefaultParamMethodFilter());
			list.RegisterGroup("Delegates", new Delegates.DefaultParamDelegateFilter());
			list.RegisterGroup("Types", new Types.DefaultParamTypeFilter());

			if (LoggingConfiguration.EnableDiagnostics)
			{
				list.RegisterGroup("Local Functions", new Methods.DefaultParamLocalFunctionFilter());
			}

			return list;
		}

		/// <inheritdoc/>
		public override IEnumerable<ISourceTextProvider>? GetInitialSources()
		{
			return GetSourceProviders();
		}

		/// <inheritdoc/>
		public override DurianModule[] GetRequiredModules()
		{
			return new DurianModule[] { DurianModule.DefaultParam };
		}

		/// <inheritdoc/>
		protected internal override void BeforeExecution(DefaultParamPassContext context)
		{
			context.Rewriter.ParentCompilation = context.TargetCompilation;
			base.BeforeExecution(context);
		}

		/// <inheritdoc/>
		protected internal override bool Generate(IMemberData data, string hintName, DefaultParamPassContext context)
		{
			if (data is not IDefaultParamTarget target)
			{
				return false;
			}

			GenerateAllVersionsOfTarget(target, context);
			AddSourceWithOriginal(target.Declaration!, hintName, context);

			return true;
		}

		/// <inheritdoc/>
		protected override DefaultParamPassContext CreateCurrentPassContext(ICompilationData currentCompilation, in GeneratorExecutionContext context)
		{
			return new DefaultParamPassContext();
		}

		private static CSharpSyntaxNode[] CreateDefaultParamDeclarations(in TypeParameterContainer parameters, DefaultParamPassContext context)
		{
			const int originalMemberIndex = 0;
			int originalDataIndex = parameters.Length - 1;
			int originalLength = parameters.NumDefaultParam;

			int length = originalLength;
			int memberIndex = originalMemberIndex;

			// goes from last to first
			int dataIndex = originalDataIndex;

			CSharpSyntaxNode[] members = new CSharpSyntaxNode[length];

			// Types must be replaced separately from the rest.

			while (memberIndex < length)
			{
				ref readonly TypeParameterData data = ref parameters[dataIndex];

				string name = GetTargetName(data.TargetType!);
				context.Rewriter.ReplaceType(data.Symbol, data.TargetType!, name);

				members[memberIndex] = context.Rewriter.CurrentNode;

				dataIndex--;
				memberIndex++;
			}

			length = originalLength;
			memberIndex = originalMemberIndex;
			dataIndex = originalDataIndex;

			while (memberIndex < length)
			{
				ref readonly TypeParameterData data = ref parameters[dataIndex];

				context.Rewriter.Emplace(members[memberIndex]);
				context.Rewriter.RemoveLastTypeParameter();
				context.Rewriter.RemoveConstraintsOf(data.Symbol);

				members[memberIndex] = context.Rewriter.CurrentNode;

				dataIndex--;
				memberIndex++;
			}

			return members;
		}

		private static string GetTargetName(ITypeSymbol targetType)
		{
			if (targetType is INamedTypeSymbol t)
			{
				return t.Arity > 0 ? t.GetGenericName(true) : AnalysisUtilities.TypeToKeyword(targetType.Name);
			}
			else if (targetType is IArrayTypeSymbol a)
			{
				return a.ToString();
			}
			else
			{
				return AnalysisUtilities.TypeToKeyword(targetType.Name);
			}
		}

		private static void WriteTargetLeadDeclaration(IDefaultParamTarget target, DefaultParamPassContext context)
		{
			context.CodeBuilder.Write(AutoGenerated.GetHeader(Name, Version));
			context.CodeBuilder.NewLine();
			string[] namespaces = AnalysisUtilities.SortUsings(target.GetUsedNamespaces()).ToArray();

			foreach (string @namespace in namespaces)
			{
				context.CodeBuilder.Using(@namespace);
			}

			if (context.CodeBuilder.Changed)
			{
				context.CodeBuilder.NewLine();
			}

			if (target.TargetNamespace != "global")
			{
				context.CodeBuilder.Namespace(target.TargetNamespace);
			}

			foreach (ITypeData type in target.ContainingTypes.GetData())
			{
				context.CodeBuilder.Declaration(type.Symbol);
			}
		}

		private void GenerateAllVersionsOfTarget(IDefaultParamTarget target, DefaultParamPassContext context)
		{
			IDefaultParamDeclarationBuilder declBuilder = target.GetDeclarationBuilder(context.CancellationToken);
			context.Rewriter.Acquire(declBuilder);
			CSharpSyntaxNode[] members = CreateDefaultParamDeclarations(in target.TypeParameters, context);

			if (members.Length > 0)
			{
				WriteTargetLeadDeclaration(target, context);
				WriteGeneratedMembers(members, target, context);
				context.CodeBuilder.EndAllBlocks();
			}
		}
	}
>>>>>>> 6184197d
}<|MERGE_RESOLUTION|>--- conflicted
+++ resolved
@@ -1,6 +1,8 @@
 // Copyright (c) Piotr Stenke. All rights reserved.
 // Licensed under the MIT license.
 
+using System.Collections.Generic;
+using System.Linq;
 using Durian.Analysis.Cache;
 using Durian.Analysis.CodeGeneration;
 using Durian.Analysis.Data;
@@ -10,397 +12,9 @@
 using Durian.Info;
 using Microsoft.CodeAnalysis;
 using Microsoft.CodeAnalysis.CSharp;
-using System.Collections.Generic;
-using System.Linq;
 
 namespace Durian.Analysis.DefaultParam
 {
-<<<<<<< HEAD
-    /// <summary>
-    /// Main class of the <c>DefaultParam</c> module. Generates source code of members marked with the <c>Durian.DefaultParamAttribute</c>.
-    /// </summary>
-    [Generator(LanguageNames.CSharp)]
-    [LoggingConfiguration(SupportedLogs = GeneratorLogs.All, LogDirectory = "DefaultParam", SupportsDiagnostics = true, RelativeToGlobal = true, EnableExceptions = true)]
-    public class DefaultParamGenerator : CachedGenerator<IDefaultParamTarget, DefaultParamCompilationData, DefaultParamSyntaxReceiver, IDefaultParamFilter>
-    {
-        private readonly DefaultParamRewriter _rewriter = new();
-
-        private FilterContainer<IDefaultParamFilter>? _filters;
-
-        /// <summary>
-        /// Name of this source generator.
-        /// </summary>
-        public static string GeneratorName => "DefaultParam";
-
-        /// <summary>
-        /// Version of this source generator.
-        /// </summary>
-        public static string Version => "2.1.0";
-
-        /// <inheritdoc/>
-        public override bool EnableDiagnostics
-        {
-            get => base.EnableDiagnostics;
-            set
-            {
-                bool old = base.EnableDiagnostics;
-
-                if (old != value)
-                {
-                    base.EnableDiagnostics = value;
-                    _filters = null;
-                }
-            }
-        }
-
-        /// <inheritdoc/>
-        public override int NumStaticTrees => 6;
-
-        /// <inheritdoc cref="DefaultParamGenerator(in ConstructionContext, IHintNameProvider?)"/>
-        public DefaultParamGenerator()
-        {
-        }
-
-        /// <inheritdoc cref="DefaultParamGenerator(in ConstructionContext, IHintNameProvider?)"/>
-        public DefaultParamGenerator(in ConstructionContext context) : base(in context)
-        {
-        }
-
-        /// <summary>
-        /// Initializes a new instance of the <see cref="DefaultParamGenerator"/> class.
-        /// </summary>
-        /// <param name="context">Configures how this <see cref="LoggableGenerator"/> is initialized.</param>
-        /// <param name="fileNameProvider">Creates names for generated files.</param>
-        public DefaultParamGenerator(in ConstructionContext context, IHintNameProvider? fileNameProvider) : base(in context, fileNameProvider)
-        {
-        }
-
-        /// <inheritdoc cref="DefaultParamGenerator(LoggingConfiguration?, IHintNameProvider?)"/>
-        public DefaultParamGenerator(LoggingConfiguration? loggingConfiguration) : base(loggingConfiguration)
-        {
-        }
-
-        /// <summary>
-        /// Initializes a new instance of the <see cref="DefaultParamGenerator"/> class.
-        /// </summary>
-        /// <param name="loggingConfiguration">Determines how the source generator should behave when logging information.</param>
-        /// <param name="fileNameProvider">Creates names for generated files.</param>
-        public DefaultParamGenerator(LoggingConfiguration? loggingConfiguration, IHintNameProvider? fileNameProvider) : base(loggingConfiguration, fileNameProvider)
-        {
-        }
-
-        /// <summary>
-        /// Returns a collection of <see cref="ISourceTextProvider"/> used by this generator to create initial sources.
-        /// </summary>
-        public static IEnumerable<ISourceTextProvider> GetSourceProviders()
-        {
-            return new ISourceTextProvider[]
-            {
-                new DPMethodConventionProvider(),
-                new DPTypeConventionProvider(),
-                new DefaultParamAttributeProvider(),
-                new DefaultParamConfigurationAttributeProvider(),
-                new DefaultParamScopedConfigurationAttributeProvider()
-            };
-        }
-
-        /// <inheritdoc/>
-        public override DefaultParamCompilationData CreateCompilationData(CSharpCompilation compilation)
-        {
-            return new DefaultParamCompilationData(compilation);
-        }
-
-        /// <summary>
-        /// Creates a new <see cref="DefaultParamSyntaxReceiver"/> to be used during the current generation pass.
-        /// </summary>
-        public override DefaultParamSyntaxReceiver CreateSyntaxReceiver()
-        {
-            return new DefaultParamSyntaxReceiver(SupportsDiagnostics);
-        }
-
-        /// <summary>
-        /// Returns a <see cref="FilterContainer{TFilter}"/> to be used during the current generation pass.
-        /// </summary>
-        /// <param name="fileNameProvider">Creates name for the generated files.</param>
-        public override FilterContainer<IDefaultParamFilter> GetFilters(IHintNameProvider fileNameProvider)
-        {
-            if (_filters is null)
-            {
-                FilterContainer<IDefaultParamFilter> list = new();
-
-                list.RegisterFilterGroup("Methods", new DefaultParamMethodFilter(this, fileNameProvider));
-                list.RegisterFilterGroup("Delegates", new DefaultParamDelegateFilter(this, fileNameProvider));
-                list.RegisterFilterGroup("Types", new DefaultParamTypeFilter(this, fileNameProvider));
-
-                if (EnableDiagnostics)
-                {
-                    list.RegisterFilterGroup("Local Functions", new DefaultParamLocalFunctionFilter(this, fileNameProvider));
-                }
-
-                _filters = list;
-            }
-
-            return _filters;
-        }
-
-        /// <inheritdoc/>
-        public override sealed string GetGeneratorName()
-        {
-            return GeneratorName;
-        }
-
-        /// <inheritdoc/>
-        public override sealed string GetGeneratorVersion()
-        {
-            return Version;
-        }
-
-        /// <inheritdoc/>
-        public override IEnumerable<ISourceTextProvider>? GetInitialSources()
-        {
-            return GetSourceProviders();
-        }
-
-        /// <inheritdoc/>
-        public override sealed DurianModule[] GetRequiredModules()
-        {
-            return new DurianModule[] { DurianModule.DefaultParam };
-        }
-
-        /// <inheritdoc/>
-        protected override void BeforeExecution(in GeneratorExecutionContext context)
-        {
-            _rewriter.ParentCompilation = TargetCompilation;
-        }
-
-        /// <inheritdoc/>
-        protected override sealed bool Generate(IMemberData data, string hintName, in GeneratorExecutionContext context)
-        {
-            if (data is not IDefaultParamTarget target)
-            {
-                return false;
-            }
-
-            GenerateAllVersionsOfTarget(target, in context);
-            AddSourceWithOriginal(target.Declaration, hintName, in context);
-
-            return true;
-        }
-
-        /// <inheritdoc/>
-        protected override void IterateThroughFilter(IDefaultParamFilter filter, in GeneratorExecutionContext context)
-        {
-            switch (filter.Mode)
-            {
-                case FilterMode.Diagnostics:
-                    {
-                        FilterEnumeratorWithDiagnostics<IDefaultParamTarget> enumerator = new(filter, TargetCompilation!, filter, DiagnosticReceiver!);
-
-                        while (enumerator.MoveNext())
-                        {
-                            GenerateFromData(enumerator.Current, in context);
-                        }
-
-                        break;
-                    }
-
-                case FilterMode.Logs:
-                    {
-                        DefaultParamFilterEnumerator<IDefaultParamTarget> enumerator = new(filter);
-
-                        while (enumerator.MoveNext())
-                        {
-                            GenerateFromData(enumerator.Current, in context);
-                        }
-
-                        break;
-                    }
-
-                case FilterMode.Both:
-                    {
-                        DefaultParamFilterEnumerator<IDefaultParamTarget> enumerator = new(filter, LoggableDiagnosticReceiver.Factory.SourceGenerator(this, DiagnosticReceiver!));
-
-                        while (enumerator.MoveNext())
-                        {
-                            GenerateFromData(enumerator.Current, in context);
-                        }
-
-                        break;
-                    }
-
-                default:
-                    {
-                        FilterEnumerator<IDefaultParamTarget> enumerator = new(filter, TargetCompilation!, filter);
-
-                        while (enumerator.MoveNext())
-                        {
-                            GenerateFromData(enumerator.Current, in context);
-                        }
-
-                        break;
-                    }
-            }
-        }
-
-        /// <inheritdoc/>
-        protected override void IterateThroughFilter(IDefaultParamFilter filter, in CachedGeneratorExecutionContext<IDefaultParamTarget> context)
-        {
-            ref readonly CachedData<IDefaultParamTarget> cache = ref context.GetCachedData();
-            ref readonly GeneratorExecutionContext c = ref context.GetContext();
-
-            switch (filter.Mode)
-            {
-                case FilterMode.Diagnostics:
-                    {
-                        CachedFilterEnumeratorWithDiagnostics<IDefaultParamTarget> enumerator = new(filter, TargetCompilation!, filter, DiagnosticReceiver!, in cache);
-
-                        while (enumerator.MoveNext())
-                        {
-                            GenerateFromData(enumerator.Current, in c);
-                        }
-
-                        break;
-                    }
-
-                case FilterMode.Logs:
-                    {
-                        CachedDefaultParamFilterEnumerator<IDefaultParamTarget> enumerator = new(filter, in cache);
-
-                        while (enumerator.MoveNext())
-                        {
-                            GenerateFromData(enumerator.Current, in c);
-                        }
-
-                        break;
-                    }
-
-                case FilterMode.Both:
-                    {
-                        CachedDefaultParamFilterEnumerator<IDefaultParamTarget> enumerator = new(filter, LoggableDiagnosticReceiver.Factory.SourceGenerator(this, DiagnosticReceiver!), in cache);
-
-                        while (enumerator.MoveNext())
-                        {
-                            GenerateFromData(enumerator.Current, in c);
-                        }
-
-                        break;
-                    }
-
-                default:
-                    {
-                        CachedFilterEnumerator<IDefaultParamTarget> enumerator = new(filter, TargetCompilation!, filter, in cache);
-
-                        while (enumerator.MoveNext())
-                        {
-                            GenerateFromData(enumerator.Current, in c);
-                        }
-
-                        break;
-                    }
-            }
-        }
-
-        private static string GetTargetName(ITypeSymbol targetType)
-        {
-            if (targetType is INamedTypeSymbol t)
-            {
-                return t.Arity > 0 ? t.GetGenericName(false) : AnalysisUtilities.TypeToKeyword(targetType.Name);
-            }
-            else if (targetType is IArrayTypeSymbol a)
-            {
-                return a.ToString();
-            }
-            else
-            {
-                return AnalysisUtilities.TypeToKeyword(targetType.Name);
-            }
-        }
-
-        private CSharpSyntaxNode[] CreateDefaultParamDeclarations(in TypeParameterContainer parameters)
-        {
-            const int originalMemberIndex = 0;
-            int originalDataIndex = parameters.Length - 1;
-            int originalLength = parameters.NumDefaultParam;
-
-            int length = originalLength;
-            int memberIndex = originalMemberIndex;
-
-            // goes from last to first
-            int dataIndex = originalDataIndex;
-
-            CSharpSyntaxNode[] members = new CSharpSyntaxNode[length];
-
-            // Types must be replaced separately from the rest.
-
-            while (memberIndex < length)
-            {
-                ref readonly TypeParameterData data = ref parameters[dataIndex];
-
-                string name = GetTargetName(data.TargetType!);
-                _rewriter.ReplaceType(data.Symbol, data.TargetType!, name);
-
-                members[memberIndex] = _rewriter.CurrentNode;
-
-                dataIndex--;
-                memberIndex++;
-            }
-
-            length = originalLength;
-            memberIndex = originalMemberIndex;
-            dataIndex = originalDataIndex;
-
-            while (memberIndex < length)
-            {
-                ref readonly TypeParameterData data = ref parameters[dataIndex];
-
-                _rewriter.Emplace(members[memberIndex]);
-                _rewriter.RemoveLastTypeParameter();
-                _rewriter.RemoveConstraintsOf(data.Symbol);
-
-                members[memberIndex] = _rewriter.CurrentNode;
-
-                dataIndex--;
-                memberIndex++;
-            }
-
-            return members;
-        }
-
-        private void GenerateAllVersionsOfTarget(IDefaultParamTarget target, in GeneratorExecutionContext context)
-        {
-            IDefaultParamDeclarationBuilder declBuilder = target.GetDeclarationBuilder(context.CancellationToken);
-            _rewriter.Acquire(declBuilder);
-            CSharpSyntaxNode[] members = CreateDefaultParamDeclarations(in target.TypeParameters);
-
-            if (members.Length > 0)
-            {
-                WriteTargetLeadDeclaration(target);
-                WriteGeneratedMembers(members, target);
-                CodeBuilder.EndAllBlocks();
-            }
-        }
-
-        private void WriteTargetLeadDeclaration(IDefaultParamTarget target)
-        {
-            CodeBuilder.WriteHeader(GeneratorName, Version);
-            CodeBuilder.AppendLine();
-            string[] namespaces = AnalysisUtilities.SortUsings(target.GetUsedNamespaces()).ToArray();
-
-            if (namespaces.Length > 0)
-            {
-                CodeBuilder.WriteUsings(namespaces);
-                CodeBuilder.AppendLine();
-            }
-
-            if (target.TargetNamespace != "global")
-            {
-                CodeBuilder.BeginNamespaceDeclaration(target.TargetNamespace);
-            }
-
-            CodeBuilder.WriteParentDeclarations(target.GetContainingTypes());
-        }
-    }
-=======
 	/// <summary>
 	/// Main class of the <c>DefaultParam</c> module. Generates source code of members marked with the <c>Durian.DefaultParamAttribute</c>.
 	/// </summary>
@@ -648,5 +262,4 @@
 			}
 		}
 	}
->>>>>>> 6184197d
 }