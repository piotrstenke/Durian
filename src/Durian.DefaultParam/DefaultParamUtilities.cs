﻿// Copyright (c) Piotr Stenke. All rights reserved.
// Licensed under the MIT license.

<<<<<<< HEAD
using Durian.Analysis.Data;
using Durian.Analysis.Extensions;
=======
using System;
using System.Collections.Generic;
using System.Collections.Immutable;
using System.Linq;
using System.Threading;
using Durian.Analysis.Data;
using Durian.Analysis.Extensions;
using Durian.Analysis.SymbolContainers;
>>>>>>> 6184197d
using Microsoft.CodeAnalysis;
using Microsoft.CodeAnalysis.CSharp;
using Microsoft.CodeAnalysis.CSharp.Syntax;
using System;
using System.Collections.Generic;
using System.Linq;
using System.Threading;

namespace Durian.Analysis.DefaultParam
{
<<<<<<< HEAD
    /// <summary>
    /// Contains various utility methods related to the 'DefaultParam' module.
    /// </summary>
    internal static class DefaultParamUtilities
    {
        /// <summary>
        /// Returns a <see cref="SyntaxList{TNode}"/> of <see cref="TypeParameterConstraintClauseSyntax"/> build from the given <paramref name="constraints"/>.
        /// </summary>
        /// <param name="constraints">A collection of <see cref="TypeParameterConstraintClauseSyntax"/> to build the <see cref="SyntaxList{TNode}"/> from.</param>
        /// <param name="numOriginalConstraints">Number of type constraints in the original declaration.</param>
        public static SyntaxList<TypeParameterConstraintClauseSyntax> ApplyConstraints(IEnumerable<TypeParameterConstraintClauseSyntax> constraints, int numOriginalConstraints)
        {
            SyntaxList<TypeParameterConstraintClauseSyntax> clauses = SyntaxFactory.List(constraints);

            if (numOriginalConstraints > 0)
            {
                int count = clauses.Count;

                if (count > 0 && count < numOriginalConstraints)
                {
                    TypeParameterConstraintClauseSyntax last = clauses.Last();
                    TypeParameterConstraintClauseSyntax newLast = last.WithTrailingTrivia(SyntaxFactory.CarriageReturnLineFeed);

                    clauses = clauses.Replace(last, newLast);
                }
            }

            return clauses;
        }

        /// <summary>
        /// Gets an <see cref="int"/> value of an enum property of either <c>Durian.Configuration.DefaultParamConfigurationAttribute</c> applied to the target <see cref="ISymbol"/> or <c>Durian.Configuration.DefaultParamScopedConfigurationAttribute</c> applied to one of the <see cref="ISymbol"/>'s <paramref name="containingTypes"/>.
        /// </summary>
        /// <param name="propertyName">Name of the property to get the value of.</param>
        /// <param name="attributes">Attributes of the target <see cref="ISymbol"/>.</param>
        /// <param name="containingTypes">Types that contain the target <see cref="ISymbol"/>.</param>
        /// <param name="compilation">Current <see cref="DefaultParamCompilationData"/>.</param>
        /// <param name="defaultValue">Value to be returned when no other valid configuration value is found.</param>
        public static int GetConfigurationEnumValue(
            string propertyName,
            IEnumerable<AttributeData> attributes,
            INamedTypeSymbol[] containingTypes,
            DefaultParamCompilationData compilation,
            int defaultValue
        )
        {
            if (!TryGetConfigurationPropertyValue(attributes, compilation.DefaultParamConfigurationAttribute!, propertyName, out int value))
            {
                return GetConfigurationEnumValueOnContainingTypes(propertyName, containingTypes, compilation, defaultValue);
            }

            return value;
        }

        /// <summary>
        /// Gets an <see cref="int"/> value of an enum property <c>Durian.Configuration.DefaultParamScopedConfigurationAttribute</c> applied to one of the <see cref="ISymbol"/>'s <paramref name="containingTypes"/>.
        /// </summary>
        /// <param name="propertyName">Name of the property to get the value of.</param>
        /// <param name="containingTypes">Types that contain the target <see cref="ISymbol"/>.</param>
        /// <param name="compilation">Current <see cref="DefaultParamCompilationData"/>.</param>
        /// <param name="defaultValue">Value to be returned when no other valid configuration value is found.</param>
        public static int GetConfigurationEnumValueOnContainingTypes(
            string propertyName,
            INamedTypeSymbol[] containingTypes,
            DefaultParamCompilationData compilation,
            int defaultValue
        )
        {
            int length = containingTypes.Length;

            if (length > 0)
            {
                INamedTypeSymbol scopedAttribute = compilation.DefaultParamScopedConfigurationAttribute!;

                foreach (INamedTypeSymbol type in containingTypes.Reverse())
                {
                    if (TryGetConfigurationPropertyValue(type.GetAttributes(), scopedAttribute, propertyName, out int value))
                    {
                        return value;
                    }
                }
            }

            return defaultValue;
        }

        /// <summary>
        /// Get the indent level of the <paramref name="node"/>.
        /// </summary>
        /// <param name="node"><see cref="CSharpSyntaxNode"/> to get the indent level of.</param>
        public static int GetIndent(CSharpSyntaxNode? node)
        {
            SyntaxNode? parent = node;
            int indent = 0;

            while ((parent = parent!.Parent) is not null)
            {
                if (parent is CompilationUnitSyntax)
                {
                    continue;
                }

                indent++;
            }

            if (indent < 0)
            {
                indent = 0;
            }

            return indent;
        }

        /// <summary>
        /// Returns <see cref="ParameterGeneration"/>s for the specified <paramref name="typeParameters"/>.
        /// </summary>
        /// <param name="typeParameters"><see cref="TypeParameterContainer"/> to get the <see cref="ParameterGeneration"/>s for.</param>
        /// <param name="symbolParameters">Parameters of the target method/type/delegate.</param>
        public static ParameterGeneration[][] GetParameterGenerations(in TypeParameterContainer typeParameters, IParameterSymbol[] symbolParameters)
        {
            int numParameters = symbolParameters.Length;
            ParameterGeneration[] defaultParameters = new ParameterGeneration[numParameters];
            bool hasTypeArgumentAsParameter = false;

            for (int i = 0; i < numParameters; i++)
            {
                IParameterSymbol parameter = symbolParameters[i];
                ITypeSymbol type = parameter.Type;

                if (type is ITypeParameterSymbol)
                {
                    hasTypeArgumentAsParameter = true;
                    defaultParameters[i] = CreateDefaultGenerationForTypeArgumentParameter(parameter, in typeParameters);
                }
                else
                {
                    defaultParameters[i] = new ParameterGeneration(type, parameter.RefKind, -1);
                }
            }

            if (!hasTypeArgumentAsParameter)
            {
                int numTypeParameters = typeParameters.Length;
                ParameterGeneration[][] generations = new ParameterGeneration[numTypeParameters][];

                for (int i = 0; i < numTypeParameters; i++)
                {
                    generations[i] = defaultParameters;
                }

                return generations;
            }
            else
            {
                return CreateParameterGenerationsForTypeParameters(in typeParameters, defaultParameters, numParameters);
            }
        }

        /// <summary>
        /// Returns an array of <see cref="SyntaxTrivia"/> representing tabs applied for the specified <paramref name="indent"/> level.
        /// </summary>
        /// <param name="indent">Current indent level.</param>
        public static SyntaxTrivia[] GetTabs(int indent)
        {
            SyntaxTrivia[] trivia = new SyntaxTrivia[indent];

            for (int i = 0; i < indent; i++)
            {
                trivia[i] = SyntaxFactory.Tab;
            }

            return trivia;
        }

        /// <summary>
        /// Returns a collection of all namespaces used by the <paramref name="target"/> <see cref="IDefaultParamTarget"/>.
        /// </summary>
        /// <param name="target"><see cref="IDefaultParamTarget"/> to get the namespaces used by.</param>
        /// <param name="parameters"><see cref="TypeParameterContainer"/> that contains the type parameters of the <paramref name="target"/> member.</param>
        /// <param name="cancellationToken"><see cref="CancellationToken"/> that specifies if the operation should be canceled.</param>
        public static IEnumerable<string> GetUsedNamespaces(IDefaultParamTarget target, in TypeParameterContainer parameters, CancellationToken cancellationToken = default)
        {
            int defaultParamCount = parameters.NumDefaultParam;
            string currentNamespace = target.GetContainingNamespaces().JoinNamespaces();
            List<string> namespaces = GetUsedNamespacesList(target, defaultParamCount, cancellationToken);

            if (!string.IsNullOrWhiteSpace(currentNamespace) && target.TargetNamespace != currentNamespace && !namespaces.Contains(currentNamespace))
            {
                namespaces.Add(currentNamespace);
            }

            for (int i = 0; i < defaultParamCount; i++)
            {
                ref readonly TypeParameterData data = ref parameters.GetDefaultParamAtIndex(i);

                if (data.TargetType is null || data.TargetType.IsPredefined())
                {
                    continue;
                }

                string n = data.TargetType.JoinNamespaces();

                if (!string.IsNullOrWhiteSpace(n) && !namespaces.Contains(n))
                {
                    namespaces.Add(n);
                }
            }

            return namespaces;
        }

        /// <summary>
        /// Initializes the <paramref name="member"/> by removing unnecessary attributes, applying needed trivia etc.
        /// </summary>
        /// <param name="member"><see cref="MemberDeclarationSyntax"/> to initialize.</param>
        /// <param name="semanticModel"><see cref="SemanticModel"/> of the <paramref name="member"/>.</param>
        /// <param name="compilation">Current <see cref="DefaultParamCompilationData"/>.</param>
        /// <param name="typeParameters">Type parameters of the <paramref name="member"/>.</param>
        /// <param name="cancellationToken"><see cref="CancellationToken"/> that specifies if the operation should be canceled.</param>
        /// <param name="updatedTypeParameters">Updated type parameters of the <paramref name="member"/>.</param>
        public static MemberDeclarationSyntax InitializeDeclaration(
            MemberDeclarationSyntax member,
            SemanticModel semanticModel,
            DefaultParamCompilationData compilation,
            TypeParameterListSyntax typeParameters,
            CancellationToken cancellationToken,
            out TypeParameterListSyntax updatedTypeParameters
        )
        {
            INamedTypeSymbol mainAttribute = compilation.DefaultParamAttribute!;

            SeparatedSyntaxList<TypeParameterSyntax> list = typeParameters.Parameters;

            list = SyntaxFactory.SeparatedList(list.Select(p => p.WithAttributeLists(SyntaxFactory.List(p.AttributeLists.Where(attrList => attrList.Attributes.Any(attr =>
            {
                SymbolInfo info = semanticModel.GetSymbolInfo(attr, cancellationToken);
                return !SymbolEqualityComparer.Default.Equals(info.Symbol?.ContainingType, mainAttribute);
            }
            ))))));

            int length = list.Count;

            if (length > 1)
            {
                TypeParameterSyntax[] p = new TypeParameterSyntax[length];
                p[0] = list[0];

                for (int i = 1; i < length; i++)
                {
                    p[i] = list[i].WithLeadingTrivia(SyntaxFactory.Space);
                }

                list = SyntaxFactory.SeparatedList(p);
            }

            AttributeListSyntax[] attributes = GetValidAttributes(member, semanticModel, compilation, cancellationToken);
            MemberDeclarationSyntax decl = member.WithAttributeLists(SyntaxFactory.List(attributes));
            updatedTypeParameters = SyntaxFactory.TypeParameterList(list);

            SyntaxTokenList modifiers = decl.Modifiers;

            if (modifiers.Any())
            {
                decl = decl.WithModifiers(SyntaxFactory.TokenList(modifiers.Where(m => !m.IsKind(SyntaxKind.NewKeyword))));
            }

            return decl;
        }

        /// <summary>
        /// Tries to add the <see langword="new"/> modifier to the <paramref name="modifiers"/>.
        /// </summary>
        /// <param name="newModifierIndexes">Indexes at which the <see langword="new"/> modifier should be applied.</param>
        /// <param name="numTypeParameters">Number of type parameters.</param>
        /// <param name="numNonDefaultParam">Number of non-DefaultParam type parameters.</param>
        /// <param name="modifiers">Reference to a<see cref="SyntaxTokenList"/> to update.</param>
        public static bool TryAddNewModifier(HashSet<int>? newModifierIndexes, int numTypeParameters, int numNonDefaultParam, ref SyntaxTokenList modifiers)
        {
            if (newModifierIndexes is not null && newModifierIndexes.Contains(numTypeParameters - numNonDefaultParam))
            {
                int index = modifiers.IndexOf(SyntaxKind.NewKeyword);

                if (index > -1)
                {
                    return false;
                }

                modifiers = modifiers.Add(SyntaxFactory.Token(SyntaxKind.NewKeyword).WithTrailingTrivia(SyntaxFactory.Space));
                return true;
            }

            return false;
        }

        /// <summary>
        /// Tries to add the <see langword="new"/> modifier to the <paramref name="modifiers"/> of a <see cref="INamedTypeSymbol"/>.
        /// </summary>
        /// <param name="newModifierIndexes">Indexes at which the <see langword="new"/> modifier should be applied.</param>
        /// <param name="numTypeParameters">Number of type parameters.</param>
        /// <param name="numNonDefaultParam">Number of non-DefaultParam type parameters.</param>
        /// <param name="modifiers">Reference to a<see cref="SyntaxTokenList"/> to update.</param>
        public static bool TryAddNewModifierForType(
            HashSet<int>? newModifierIndexes,
            int numTypeParameters,
            int numNonDefaultParam,
            ref SyntaxTokenList modifiers
        )
        {
            if (newModifierIndexes is not null && newModifierIndexes.Contains(numTypeParameters - numNonDefaultParam))
            {
                int index = modifiers.IndexOf(SyntaxKind.NewKeyword);

                if (index > -1)
                {
                    return false;
                }

                int refIndex = modifiers.IndexOf(SyntaxKind.RefKeyword);

                if (refIndex > -1)
                {
                    index = refIndex;
                }
                else
                {
                    int partialIndex = modifiers.IndexOf(SyntaxKind.PartialKeyword);

                    if (partialIndex > -1)
                    {
                        index = partialIndex;
                    }
                }

                SyntaxToken token = SyntaxFactory.Token(SyntaxKind.NewKeyword).WithTrailingTrivia(SyntaxFactory.Space);

                if (index == 0)
                {
                    token = token.WithLeadingTrivia(modifiers[index].LeadingTrivia);
                    modifiers = modifiers.Replace(modifiers[index], modifiers[index].WithLeadingTrivia(null));
                }
                else if (index < 0)
                {
                    index = 0;
                }
                else
                {
                    index--;
                }

                modifiers = modifiers.Insert(index, token);
                return true;
            }

            return false;
        }

        /// <summary>
        /// Returns an enum value of specified property of the <paramref name="configurationAttribute"/>.
        /// </summary>
        /// <param name="attributes">A collection of <see cref="AttributeData"/>s to get the value from.</param>
        /// <param name="configurationAttribute"><see cref="INamedTypeSymbol"/> of the configuration attribute.</param>
        /// <param name="propertyName">Name of property to get the value of.</param>
        /// <param name="value">Returned enum value as an <see cref="int"/>.</param>
        public static bool TryGetConfigurationPropertyValue<T>(
            IEnumerable<AttributeData> attributes,
            INamedTypeSymbol configurationAttribute,
            string propertyName,
            out T? value
        )
        {
            AttributeData? attr = attributes.FirstOrDefault(attr => SymbolEqualityComparer.Default.Equals(attr.AttributeClass, configurationAttribute));

            if (attr is null)
            {
                value = default!;
                return false;
            }

            return attr.TryGetNamedArgumentValue(propertyName, out value);
        }

        /// <summary>
        /// Tries to update the <paramref name="current"/> <see cref="TypeParameterListSyntax"/> so it contains only <paramref name="count"/> type parameters.
        /// </summary>
        /// <param name="current">Current <see cref="TypeParameterListSyntax"/>.</param>
        /// <param name="count">Number of type parameters the <paramref name="updated"/> <see cref="TypeParameterListSyntax"/> should have.</param>
        /// <param name="updated">The <paramref name="current"/> <see cref="TypeParameterListSyntax"/> with applied changes.</param>
        public static bool TryUpdateTypeParameters(TypeParameterListSyntax? current, int count, out TypeParameterListSyntax? updated)
        {
            if (current is null)
            {
                updated = null;
                return false;
            }

            SeparatedSyntaxList<TypeParameterSyntax> typeParameters = current.Parameters;

            if (typeParameters.Count < count)
            {
                updated = null;
                return false;
            }

            if (count == 0)
            {
                updated = null;
            }
            else
            {
                updated = SyntaxFactory.TypeParameterList(SyntaxFactory.SeparatedList(current.Parameters.Take(count)));
            }

            return true;
        }

        /// <summary>
        /// Converts an array of <see cref="ITypeData"/>s to an array of <see cref="INamedTypeSymbol"/>s.
        /// </summary>
        /// <param name="types">Array of <see cref="ITypeData"/>s to convert.</param>
        public static INamedTypeSymbol[] TypeDatasToTypeSymbols(ITypeData[]? types)
        {
            if (types is null)
            {
                return Array.Empty<INamedTypeSymbol>();
            }

            int length = types.Length;
            INamedTypeSymbol[] symbols = new INamedTypeSymbol[length];

            for (int i = 0; i < length; i++)
            {
                symbols[i] = types[i].Symbol;
            }

            return symbols;
        }

        private static ParameterGeneration CreateDefaultGenerationForTypeArgumentParameter(IParameterSymbol parameter, in TypeParameterContainer typeParameters)
        {
            ITypeSymbol type = parameter.Type;

            for (int i = 0; i < typeParameters.Length; i++)
            {
                ref readonly TypeParameterData data = ref typeParameters[i];

                if (SymbolEqualityComparer.Default.Equals(data.Symbol, type))
                {
                    return new ParameterGeneration(type, parameter.RefKind, i);
                }
            }

            throw new InvalidOperationException($"Unknown type parameter used as argument for parameter '{parameter.Name}'");
        }

        private static ParameterGeneration[][] CreateParameterGenerationsForTypeParameters(
            in TypeParameterContainer typeParameters,
            ParameterGeneration[] defaultParameters,
            int numParameters
        )
        {
            ParameterGeneration[][] generations = new ParameterGeneration[typeParameters.NumDefaultParam][];
            ParameterGeneration[] previousParameters = defaultParameters;

            for (int i = typeParameters.Length - 1, genIndex = 0; i >= typeParameters.FirstDefaultParamIndex; i--, genIndex++)
            {
                ParameterGeneration[] currentParameters = new ParameterGeneration[numParameters];

                for (int j = 0; j < numParameters; j++)
                {
                    ref readonly ParameterGeneration parameter = ref previousParameters[j];

                    if (parameter.GenericParameterIndex == -1)
                    {
                        currentParameters[j] = parameter;
                        continue;
                    }

                    ref readonly TypeParameterData data = ref typeParameters[parameter.GenericParameterIndex];

                    if (data.IsValidDefaultParam)
                    {
                        currentParameters[j] = new ParameterGeneration(data.TargetType!, parameter.RefKind, parameter.GenericParameterIndex);
                    }
                    else
                    {
                        currentParameters[j] = parameter;
                    }
                }

                previousParameters = currentParameters;
                generations[genIndex] = currentParameters;
            }

            return generations;
        }

        private static List<string> GetUsedNamespacesList(IDefaultParamTarget target, int defaultParamCount, CancellationToken cancellationToken)
        {
            INamespaceSymbol globalNamespace = target.ParentCompilation.Compilation.Assembly.GlobalNamespace;
            string[] namespaces = target.SemanticModel.GetUsedNamespacesWithoutDistinct(target.Declaration, globalNamespace, true, cancellationToken).ToArray();

            int count = 0;
            int length = namespaces.Length;

            for (int i = 0; i < length; i++)
            {
                if (namespaces[i] == "Durian")
                {
                    count++;

                    if (count > defaultParamCount)
                    {
                        return namespaces.Distinct().ToList();
                    }
                }
            }

            return namespaces.Distinct().Where(n => n != "Durian").ToList();
        }

        private static AttributeListSyntax[] GetValidAttributes(
            MemberDeclarationSyntax member,
            SemanticModel semanticModel,
            DefaultParamCompilationData compilation,
            CancellationToken cancellationToken
        )
        {
            SyntaxList<AttributeListSyntax> attrLists = member.AttributeLists;
            List<AttributeListSyntax> list = new(attrLists.Count);

            foreach (AttributeListSyntax attrList in attrLists)
            {
                SeparatedSyntaxList<AttributeSyntax> attributes = attrList.Attributes;

                if (!attributes.Any())
                {
                    continue;
                }

                attributes = SyntaxFactory.SeparatedList(attributes.Where(attr =>
                {
                    ISymbol? symbol = semanticModel.GetSymbolInfo(attr, cancellationToken).Symbol;
                    return !SymbolEqualityComparer.Default.Equals(symbol?.ContainingType, compilation.DefaultParamConfigurationAttribute);
                }));

                if (attributes.Any())
                {
                    list.Add(SyntaxFactory.AttributeList(attributes).WithTriviaFrom(attrList));
                }
            }

            return list.ToArray();
        }
    }
=======
	/// <summary>
	/// Contains various utility methods related to the 'DefaultParam' module.
	/// </summary>
	internal static class DefaultParamUtilities
	{
		/// <summary>
		/// Returns a <see cref="SyntaxList{TNode}"/> of <see cref="TypeParameterConstraintClauseSyntax"/> build from the given <paramref name="constraints"/>.
		/// </summary>
		/// <param name="constraints">A collection of <see cref="TypeParameterConstraintClauseSyntax"/> to build the <see cref="SyntaxList{TNode}"/> from.</param>
		/// <param name="numOriginalConstraints">Number of type constraints in the original declaration.</param>
		public static SyntaxList<TypeParameterConstraintClauseSyntax> ApplyConstraints(IEnumerable<TypeParameterConstraintClauseSyntax> constraints, int numOriginalConstraints)
		{
			SyntaxList<TypeParameterConstraintClauseSyntax> clauses = SyntaxFactory.List(constraints);

			if (numOriginalConstraints > 0)
			{
				int count = clauses.Count;

				if (count > 0 && count < numOriginalConstraints)
				{
					TypeParameterConstraintClauseSyntax last = clauses.Last();
					TypeParameterConstraintClauseSyntax newLast = last.WithTrailingTrivia(SyntaxFactory.CarriageReturnLineFeed);

					clauses = clauses.Replace(last, newLast);
				}
			}

			return clauses;
		}

		/// <summary>
		/// Gets an <see cref="int"/> value of an enum property of either <c>Durian.Configuration.DefaultParamConfigurationAttribute</c> applied to the target <see cref="ISymbol"/> or <c>Durian.Configuration.DefaultParamScopedConfigurationAttribute</c> applied to one of the <see cref="ISymbol"/>'s <paramref name="containingTypes"/>.
		/// </summary>
		/// <param name="propertyName">Name of the property to get the value of.</param>
		/// <param name="attributes">Attributes of the target <see cref="ISymbol"/>.</param>
		/// <param name="containingTypes">Types that contain the target <see cref="ISymbol"/>.</param>
		/// <param name="compilation">Current <see cref="DefaultParamCompilationData"/>.</param>
		/// <param name="defaultValue">Value to be returned when no other valid configuration value is found.</param>
		public static int GetConfigurationEnumValue(
			string propertyName,
			IEnumerable<AttributeData> attributes,
			ImmutableArray<INamedTypeSymbol> containingTypes,
			DefaultParamCompilationData compilation,
			int defaultValue
		)
		{
			if (!TryGetConfigurationPropertyValue(attributes, compilation.DefaultParamConfigurationAttribute!, propertyName, out int value))
			{
				return GetConfigurationEnumValueOnContainingTypes(propertyName, containingTypes, compilation, defaultValue);
			}

			return value;
		}

		/// <summary>
		/// Gets an <see cref="int"/> value of an enum property <c>Durian.Configuration.DefaultParamScopedConfigurationAttribute</c> applied to one of the <see cref="ISymbol"/>'s <paramref name="containingTypes"/>.
		/// </summary>
		/// <param name="propertyName">Name of the property to get the value of.</param>
		/// <param name="containingTypes">Types that contain the target <see cref="ISymbol"/>.</param>
		/// <param name="compilation">Current <see cref="DefaultParamCompilationData"/>.</param>
		/// <param name="defaultValue">Value to be returned when no other valid configuration value is found.</param>
		public static int GetConfigurationEnumValueOnContainingTypes(
			string propertyName,
			ImmutableArray<INamedTypeSymbol> containingTypes,
			DefaultParamCompilationData compilation,
			int defaultValue
		)
		{
			int length = containingTypes.Length;

			if (length > 0)
			{
				INamedTypeSymbol scopedAttribute = compilation.DefaultParamScopedConfigurationAttribute!;

				foreach (INamedTypeSymbol type in containingTypes.Reverse())
				{
					if (TryGetConfigurationPropertyValue(type.GetAttributes(), scopedAttribute, propertyName, out int value))
					{
						return value;
					}
				}
			}

			return defaultValue;
		}

		/// <summary>
		/// Get the indent level of the <paramref name="node"/>.
		/// </summary>
		/// <param name="node"><see cref="CSharpSyntaxNode"/> to get the indent level of.</param>
		public static int GetIndent(CSharpSyntaxNode? node)
		{
			SyntaxNode? parent = node;
			int indent = 0;

			while ((parent = parent!.Parent) is not null)
			{
				if (parent is CompilationUnitSyntax)
				{
					continue;
				}

				indent++;
			}

			if (indent < 0)
			{
				indent = 0;
			}

			return indent;
		}

		/// <summary>
		/// Returns <see cref="ParameterGeneration"/>s for the specified <paramref name="typeParameters"/>.
		/// </summary>
		/// <param name="typeParameters"><see cref="TypeParameterContainer"/> to get the <see cref="ParameterGeneration"/>s for.</param>
		/// <param name="symbolParameters">Parameters of the target method/type/delegate.</param>
		public static ParameterGeneration[][] GetParameterGenerations(in TypeParameterContainer typeParameters, IParameterSymbol[] symbolParameters)
		{
			int numParameters = symbolParameters.Length;
			ParameterGeneration[] defaultParameters = new ParameterGeneration[numParameters];
			bool hasTypeArgumentAsParameter = false;

			for (int i = 0; i < numParameters; i++)
			{
				IParameterSymbol parameter = symbolParameters[i];
				ITypeSymbol type = parameter.Type;

				if (type is ITypeParameterSymbol)
				{
					hasTypeArgumentAsParameter = true;
					defaultParameters[i] = CreateDefaultGenerationForTypeArgumentParameter(parameter, in typeParameters);
				}
				else
				{
					defaultParameters[i] = new ParameterGeneration(type, parameter.RefKind, -1);
				}
			}

			if (!hasTypeArgumentAsParameter)
			{
				int numTypeParameters = typeParameters.Length;
				ParameterGeneration[][] generations = new ParameterGeneration[numTypeParameters][];

				for (int i = 0; i < numTypeParameters; i++)
				{
					generations[i] = defaultParameters;
				}

				return generations;
			}
			else
			{
				return CreateParameterGenerationsForTypeParameters(in typeParameters, defaultParameters, numParameters);
			}
		}

		/// <summary>
		/// Returns an array of <see cref="SyntaxTrivia"/> representing tabs applied for the specified <paramref name="indent"/> level.
		/// </summary>
		/// <param name="indent">Current indent level.</param>
		public static SyntaxTrivia[] GetTabs(int indent)
		{
			SyntaxTrivia[] trivia = new SyntaxTrivia[indent];

			for (int i = 0; i < indent; i++)
			{
				trivia[i] = SyntaxFactory.Tab;
			}

			return trivia;
		}

		/// <summary>
		/// Returns a collection of all namespaces used by the <paramref name="target"/> <see cref="IDefaultParamTarget"/>.
		/// </summary>
		/// <param name="target"><see cref="IDefaultParamTarget"/> to get the namespaces used by.</param>
		/// <param name="parameters"><see cref="TypeParameterContainer"/> that contains the type parameters of the <paramref name="target"/> member.</param>
		/// <param name="cancellationToken"><see cref="CancellationToken"/> that specifies if the operation should be canceled.</param>
		public static IEnumerable<string> GetUsedNamespaces(IDefaultParamTarget target, in TypeParameterContainer parameters, CancellationToken cancellationToken = default)
		{
			int defaultParamCount = parameters.NumDefaultParam;
			string currentNamespace = target.ContainingNamespaces.ToString();
			List<string> namespaces = GetUsedNamespacesList(target, defaultParamCount, cancellationToken);

			if (!string.IsNullOrWhiteSpace(currentNamespace) && target.TargetNamespace != currentNamespace && !namespaces.Contains(currentNamespace))
			{
				namespaces.Add(currentNamespace);
			}

			for (int i = 0; i < defaultParamCount; i++)
			{
				ref readonly TypeParameterData data = ref parameters.GetDefaultParamAtIndex(i);

				if (data.TargetType is null || data.TargetType.IsKeyword())
				{
					continue;
				}

				string n = data.TargetType.GetContainingNamespaces().ToWritableContainer(target.ParentCompilation).ToString();

				if (!string.IsNullOrWhiteSpace(n) && !namespaces.Contains(n))
				{
					namespaces.Add(n);
				}
			}

			return namespaces;
		}

		/// <summary>
		/// Initializes the <paramref name="member"/> by removing unnecessary attributes, applying needed trivia etc.
		/// </summary>
		/// <param name="member"><see cref="MemberDeclarationSyntax"/> to initialize.</param>
		/// <param name="semanticModel"><see cref="SemanticModel"/> of the <paramref name="member"/>.</param>
		/// <param name="compilation">Current <see cref="DefaultParamCompilationData"/>.</param>
		/// <param name="typeParameters">Type parameters of the <paramref name="member"/>.</param>
		/// <param name="cancellationToken"><see cref="CancellationToken"/> that specifies if the operation should be canceled.</param>
		/// <param name="updatedTypeParameters">Updated type parameters of the <paramref name="member"/>.</param>
		public static MemberDeclarationSyntax InitializeDeclaration(
			MemberDeclarationSyntax member,
			SemanticModel semanticModel,
			DefaultParamCompilationData compilation,
			TypeParameterListSyntax typeParameters,
			CancellationToken cancellationToken,
			out TypeParameterListSyntax updatedTypeParameters
		)
		{
			INamedTypeSymbol mainAttribute = compilation.DefaultParamAttribute!;

			SeparatedSyntaxList<TypeParameterSyntax> list = typeParameters.Parameters;

			list = SyntaxFactory.SeparatedList(list.Select(p => p.WithAttributeLists(SyntaxFactory.List(p.AttributeLists.Where(attrList => attrList.Attributes.Any(attr =>
			{
				SymbolInfo info = semanticModel.GetSymbolInfo(attr, cancellationToken);
				return !SymbolEqualityComparer.Default.Equals(info.Symbol?.ContainingType, mainAttribute);
			}
			))))));

			int length = list.Count;

			if (length > 1)
			{
				TypeParameterSyntax[] p = new TypeParameterSyntax[length];
				p[0] = list[0];

				for (int i = 1; i < length; i++)
				{
					p[i] = list[i].WithLeadingTrivia(SyntaxFactory.Space);
				}

				list = SyntaxFactory.SeparatedList(p);
			}

			AttributeListSyntax[] attributes = GetValidAttributes(member, semanticModel, compilation, cancellationToken);
			MemberDeclarationSyntax decl = member.WithAttributeLists(SyntaxFactory.List(attributes));
			updatedTypeParameters = SyntaxFactory.TypeParameterList(list);

			SyntaxTokenList modifiers = decl.Modifiers;

			if (modifiers.Any())
			{
				decl = decl.WithModifiers(SyntaxFactory.TokenList(modifiers.Where(m => !m.IsKind(SyntaxKind.NewKeyword))));
			}

			return decl;
		}

		/// <summary>
		/// Tries to add the <see langword="new"/> modifier to the <paramref name="modifiers"/>.
		/// </summary>
		/// <param name="newModifierIndexes">Indexes at which the <see langword="new"/> modifier should be applied.</param>
		/// <param name="numTypeParameters">Number of type parameters.</param>
		/// <param name="numNonDefaultParam">Number of non-DefaultParam type parameters.</param>
		/// <param name="modifiers">Reference to a<see cref="SyntaxTokenList"/> to update.</param>
		public static bool TryAddNewModifier(HashSet<int>? newModifierIndexes, int numTypeParameters, int numNonDefaultParam, ref SyntaxTokenList modifiers)
		{
			if (newModifierIndexes is not null && newModifierIndexes.Contains(numTypeParameters - numNonDefaultParam))
			{
				int index = modifiers.IndexOf(SyntaxKind.NewKeyword);

				if (index > -1)
				{
					return false;
				}

				modifiers = modifiers.Add(SyntaxFactory.Token(SyntaxKind.NewKeyword).WithTrailingTrivia(SyntaxFactory.Space));
				return true;
			}

			return false;
		}

		/// <summary>
		/// Tries to add the <see langword="new"/> modifier to the <paramref name="modifiers"/> of a <see cref="INamedTypeSymbol"/>.
		/// </summary>
		/// <param name="newModifierIndexes">Indexes at which the <see langword="new"/> modifier should be applied.</param>
		/// <param name="numTypeParameters">Number of type parameters.</param>
		/// <param name="numNonDefaultParam">Number of non-DefaultParam type parameters.</param>
		/// <param name="modifiers">Reference to a<see cref="SyntaxTokenList"/> to update.</param>
		public static bool TryAddNewModifierForType(
			HashSet<int>? newModifierIndexes,
			int numTypeParameters,
			int numNonDefaultParam,
			ref SyntaxTokenList modifiers
		)
		{
			if (newModifierIndexes is not null && newModifierIndexes.Contains(numTypeParameters - numNonDefaultParam))
			{
				int index = modifiers.IndexOf(SyntaxKind.NewKeyword);

				if (index > -1)
				{
					return false;
				}

				int refIndex = modifiers.IndexOf(SyntaxKind.RefKeyword);

				if (refIndex > -1)
				{
					index = refIndex;
				}
				else
				{
					int partialIndex = modifiers.IndexOf(SyntaxKind.PartialKeyword);

					if (partialIndex > -1)
					{
						index = partialIndex;
					}
				}

				SyntaxToken token = SyntaxFactory.Token(SyntaxKind.NewKeyword).WithTrailingTrivia(SyntaxFactory.Space);

				if (index == 0)
				{
					token = token.WithLeadingTrivia(modifiers[index].LeadingTrivia);
					modifiers = modifiers.Replace(modifiers[index], modifiers[index].WithLeadingTrivia(null));
				}
				else if (index < 0)
				{
					index = 0;
				}
				else
				{
					index--;
				}

				modifiers = modifiers.Insert(index, token);
				return true;
			}

			return false;
		}

		/// <summary>
		/// Returns an enum value of specified property of the <paramref name="configurationAttribute"/>.
		/// </summary>
		/// <param name="attributes">A collection of <see cref="AttributeData"/>s to get the value from.</param>
		/// <param name="configurationAttribute"><see cref="INamedTypeSymbol"/> of the configuration attribute.</param>
		/// <param name="propertyName">Name of property to get the value of.</param>
		/// <param name="value">Returned enum value as an <see cref="int"/>.</param>
		public static bool TryGetConfigurationPropertyValue<T>(
			IEnumerable<AttributeData> attributes,
			INamedTypeSymbol configurationAttribute,
			string propertyName,
			out T? value
		)
		{
			AttributeData? attr = attributes.FirstOrDefault(attr => SymbolEqualityComparer.Default.Equals(attr.AttributeClass, configurationAttribute));

			if (attr is null)
			{
				value = default!;
				return false;
			}

			return attr.TryGetNamedArgumentValue(propertyName, out value);
		}

		/// <summary>
		/// Tries to update the <paramref name="current"/> <see cref="TypeParameterListSyntax"/> so it contains only <paramref name="count"/> type parameters.
		/// </summary>
		/// <param name="current">Current <see cref="TypeParameterListSyntax"/>.</param>
		/// <param name="count">Number of type parameters the <paramref name="updated"/> <see cref="TypeParameterListSyntax"/> should have.</param>
		/// <param name="updated">The <paramref name="current"/> <see cref="TypeParameterListSyntax"/> with applied changes.</param>
		public static bool TryUpdateTypeParameters(TypeParameterListSyntax? current, int count, out TypeParameterListSyntax? updated)
		{
			if (current is null)
			{
				updated = null;
				return false;
			}

			SeparatedSyntaxList<TypeParameterSyntax> typeParameters = current.Parameters;

			if (typeParameters.Count < count)
			{
				updated = null;
				return false;
			}

			if (count == 0)
			{
				updated = null;
			}
			else
			{
				updated = SyntaxFactory.TypeParameterList(SyntaxFactory.SeparatedList(current.Parameters.Take(count)));
			}

			return true;
		}

		/// <summary>
		/// Converts an array of <see cref="ITypeData"/>s to an array of <see cref="INamedTypeSymbol"/>s.
		/// </summary>
		/// <param name="types">Array of <see cref="ITypeData"/>s to convert.</param>
		public static ImmutableArray<INamedTypeSymbol> TypeDatasToTypeSymbols(ITypeData[]? types)
		{
			if (types is null)
			{
				return ImmutableArray<INamedTypeSymbol>.Empty;
			}

			int length = types.Length;
			ImmutableArray<INamedTypeSymbol>.Builder symbols = ImmutableArray.CreateBuilder<INamedTypeSymbol>(length);

			for (int i = 0; i < length; i++)
			{
				symbols[i] = types[i].Symbol;
			}

			return symbols.ToImmutable();
		}

		private static ParameterGeneration CreateDefaultGenerationForTypeArgumentParameter(IParameterSymbol parameter, in TypeParameterContainer typeParameters)
		{
			ITypeSymbol type = parameter.Type;

			for (int i = 0; i < typeParameters.Length; i++)
			{
				ref readonly TypeParameterData data = ref typeParameters[i];

				if (SymbolEqualityComparer.Default.Equals(data.Symbol, type))
				{
					return new ParameterGeneration(type, parameter.RefKind, i);
				}
			}

			throw new InvalidOperationException($"Unknown type parameter used as argument for parameter '{parameter.Name}'");
		}

		private static ParameterGeneration[][] CreateParameterGenerationsForTypeParameters(
			in TypeParameterContainer typeParameters,
			ParameterGeneration[] defaultParameters,
			int numParameters
		)
		{
			ParameterGeneration[][] generations = new ParameterGeneration[typeParameters.NumDefaultParam][];
			ParameterGeneration[] previousParameters = defaultParameters;

			for (int i = typeParameters.Length - 1, genIndex = 0; i >= typeParameters.FirstDefaultParamIndex; i--, genIndex++)
			{
				ParameterGeneration[] currentParameters = new ParameterGeneration[numParameters];

				for (int j = 0; j < numParameters; j++)
				{
					ref readonly ParameterGeneration parameter = ref previousParameters[j];

					if (parameter.GenericParameterIndex == -1)
					{
						currentParameters[j] = parameter;
						continue;
					}

					ref readonly TypeParameterData data = ref typeParameters[parameter.GenericParameterIndex];

					if (data.IsValidDefaultParam)
					{
						currentParameters[j] = new ParameterGeneration(data.TargetType!, parameter.RefKind, parameter.GenericParameterIndex);
					}
					else
					{
						currentParameters[j] = parameter;
					}
				}

				previousParameters = currentParameters;
				generations[genIndex] = currentParameters;
			}

			return generations;
		}

		private static List<string> GetUsedNamespacesList(IDefaultParamTarget target, int defaultParamCount, CancellationToken cancellationToken)
		{
			INamespaceSymbol globalNamespace = target.ParentCompilation.Compilation.Assembly.GlobalNamespace;
			string[] namespaces = target.SemanticModel.GetUsedNamespacesWithoutDistinct(target.Declaration!, globalNamespace, true, cancellationToken).ToArray();

			int count = 0;
			int length = namespaces.Length;

			for (int i = 0; i < length; i++)
			{
				if (namespaces[i] == "Durian")
				{
					count++;

					if (count > defaultParamCount)
					{
						return namespaces.Distinct().ToList();
					}
				}
			}

			return namespaces.Distinct().Where(n => n != "Durian").ToList();
		}

		private static AttributeListSyntax[] GetValidAttributes(
			MemberDeclarationSyntax member,
			SemanticModel semanticModel,
			DefaultParamCompilationData compilation,
			CancellationToken cancellationToken
		)
		{
			SyntaxList<AttributeListSyntax> attrLists = member.AttributeLists;
			List<AttributeListSyntax> list = new(attrLists.Count);

			foreach (AttributeListSyntax attrList in attrLists)
			{
				SeparatedSyntaxList<AttributeSyntax> attributes = attrList.Attributes;

				if (!attributes.Any())
				{
					continue;
				}

				attributes = SyntaxFactory.SeparatedList(attributes.Where(attr =>
				{
					ISymbol? symbol = semanticModel.GetSymbolInfo(attr, cancellationToken).Symbol;
					return !SymbolEqualityComparer.Default.Equals(symbol?.ContainingType, compilation.DefaultParamConfigurationAttribute);
				}));

				if (attributes.Any())
				{
					list.Add(SyntaxFactory.AttributeList(attributes).WithTriviaFrom(attrList));
				}
			}

			return list.ToArray();
		}
	}
>>>>>>> 6184197d
}<|MERGE_RESOLUTION|>--- conflicted
+++ resolved
@@ -1,10 +1,6 @@
 ﻿// Copyright (c) Piotr Stenke. All rights reserved.
 // Licensed under the MIT license.
 
-<<<<<<< HEAD
-using Durian.Analysis.Data;
-using Durian.Analysis.Extensions;
-=======
 using System;
 using System.Collections.Generic;
 using System.Collections.Immutable;
@@ -13,573 +9,12 @@
 using Durian.Analysis.Data;
 using Durian.Analysis.Extensions;
 using Durian.Analysis.SymbolContainers;
->>>>>>> 6184197d
 using Microsoft.CodeAnalysis;
 using Microsoft.CodeAnalysis.CSharp;
 using Microsoft.CodeAnalysis.CSharp.Syntax;
-using System;
-using System.Collections.Generic;
-using System.Linq;
-using System.Threading;
 
 namespace Durian.Analysis.DefaultParam
 {
-<<<<<<< HEAD
-    /// <summary>
-    /// Contains various utility methods related to the 'DefaultParam' module.
-    /// </summary>
-    internal static class DefaultParamUtilities
-    {
-        /// <summary>
-        /// Returns a <see cref="SyntaxList{TNode}"/> of <see cref="TypeParameterConstraintClauseSyntax"/> build from the given <paramref name="constraints"/>.
-        /// </summary>
-        /// <param name="constraints">A collection of <see cref="TypeParameterConstraintClauseSyntax"/> to build the <see cref="SyntaxList{TNode}"/> from.</param>
-        /// <param name="numOriginalConstraints">Number of type constraints in the original declaration.</param>
-        public static SyntaxList<TypeParameterConstraintClauseSyntax> ApplyConstraints(IEnumerable<TypeParameterConstraintClauseSyntax> constraints, int numOriginalConstraints)
-        {
-            SyntaxList<TypeParameterConstraintClauseSyntax> clauses = SyntaxFactory.List(constraints);
-
-            if (numOriginalConstraints > 0)
-            {
-                int count = clauses.Count;
-
-                if (count > 0 && count < numOriginalConstraints)
-                {
-                    TypeParameterConstraintClauseSyntax last = clauses.Last();
-                    TypeParameterConstraintClauseSyntax newLast = last.WithTrailingTrivia(SyntaxFactory.CarriageReturnLineFeed);
-
-                    clauses = clauses.Replace(last, newLast);
-                }
-            }
-
-            return clauses;
-        }
-
-        /// <summary>
-        /// Gets an <see cref="int"/> value of an enum property of either <c>Durian.Configuration.DefaultParamConfigurationAttribute</c> applied to the target <see cref="ISymbol"/> or <c>Durian.Configuration.DefaultParamScopedConfigurationAttribute</c> applied to one of the <see cref="ISymbol"/>'s <paramref name="containingTypes"/>.
-        /// </summary>
-        /// <param name="propertyName">Name of the property to get the value of.</param>
-        /// <param name="attributes">Attributes of the target <see cref="ISymbol"/>.</param>
-        /// <param name="containingTypes">Types that contain the target <see cref="ISymbol"/>.</param>
-        /// <param name="compilation">Current <see cref="DefaultParamCompilationData"/>.</param>
-        /// <param name="defaultValue">Value to be returned when no other valid configuration value is found.</param>
-        public static int GetConfigurationEnumValue(
-            string propertyName,
-            IEnumerable<AttributeData> attributes,
-            INamedTypeSymbol[] containingTypes,
-            DefaultParamCompilationData compilation,
-            int defaultValue
-        )
-        {
-            if (!TryGetConfigurationPropertyValue(attributes, compilation.DefaultParamConfigurationAttribute!, propertyName, out int value))
-            {
-                return GetConfigurationEnumValueOnContainingTypes(propertyName, containingTypes, compilation, defaultValue);
-            }
-
-            return value;
-        }
-
-        /// <summary>
-        /// Gets an <see cref="int"/> value of an enum property <c>Durian.Configuration.DefaultParamScopedConfigurationAttribute</c> applied to one of the <see cref="ISymbol"/>'s <paramref name="containingTypes"/>.
-        /// </summary>
-        /// <param name="propertyName">Name of the property to get the value of.</param>
-        /// <param name="containingTypes">Types that contain the target <see cref="ISymbol"/>.</param>
-        /// <param name="compilation">Current <see cref="DefaultParamCompilationData"/>.</param>
-        /// <param name="defaultValue">Value to be returned when no other valid configuration value is found.</param>
-        public static int GetConfigurationEnumValueOnContainingTypes(
-            string propertyName,
-            INamedTypeSymbol[] containingTypes,
-            DefaultParamCompilationData compilation,
-            int defaultValue
-        )
-        {
-            int length = containingTypes.Length;
-
-            if (length > 0)
-            {
-                INamedTypeSymbol scopedAttribute = compilation.DefaultParamScopedConfigurationAttribute!;
-
-                foreach (INamedTypeSymbol type in containingTypes.Reverse())
-                {
-                    if (TryGetConfigurationPropertyValue(type.GetAttributes(), scopedAttribute, propertyName, out int value))
-                    {
-                        return value;
-                    }
-                }
-            }
-
-            return defaultValue;
-        }
-
-        /// <summary>
-        /// Get the indent level of the <paramref name="node"/>.
-        /// </summary>
-        /// <param name="node"><see cref="CSharpSyntaxNode"/> to get the indent level of.</param>
-        public static int GetIndent(CSharpSyntaxNode? node)
-        {
-            SyntaxNode? parent = node;
-            int indent = 0;
-
-            while ((parent = parent!.Parent) is not null)
-            {
-                if (parent is CompilationUnitSyntax)
-                {
-                    continue;
-                }
-
-                indent++;
-            }
-
-            if (indent < 0)
-            {
-                indent = 0;
-            }
-
-            return indent;
-        }
-
-        /// <summary>
-        /// Returns <see cref="ParameterGeneration"/>s for the specified <paramref name="typeParameters"/>.
-        /// </summary>
-        /// <param name="typeParameters"><see cref="TypeParameterContainer"/> to get the <see cref="ParameterGeneration"/>s for.</param>
-        /// <param name="symbolParameters">Parameters of the target method/type/delegate.</param>
-        public static ParameterGeneration[][] GetParameterGenerations(in TypeParameterContainer typeParameters, IParameterSymbol[] symbolParameters)
-        {
-            int numParameters = symbolParameters.Length;
-            ParameterGeneration[] defaultParameters = new ParameterGeneration[numParameters];
-            bool hasTypeArgumentAsParameter = false;
-
-            for (int i = 0; i < numParameters; i++)
-            {
-                IParameterSymbol parameter = symbolParameters[i];
-                ITypeSymbol type = parameter.Type;
-
-                if (type is ITypeParameterSymbol)
-                {
-                    hasTypeArgumentAsParameter = true;
-                    defaultParameters[i] = CreateDefaultGenerationForTypeArgumentParameter(parameter, in typeParameters);
-                }
-                else
-                {
-                    defaultParameters[i] = new ParameterGeneration(type, parameter.RefKind, -1);
-                }
-            }
-
-            if (!hasTypeArgumentAsParameter)
-            {
-                int numTypeParameters = typeParameters.Length;
-                ParameterGeneration[][] generations = new ParameterGeneration[numTypeParameters][];
-
-                for (int i = 0; i < numTypeParameters; i++)
-                {
-                    generations[i] = defaultParameters;
-                }
-
-                return generations;
-            }
-            else
-            {
-                return CreateParameterGenerationsForTypeParameters(in typeParameters, defaultParameters, numParameters);
-            }
-        }
-
-        /// <summary>
-        /// Returns an array of <see cref="SyntaxTrivia"/> representing tabs applied for the specified <paramref name="indent"/> level.
-        /// </summary>
-        /// <param name="indent">Current indent level.</param>
-        public static SyntaxTrivia[] GetTabs(int indent)
-        {
-            SyntaxTrivia[] trivia = new SyntaxTrivia[indent];
-
-            for (int i = 0; i < indent; i++)
-            {
-                trivia[i] = SyntaxFactory.Tab;
-            }
-
-            return trivia;
-        }
-
-        /// <summary>
-        /// Returns a collection of all namespaces used by the <paramref name="target"/> <see cref="IDefaultParamTarget"/>.
-        /// </summary>
-        /// <param name="target"><see cref="IDefaultParamTarget"/> to get the namespaces used by.</param>
-        /// <param name="parameters"><see cref="TypeParameterContainer"/> that contains the type parameters of the <paramref name="target"/> member.</param>
-        /// <param name="cancellationToken"><see cref="CancellationToken"/> that specifies if the operation should be canceled.</param>
-        public static IEnumerable<string> GetUsedNamespaces(IDefaultParamTarget target, in TypeParameterContainer parameters, CancellationToken cancellationToken = default)
-        {
-            int defaultParamCount = parameters.NumDefaultParam;
-            string currentNamespace = target.GetContainingNamespaces().JoinNamespaces();
-            List<string> namespaces = GetUsedNamespacesList(target, defaultParamCount, cancellationToken);
-
-            if (!string.IsNullOrWhiteSpace(currentNamespace) && target.TargetNamespace != currentNamespace && !namespaces.Contains(currentNamespace))
-            {
-                namespaces.Add(currentNamespace);
-            }
-
-            for (int i = 0; i < defaultParamCount; i++)
-            {
-                ref readonly TypeParameterData data = ref parameters.GetDefaultParamAtIndex(i);
-
-                if (data.TargetType is null || data.TargetType.IsPredefined())
-                {
-                    continue;
-                }
-
-                string n = data.TargetType.JoinNamespaces();
-
-                if (!string.IsNullOrWhiteSpace(n) && !namespaces.Contains(n))
-                {
-                    namespaces.Add(n);
-                }
-            }
-
-            return namespaces;
-        }
-
-        /// <summary>
-        /// Initializes the <paramref name="member"/> by removing unnecessary attributes, applying needed trivia etc.
-        /// </summary>
-        /// <param name="member"><see cref="MemberDeclarationSyntax"/> to initialize.</param>
-        /// <param name="semanticModel"><see cref="SemanticModel"/> of the <paramref name="member"/>.</param>
-        /// <param name="compilation">Current <see cref="DefaultParamCompilationData"/>.</param>
-        /// <param name="typeParameters">Type parameters of the <paramref name="member"/>.</param>
-        /// <param name="cancellationToken"><see cref="CancellationToken"/> that specifies if the operation should be canceled.</param>
-        /// <param name="updatedTypeParameters">Updated type parameters of the <paramref name="member"/>.</param>
-        public static MemberDeclarationSyntax InitializeDeclaration(
-            MemberDeclarationSyntax member,
-            SemanticModel semanticModel,
-            DefaultParamCompilationData compilation,
-            TypeParameterListSyntax typeParameters,
-            CancellationToken cancellationToken,
-            out TypeParameterListSyntax updatedTypeParameters
-        )
-        {
-            INamedTypeSymbol mainAttribute = compilation.DefaultParamAttribute!;
-
-            SeparatedSyntaxList<TypeParameterSyntax> list = typeParameters.Parameters;
-
-            list = SyntaxFactory.SeparatedList(list.Select(p => p.WithAttributeLists(SyntaxFactory.List(p.AttributeLists.Where(attrList => attrList.Attributes.Any(attr =>
-            {
-                SymbolInfo info = semanticModel.GetSymbolInfo(attr, cancellationToken);
-                return !SymbolEqualityComparer.Default.Equals(info.Symbol?.ContainingType, mainAttribute);
-            }
-            ))))));
-
-            int length = list.Count;
-
-            if (length > 1)
-            {
-                TypeParameterSyntax[] p = new TypeParameterSyntax[length];
-                p[0] = list[0];
-
-                for (int i = 1; i < length; i++)
-                {
-                    p[i] = list[i].WithLeadingTrivia(SyntaxFactory.Space);
-                }
-
-                list = SyntaxFactory.SeparatedList(p);
-            }
-
-            AttributeListSyntax[] attributes = GetValidAttributes(member, semanticModel, compilation, cancellationToken);
-            MemberDeclarationSyntax decl = member.WithAttributeLists(SyntaxFactory.List(attributes));
-            updatedTypeParameters = SyntaxFactory.TypeParameterList(list);
-
-            SyntaxTokenList modifiers = decl.Modifiers;
-
-            if (modifiers.Any())
-            {
-                decl = decl.WithModifiers(SyntaxFactory.TokenList(modifiers.Where(m => !m.IsKind(SyntaxKind.NewKeyword))));
-            }
-
-            return decl;
-        }
-
-        /// <summary>
-        /// Tries to add the <see langword="new"/> modifier to the <paramref name="modifiers"/>.
-        /// </summary>
-        /// <param name="newModifierIndexes">Indexes at which the <see langword="new"/> modifier should be applied.</param>
-        /// <param name="numTypeParameters">Number of type parameters.</param>
-        /// <param name="numNonDefaultParam">Number of non-DefaultParam type parameters.</param>
-        /// <param name="modifiers">Reference to a<see cref="SyntaxTokenList"/> to update.</param>
-        public static bool TryAddNewModifier(HashSet<int>? newModifierIndexes, int numTypeParameters, int numNonDefaultParam, ref SyntaxTokenList modifiers)
-        {
-            if (newModifierIndexes is not null && newModifierIndexes.Contains(numTypeParameters - numNonDefaultParam))
-            {
-                int index = modifiers.IndexOf(SyntaxKind.NewKeyword);
-
-                if (index > -1)
-                {
-                    return false;
-                }
-
-                modifiers = modifiers.Add(SyntaxFactory.Token(SyntaxKind.NewKeyword).WithTrailingTrivia(SyntaxFactory.Space));
-                return true;
-            }
-
-            return false;
-        }
-
-        /// <summary>
-        /// Tries to add the <see langword="new"/> modifier to the <paramref name="modifiers"/> of a <see cref="INamedTypeSymbol"/>.
-        /// </summary>
-        /// <param name="newModifierIndexes">Indexes at which the <see langword="new"/> modifier should be applied.</param>
-        /// <param name="numTypeParameters">Number of type parameters.</param>
-        /// <param name="numNonDefaultParam">Number of non-DefaultParam type parameters.</param>
-        /// <param name="modifiers">Reference to a<see cref="SyntaxTokenList"/> to update.</param>
-        public static bool TryAddNewModifierForType(
-            HashSet<int>? newModifierIndexes,
-            int numTypeParameters,
-            int numNonDefaultParam,
-            ref SyntaxTokenList modifiers
-        )
-        {
-            if (newModifierIndexes is not null && newModifierIndexes.Contains(numTypeParameters - numNonDefaultParam))
-            {
-                int index = modifiers.IndexOf(SyntaxKind.NewKeyword);
-
-                if (index > -1)
-                {
-                    return false;
-                }
-
-                int refIndex = modifiers.IndexOf(SyntaxKind.RefKeyword);
-
-                if (refIndex > -1)
-                {
-                    index = refIndex;
-                }
-                else
-                {
-                    int partialIndex = modifiers.IndexOf(SyntaxKind.PartialKeyword);
-
-                    if (partialIndex > -1)
-                    {
-                        index = partialIndex;
-                    }
-                }
-
-                SyntaxToken token = SyntaxFactory.Token(SyntaxKind.NewKeyword).WithTrailingTrivia(SyntaxFactory.Space);
-
-                if (index == 0)
-                {
-                    token = token.WithLeadingTrivia(modifiers[index].LeadingTrivia);
-                    modifiers = modifiers.Replace(modifiers[index], modifiers[index].WithLeadingTrivia(null));
-                }
-                else if (index < 0)
-                {
-                    index = 0;
-                }
-                else
-                {
-                    index--;
-                }
-
-                modifiers = modifiers.Insert(index, token);
-                return true;
-            }
-
-            return false;
-        }
-
-        /// <summary>
-        /// Returns an enum value of specified property of the <paramref name="configurationAttribute"/>.
-        /// </summary>
-        /// <param name="attributes">A collection of <see cref="AttributeData"/>s to get the value from.</param>
-        /// <param name="configurationAttribute"><see cref="INamedTypeSymbol"/> of the configuration attribute.</param>
-        /// <param name="propertyName">Name of property to get the value of.</param>
-        /// <param name="value">Returned enum value as an <see cref="int"/>.</param>
-        public static bool TryGetConfigurationPropertyValue<T>(
-            IEnumerable<AttributeData> attributes,
-            INamedTypeSymbol configurationAttribute,
-            string propertyName,
-            out T? value
-        )
-        {
-            AttributeData? attr = attributes.FirstOrDefault(attr => SymbolEqualityComparer.Default.Equals(attr.AttributeClass, configurationAttribute));
-
-            if (attr is null)
-            {
-                value = default!;
-                return false;
-            }
-
-            return attr.TryGetNamedArgumentValue(propertyName, out value);
-        }
-
-        /// <summary>
-        /// Tries to update the <paramref name="current"/> <see cref="TypeParameterListSyntax"/> so it contains only <paramref name="count"/> type parameters.
-        /// </summary>
-        /// <param name="current">Current <see cref="TypeParameterListSyntax"/>.</param>
-        /// <param name="count">Number of type parameters the <paramref name="updated"/> <see cref="TypeParameterListSyntax"/> should have.</param>
-        /// <param name="updated">The <paramref name="current"/> <see cref="TypeParameterListSyntax"/> with applied changes.</param>
-        public static bool TryUpdateTypeParameters(TypeParameterListSyntax? current, int count, out TypeParameterListSyntax? updated)
-        {
-            if (current is null)
-            {
-                updated = null;
-                return false;
-            }
-
-            SeparatedSyntaxList<TypeParameterSyntax> typeParameters = current.Parameters;
-
-            if (typeParameters.Count < count)
-            {
-                updated = null;
-                return false;
-            }
-
-            if (count == 0)
-            {
-                updated = null;
-            }
-            else
-            {
-                updated = SyntaxFactory.TypeParameterList(SyntaxFactory.SeparatedList(current.Parameters.Take(count)));
-            }
-
-            return true;
-        }
-
-        /// <summary>
-        /// Converts an array of <see cref="ITypeData"/>s to an array of <see cref="INamedTypeSymbol"/>s.
-        /// </summary>
-        /// <param name="types">Array of <see cref="ITypeData"/>s to convert.</param>
-        public static INamedTypeSymbol[] TypeDatasToTypeSymbols(ITypeData[]? types)
-        {
-            if (types is null)
-            {
-                return Array.Empty<INamedTypeSymbol>();
-            }
-
-            int length = types.Length;
-            INamedTypeSymbol[] symbols = new INamedTypeSymbol[length];
-
-            for (int i = 0; i < length; i++)
-            {
-                symbols[i] = types[i].Symbol;
-            }
-
-            return symbols;
-        }
-
-        private static ParameterGeneration CreateDefaultGenerationForTypeArgumentParameter(IParameterSymbol parameter, in TypeParameterContainer typeParameters)
-        {
-            ITypeSymbol type = parameter.Type;
-
-            for (int i = 0; i < typeParameters.Length; i++)
-            {
-                ref readonly TypeParameterData data = ref typeParameters[i];
-
-                if (SymbolEqualityComparer.Default.Equals(data.Symbol, type))
-                {
-                    return new ParameterGeneration(type, parameter.RefKind, i);
-                }
-            }
-
-            throw new InvalidOperationException($"Unknown type parameter used as argument for parameter '{parameter.Name}'");
-        }
-
-        private static ParameterGeneration[][] CreateParameterGenerationsForTypeParameters(
-            in TypeParameterContainer typeParameters,
-            ParameterGeneration[] defaultParameters,
-            int numParameters
-        )
-        {
-            ParameterGeneration[][] generations = new ParameterGeneration[typeParameters.NumDefaultParam][];
-            ParameterGeneration[] previousParameters = defaultParameters;
-
-            for (int i = typeParameters.Length - 1, genIndex = 0; i >= typeParameters.FirstDefaultParamIndex; i--, genIndex++)
-            {
-                ParameterGeneration[] currentParameters = new ParameterGeneration[numParameters];
-
-                for (int j = 0; j < numParameters; j++)
-                {
-                    ref readonly ParameterGeneration parameter = ref previousParameters[j];
-
-                    if (parameter.GenericParameterIndex == -1)
-                    {
-                        currentParameters[j] = parameter;
-                        continue;
-                    }
-
-                    ref readonly TypeParameterData data = ref typeParameters[parameter.GenericParameterIndex];
-
-                    if (data.IsValidDefaultParam)
-                    {
-                        currentParameters[j] = new ParameterGeneration(data.TargetType!, parameter.RefKind, parameter.GenericParameterIndex);
-                    }
-                    else
-                    {
-                        currentParameters[j] = parameter;
-                    }
-                }
-
-                previousParameters = currentParameters;
-                generations[genIndex] = currentParameters;
-            }
-
-            return generations;
-        }
-
-        private static List<string> GetUsedNamespacesList(IDefaultParamTarget target, int defaultParamCount, CancellationToken cancellationToken)
-        {
-            INamespaceSymbol globalNamespace = target.ParentCompilation.Compilation.Assembly.GlobalNamespace;
-            string[] namespaces = target.SemanticModel.GetUsedNamespacesWithoutDistinct(target.Declaration, globalNamespace, true, cancellationToken).ToArray();
-
-            int count = 0;
-            int length = namespaces.Length;
-
-            for (int i = 0; i < length; i++)
-            {
-                if (namespaces[i] == "Durian")
-                {
-                    count++;
-
-                    if (count > defaultParamCount)
-                    {
-                        return namespaces.Distinct().ToList();
-                    }
-                }
-            }
-
-            return namespaces.Distinct().Where(n => n != "Durian").ToList();
-        }
-
-        private static AttributeListSyntax[] GetValidAttributes(
-            MemberDeclarationSyntax member,
-            SemanticModel semanticModel,
-            DefaultParamCompilationData compilation,
-            CancellationToken cancellationToken
-        )
-        {
-            SyntaxList<AttributeListSyntax> attrLists = member.AttributeLists;
-            List<AttributeListSyntax> list = new(attrLists.Count);
-
-            foreach (AttributeListSyntax attrList in attrLists)
-            {
-                SeparatedSyntaxList<AttributeSyntax> attributes = attrList.Attributes;
-
-                if (!attributes.Any())
-                {
-                    continue;
-                }
-
-                attributes = SyntaxFactory.SeparatedList(attributes.Where(attr =>
-                {
-                    ISymbol? symbol = semanticModel.GetSymbolInfo(attr, cancellationToken).Symbol;
-                    return !SymbolEqualityComparer.Default.Equals(symbol?.ContainingType, compilation.DefaultParamConfigurationAttribute);
-                }));
-
-                if (attributes.Any())
-                {
-                    list.Add(SyntaxFactory.AttributeList(attributes).WithTriviaFrom(attrList));
-                }
-            }
-
-            return list.ToArray();
-        }
-    }
-=======
 	/// <summary>
 	/// Contains various utility methods related to the 'DefaultParam' module.
 	/// </summary>
@@ -1134,5 +569,4 @@
 			return list.ToArray();
 		}
 	}
->>>>>>> 6184197d
 }