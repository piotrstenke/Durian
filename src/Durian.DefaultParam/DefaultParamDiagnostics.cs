﻿// Copyright (c) Piotr Stenke. All rights reserved.
// Licensed under the MIT license.

using Durian.Generator;
using Durian.Info;
using Microsoft.CodeAnalysis;

namespace Durian.Analysis.DefaultParam
{
<<<<<<< HEAD
    /// <summary>
    /// Contains <see cref="DiagnosticDescriptor"/>s of all the <see cref="Diagnostic"/>s that can be reported by the <see cref="DefaultParamGenerator"/> or one of the analyzers.
    /// </summary>
    public static class DefaultParamDiagnostics
    {
        /// <summary>
        /// Provides diagnostic message indicating that a containing type of a member marked with the <c>Durian.DefaultParamAttribute</c> must be <see langword="partial"/>.
        /// </summary>
        public static readonly DiagnosticDescriptor DUR0101_ContainingTypeMustBePartial = new(
            id: "DUR0101",
            title: "Containing type of a member with the DefaultParamAttribute must be partial",
            messageFormat: "'{0}': Containing type of a member with the DefaultParamAttribute must be partial",
            category: "Durian.DefaultParam",
            defaultSeverity: DiagnosticSeverity.Error,
            helpLinkUri: DocsPath + "/DUR0101.md",
            isEnabledByDefault: true
        );

        /// <summary>
        /// Provides diagnostic message indicating that a method with the <c>Durian.DefaultParamAttribute</c> cannot be <see langword="partial"/> or <see langword="extern"/>.
        /// </summary>
        public static readonly DiagnosticDescriptor DUR0102_MethodCannotBePartialOrExtern = new(
            id: "DUR0102",
            title: "Method with the DefaultParamAttribute cannot be partial or extern",
            messageFormat: "'{0}': Method with the DefaultParamAttribute cannot be partial or extern",
            category: "Durian.DefaultParam",
            defaultSeverity: DiagnosticSeverity.Error,
            helpLinkUri: DocsPath + "/DUR0102.md",
            isEnabledByDefault: true
        );

        /// <summary>
        /// Provides diagnostic message indicating that a method with the <c>Durian.DefaultParamAttribute</c> is not valid on this type of method.
        /// </summary>
        public static readonly DiagnosticDescriptor DUR0103_DefaultParamIsNotValidOnThisTypeOfMethod = new(
            id: "DUR0103",
            title: "DefaultParamAttribute is not valid on this type of method",
            messageFormat: "'{0}': DefaultParamAttribute is not valid on this type of method",
            category: "Durian.DefaultParam",
            defaultSeverity: DiagnosticSeverity.Error,
            helpLinkUri: DocsPath + "/DUR0103.md",
            isEnabledByDefault: true
        );

        /// <summary>
        /// Provides diagnostic message indicating that a method with the <c>Durian.DefaultParamAttribute</c> cannot be applied to members with the <see cref="System.CodeDom.Compiler.GeneratedCodeAttribute"/> or <see cref="DurianGeneratedAttribute"/>.
        /// </summary>
        public static readonly DiagnosticDescriptor DUR0104_DefaultParamCannotBeAppliedWhenGenerationAttributesArePresent = new(
            id: "DUR0104",
            title: "DefaultParamAttribute cannot be applied to members with the GeneratedCodeAttribute or DurianGeneratedAttribute",
            messageFormat: "'{0}': DefaultParamAttribute cannot be applied to members with the GeneratedCodeAttribute or DurianGeneratedAttribute",
            category: "Durian.DefaultParam",
            defaultSeverity: DiagnosticSeverity.Error,
            helpLinkUri: DocsPath + "/DUR0104.md",
            isEnabledByDefault: true
        );

        /// <summary>
        /// Provides diagnostic message indicating that a method with the <c>Durian.DefaultParamAttribute</c> must be placed on the right-most type parameter or right to the left-most DefaultParam type parameter.
        /// </summary>
        public static readonly DiagnosticDescriptor DUR0105_DefaultParamMustBeLast = new(
            id: "DUR0105",
            title: "DefaultParamAttribute must be placed on the right-most type parameter or right to the left-most DefaultParam type parameter",
            messageFormat: "'{0}': DefaultParamAttribute must be placed on the right-most type parameter or right to the left-most DefaultParam type parameter",
            category: "Durian.DefaultParam",
            defaultSeverity: DiagnosticSeverity.Error,
            helpLinkUri: DocsPath + "/DUR0105.md",
            isEnabledByDefault: true
        );

        /// <summary>
        /// Provides diagnostic message indicating that the value of DefaultParamAttribute does not satisfy the type constraint.
        /// </summary>
        public static readonly DiagnosticDescriptor DUR0106_TargetTypeDoesNotSatisfyConstraint = new(
            id: "DUR0106",
            title: "Value of DefaultParamAttribute does not satisfy the type constraint",
            messageFormat: "'{0}': Type '{1}' does not satisfy the type constraint",
            category: "Durian.DefaultParam",
            defaultSeverity: DiagnosticSeverity.Error,
            helpLinkUri: DocsPath + "/DUR0106.md",
            isEnabledByDefault: true
        );

        /// <summary>
        /// Provides diagnostic message indicating that the user should not override methods generated using the <c>Durian.DefaultParamAttribute</c>.
        /// </summary>
        public static readonly DiagnosticDescriptor DUR0107_DoNotOverrideGeneratedMethods = new(
            id: "DUR0107",
            title: "Do not override methods generated using the DefaultParamAttribute",
            messageFormat: "'{0}': Do not override methods generated using the DefaultParamAttribute",
            category: "Durian.DefaultParam",
            defaultSeverity: DiagnosticSeverity.Error,
            helpLinkUri: DocsPath + "/DUR0107.md",
            isEnabledByDefault: true
        );

        /// <summary>
        /// Provides diagnostic message indicating that value of <c>Durian.DefaultParamAttribute</c> of overriding method must match the base method.
        /// </summary>
        public static readonly DiagnosticDescriptor DUR0108_ValueOfOverriddenMethodMustBeTheSameAsBase = new(
            id: "DUR0108",
            title: "Value of DefaultParamAttribute of overriding method must match the base method",
            messageFormat: "'{0}': Value of DefaultParamAttribute of overriding method must match the base method",
            category: "Durian.DefaultParam",
            defaultSeverity: DiagnosticSeverity.Error,
            helpLinkUri: DocsPath + "/DUR0108.md",
            isEnabledByDefault: true
        );

        /// <summary>
        /// Provides diagnostic message indicating that the user should not add the <c>Durian.DefaultParamAttribute</c> on overridden type parameters that are not DefaultParam.
        /// </summary>
        public static readonly DiagnosticDescriptor DUR0109_DoNotAddDefaultParamAttributeOnOverridenParameters = new(
            id: "DUR0109",
            title: "Do not add the DefaultParamAttribute on overridden type parameters that are not DefaultParam",
            messageFormat: "'{0}': Do not add the DefaultParamAttribute on overridden type parameters that are not DefaultParam",
            category: "Durian.DefaultParam",
            defaultSeverity: DiagnosticSeverity.Error,
            helpLinkUri: DocsPath + "/DUR0109.md",
            isEnabledByDefault: true
        );

        /// <summary>
        /// Provides diagnostic message indicating that the <c>Durian.DefaultParamAttribute</c> of overridden type parameter should be added for clarity.
        /// </summary>
        public static readonly DiagnosticDescriptor DUR0110_OverriddenDefaultParamAttribuetShouldBeAddedForClarity = new(
            id: "DUR0110",
            title: "DefaultParamAttribute of overridden type parameter should be added for clarity",
            messageFormat: "'{0}': DefaultParamAttribute of overridden type parameter should be added for clarity",
            category: "Durian.DefaultParam",
            defaultSeverity: DiagnosticSeverity.Warning,
            helpLinkUri: DocsPath + "/DUR0110.md",
            isEnabledByDefault: true
        );

        /// <summary>
        /// Provides diagnostic message indicating that the <c>Durian.Configuration.DefaultParamConfigurationAttribute</c>  is not valid on members without the <c>Durian.DefaultParamAttribute</c>.
        /// </summary>
        public static readonly DiagnosticDescriptor DUR0111_DefaultParamConfigurationAttributeCannotBeAppliedToMembersWithoutDefaultParamAttribute = new(
            id: "DUR0111",
            title: "DefaultParamConfigurationAttribute is not valid on members without the DefaultParamAttribute",
            messageFormat: "'{0}': DefaultParamConfigurationAttribute is not valid on members without the DefaultParamAttribute",
            category: "Durian.DefaultParam",
            defaultSeverity: DiagnosticSeverity.Error,
            helpLinkUri: DocsPath + "/DUR0111.md",
            isEnabledByDefault: true
        );

        /// <summary>
        /// Provides diagnostic message indicating that the <c>Durian.Configuration.DefaultParamConfigurationAttribute.TypeConvention</c> should not be used on members other than types.
        /// </summary>
        public static readonly DiagnosticDescriptor DUR0112_TypeConvetionShouldNotBeUsedOnMembersOtherThanTypes = new(
            id: "DUR0112",
            title: "TypeConvention property should not be used on members other than types",
            messageFormat: "'{0}': TypeConvention property should not be used on members other than types",
            category: "Durian.DefaultParam",
            defaultSeverity: DiagnosticSeverity.Warning,
            helpLinkUri: DocsPath + "/DUR0112.md",
            isEnabledByDefault: true
        );

        /// <summary>
        /// Provides diagnostic message indicating that the <c>Durian.Configuration.DefaultParamConfigurationAttribute.MethodConvention</c> should not be used on members other than methods.
        /// </summary>
        public static readonly DiagnosticDescriptor DUR0113_MethodConventionShouldNotBeUsedOnMembersOtherThanMethods = new(
            id: "DUR0113",
            title: "MethodConvention property should not be used on members other than methods",
            messageFormat: "'{0}': MethodConvention property should not be used on members other than methods",
            category: "Durian.DefaultParam",
            defaultSeverity: DiagnosticSeverity.Warning,
            helpLinkUri: DocsPath + "/DUR0113.md",
            isEnabledByDefault: true
        );

        /// <summary>
        /// Provides diagnostic message indicating that a method generated using the <c>Durian.DefaultParamAttribute</c> already exists.
        /// </summary>
        public static readonly DiagnosticDescriptor DUR0114_MethodWithSignatureAlreadyExists = new(
            id: "DUR0114",
            title: "Method with generated signature already exists",
            messageFormat: "'{0}': Method with generated signature '{1}' already exists",
            category: "Durian.DefaultParam",
            defaultSeverity: DiagnosticSeverity.Error,
            helpLinkUri: DocsPath + "/DUR0114.md",
            isEnabledByDefault: true
        );

        /// <summary>
        /// Provides diagnostic message indicating that a method with the <c>Durian.Configuration.DefaultParamConfigurationAttribute</c> is not valid on this type method.
        /// </summary>
        public static readonly DiagnosticDescriptor DUR0115_DefaultParamConfigurationIsNotValidOnThisTypeOfMethod = new(
            id: "DUR0115",
            title: "DefaultParamConfigurationAttribute is not valid on this type of method",
            messageFormat: "'{0}': DefaultParamConfigurationAttribute is not valid on this type of method",
            category: "Durian.DefaultParam",
            defaultSeverity: DiagnosticSeverity.Error,
            helpLinkUri: DocsPath + "/DUR0115.md",
            isEnabledByDefault: true
        );

        /// <summary>
        /// Provides diagnostic message indicating that a member with name the same as the one generated using the <c>Durian.DefaultParamAttribute</c> already exists.
        /// </summary>
        public static readonly DiagnosticDescriptor DUR0116_MemberWithNameAlreadyExists = new(
            id: "DUR0116",
            title: "Member with generated name already exists",
            messageFormat: "'{0}': Member with generated name '{1}' already exists",
            category: "Durian.DefaultParam",
            defaultSeverity: DiagnosticSeverity.Error,
            helpLinkUri: DocsPath + "/DUR0116.md",
            isEnabledByDefault: true
        );

        /// <summary>
        /// Provides diagnostic message indicating that <see cref="TypeConvention.Inherit"/> cannot be used on a struct or a <see langword="sealed"/> type.
        /// </summary>
        public static readonly DiagnosticDescriptor DUR0117_InheritTypeConventionCannotBeUsedOnStructOrSealedType = new(
            id: "DUR0117",
            title: "DPTypeConvention.Inherit cannot be used on a struct or a sealed type",
            messageFormat: "'{0}': DPTypeConvention.Inherit cannot be used on a struct or sealed type",
            category: "Durian.DefaultParam",
            defaultSeverity: DiagnosticSeverity.Error,
            helpLinkUri: DocsPath + "/DUR0117.md",
            isEnabledByDefault: true
        );

        /// <summary>
        /// Provides diagnostic message indicating that <see cref="TypeConvention.Copy"/> or <see cref="TypeConvention.Default"/> should be applied for the struct/sealed type.
        /// </summary>
        public static readonly DiagnosticDescriptor DUR0118_ApplyCopyTypeConventionOnStructOrSealedTypeOrTypeWithNoPublicCtor = new(
            id: "DUR0118",
            title: "DPTypeConvention.Copy or DPTypeConvention.Default should be applied for clarity",
            messageFormat: "'{0}': Apply DPTypeConvention.Copy or DPTypeConvention.Default for clarity",
            description: "DPTypeConvention.Inherit is applied to the enclosing scope, but it is ignored for structs and classes marked as static or sealed with no accessible constructors. Explicitly apply DPTypeConvention.Copy or DPTypeConvention.Default to avoid confusion.",
            category: "Durian.DefaultParam",
            defaultSeverity: DiagnosticSeverity.Warning,
            helpLinkUri: DocsPath + "/DUR0118.md",
            isEnabledByDefault: true
        );

        /// <summary>
        /// Provides diagnostic message indicating that value of <c>Durian.DefaultParamAttribute</c> cannot be less accessible than the target member.
        /// </summary>
        public static readonly DiagnosticDescriptor DUR0119_DefaultParamValueCannotBeLessAccessibleThanTargetMember = new(
            id: "DUR0119",
            title: "DefaultParam value cannot be less accessible than the target member",
            messageFormat: "'{0}': DefaultParam value '{1}' cannot be less accessible than the target member",
            category: "Durian.DefaultParam",
            defaultSeverity: DiagnosticSeverity.Error,
            helpLinkUri: DocsPath + "/DUR0119.md",
            isEnabledByDefault: true
        );

        /// <summary>
        /// Provides diagnostic message indicating that the target type is invalid <c>Durian.DefaultParamAttribute</c> value when there is a type parameter constrained to the target type parameter.
        /// </summary>
        public static readonly DiagnosticDescriptor DUR0120_TypeCannotBeUsedWithConstraint = new(
            id: "DUR0120",
            title: "Type is invalid DefaultParam value when there is a type parameter constrained to this type parameter",
            messageFormat: "'{0}': Type '{1}' is not valid DefaultParam value when there is a type parameter constrained to this type parameter",
            category: "Durian.DefaultParam",
            defaultSeverity: DiagnosticSeverity.Error,
            helpLinkUri: DocsPath + "/DUR0120.md",
            isEnabledByDefault: true
        );

        /// <summary>
        /// Provides diagnostic message indicating that the target type is invalid <c>Durian.DefaultParamAttribute</c> value.
        /// </summary>
        public static readonly DiagnosticDescriptor DUR0121_TypeIsNotValidDefaultParamValue = new(
            id: "DUR0121",
            title: "Type is invalid DefaultParam value",
            messageFormat: "'{0}': Type '{1}' is not valid DefaultParam value",
            category: "Durian.DefaultParam",
            defaultSeverity: DiagnosticSeverity.Error,
            helpLinkUri: DocsPath + "/DUR0121.md",
            isEnabledByDefault: true
        );

        /// <summary>
        /// Provides diagnostic message indicating that a <c>Durian.DefaultParamAttribute</c> cannot be used on a <see langword="partial"/> type.
        /// </summary>
        public static readonly DiagnosticDescriptor DUR0122_DoNotUseDefaultParamOnPartialType = new(
            id: "DUR0122",
            title: "DefaultParamAttribute cannot be used on a partial type",
            messageFormat: "'{0}': DefaultParamAttribute cannot be used on a partial type",
            category: "Durian.DefaultParam",
            defaultSeverity: DiagnosticSeverity.Error,
            helpLinkUri: DocsPath + "/DUR0122.md",
            isEnabledByDefault: true
        );

        /// <summary>
        /// Provides diagnostic message indicating that the <see cref="TypeConvention.Inherit"/> cannot be used on a type without accessible constructor.
        /// </summary>
        public static readonly DiagnosticDescriptor DUR0123_InheritTypeConventionCannotBeUsedOnTypeWithNoAccessibleConstructor = new(
            id: "DUR0123",
            title: "TypeConvention.Inherit cannot be used on a type without accessible constructor",
            messageFormat: "'{0}': TypeConvention.Inherit cannot be used on a type without accessible constructor",
            category: "Durian.DefaultParam",
            defaultSeverity: DiagnosticSeverity.Error,
            helpLinkUri: DocsPath + "/DUR0123.md",
            isEnabledByDefault: true
        );

        /// <summary>
        /// Provides diagnostic message indicating that the <c>Durian.Configuration.DefaultParamConfigurationAttribute.ApplyNewModifierWhenPossible</c> should not be used when target is not a child type.
        /// </summary>
        public static readonly DiagnosticDescriptor DUR0124_ApplyNewModifierShouldNotBeUsedWhenIsNotChildOfType = new(
            id: "DUR0124",
            title: "ApplyNewModifierWhenPossible should not be used when target is not a child type",
            messageFormat: "'{0}': ApplyNewModifierWhenPossible should not be used when target is not a child type",
            category: "Durian.DefaultParam",
            defaultSeverity: DiagnosticSeverity.Warning,
            helpLinkUri: DocsPath + "/DUR0124.md",
            isEnabledByDefault: true
        );

        /// <summary>
        /// Provides diagnostic message indicating that the <c>Durian.Configuration.DefaultParamScopedConfigurationAttribute</c> should not be used on types with no DefaultParam members
        /// </summary>
        public static readonly DiagnosticDescriptor DUR0125_ScopedConfigurationShouldNotBePlacedOnATypeWithoutDefaultParamMembers = new(
            id: "DUR0125",
            title: "DefaultParamScopedConfigurationAttribute should not be used on types with no DefaultParam members",
            messageFormat: "'{0}': DefaultParamScopedConfigurationAttribute should not be used on types with no DefaultParam members",
            category: "Durian.DefaultParam",
            defaultSeverity: DiagnosticSeverity.Warning,
            helpLinkUri: DocsPath + "/DUR0125.md",
            isEnabledByDefault: true
        );

        /// <summary>
        /// Provides diagnostic message indicating that members with the <c>Durian.DefaultParamAttribute</c> cannot be nested within other DefaultParam members.
        /// </summary>
        public static readonly DiagnosticDescriptor DUR0126_DefaultParamMembersCannotBeNested = new(
            id: "DUR0126",
            title: "Members with the DefaultParamAttribute cannot be nested within other DefaultParam members",
            messageFormat: "'{0}': Members with the DefaultParamAttribute cannot be nested within other DefaultParam members",
            category: "Durian.DefaultParam",
            defaultSeverity: DiagnosticSeverity.Error,
            helpLinkUri: DocsPath + "/DUR0126.md",
            isEnabledByDefault: true
        );

        /// <summary>
        /// Provides diagnostic message indicating that the specified <c>Durian.Configuration.DefaultParamConfigurationAttribute.TargetNamespace</c> or <c>Durian.Configuration.DefaultParamConfigurationAttribute.TargetNamespace</c> is not a valid identifier.
        /// </summary>
        public static readonly DiagnosticDescriptor DUR0127_InvalidTargetNamespace = new(
            id: "DUR0127",
            title: "Target namespace is not a valid identifier",
            messageFormat: "'{0}': Target namespace '{1}' is not a valid identifier; parent namespace will be used instead",
            category: "Durian.DefaultParam",
            defaultSeverity: DiagnosticSeverity.Warning,
            helpLinkUri: DocsPath + "/DUR0127.md",
            isEnabledByDefault: true
        );

        /// <summary>
        /// Provides diagnostic message indicating that the user should not specify target namespace for a nested member.
        /// </summary>
        public static readonly DiagnosticDescriptor DUR0128_DoNotSpecifyTargetNamespaceForNestedMembers = new(
            id: "DUR0128",
            title: "Do not specify target namespace for a nested member",
            messageFormat: "'{0}': Do not specify target namespace for a nested member",
            category: "Durian.DefaultParam",
            defaultSeverity: DiagnosticSeverity.Warning,
            helpLinkUri: DocsPath + "/DUR0128.md",
            isEnabledByDefault: true
        );

        /// <summary>
        /// Provides diagnostic message indicating that the namespace specified in the <c>Durian.Configuration.DefaultParamConfigurationAttribute</c> or <c>Durian.Configuration.DefaultParamScopedConfigurationAttribute</c> already contains member with the generated name.
        /// </summary>
        public static readonly DiagnosticDescriptor DUR0129_TargetNamespaceAlreadyContainsMemberWithName = new(
            id: "DUR0129",
            title: "Target namespace already contains member with the generated name",
            messageFormat: "'{0}': Namespace '{1}' already contains member with name '{2}'",
            category: "Durian.DefaultParam",
            defaultSeverity: DiagnosticSeverity.Error,
            helpLinkUri: DocsPath + "/DUR0129.md",
            isEnabledByDefault: true
        );
=======
	/// <summary>
	/// Contains <see cref="DiagnosticDescriptor"/>s of all the <see cref="Diagnostic"/>s that can be reported by the <see cref="DefaultParamGenerator"/> or one of the analyzers.
	/// </summary>
	public static class DefaultParamDiagnostics
	{
		/// <summary>
		/// Provides a diagnostic message indicating that a containing type of a member marked with the <c>Durian.DefaultParamAttribute</c> must be <see langword="partial"/>.
		/// </summary>
		public static readonly DiagnosticDescriptor DUR0101_ContainingTypeMustBePartial = new(
			id: "DUR0101",
			title: "Containing type of a member with the DefaultParamAttribute must be partial",
			messageFormat: "'{0}': Containing type of a member with the DefaultParamAttribute must be partial",
			category: "Durian.DefaultParam",
			defaultSeverity: DiagnosticSeverity.Error,
			helpLinkUri: DocsPath + "/DUR0101.md",
			isEnabledByDefault: true
		);

		/// <summary>
		/// Provides a diagnostic message indicating that a method with the <c>Durian.DefaultParamAttribute</c> cannot be <see langword="partial"/> or <see langword="extern"/>.
		/// </summary>
		public static readonly DiagnosticDescriptor DUR0102_MethodCannotBePartialOrExtern = new(
			id: "DUR0102",
			title: "Method with the DefaultParamAttribute cannot be partial or extern",
			messageFormat: "'{0}': Method with the DefaultParamAttribute cannot be partial or extern",
			category: "Durian.DefaultParam",
			defaultSeverity: DiagnosticSeverity.Error,
			helpLinkUri: DocsPath + "/DUR0102.md",
			isEnabledByDefault: true
		);

		/// <summary>
		/// Provides a diagnostic message indicating that a method with the <c>Durian.DefaultParamAttribute</c> is not valid on this type of method.
		/// </summary>
		public static readonly DiagnosticDescriptor DUR0103_DefaultParamIsNotValidOnThisTypeOfMethod = new(
			id: "DUR0103",
			title: "DefaultParamAttribute is not valid on this type of method",
			messageFormat: "'{0}': DefaultParamAttribute is not valid on this type of method",
			category: "Durian.DefaultParam",
			defaultSeverity: DiagnosticSeverity.Error,
			helpLinkUri: DocsPath + "/DUR0103.md",
			isEnabledByDefault: true
		);

		/// <summary>
		/// Provides a diagnostic message indicating that a method with the <c>Durian.DefaultParamAttribute</c> cannot be applied to members with the <see cref="System.CodeDom.Compiler.GeneratedCodeAttribute"/> or <see cref="DurianGeneratedAttribute"/>.
		/// </summary>
		public static readonly DiagnosticDescriptor DUR0104_DefaultParamCannotBeAppliedWhenGenerationAttributesArePresent = new(
			id: "DUR0104",
			title: "DefaultParamAttribute cannot be applied to members with the GeneratedCodeAttribute or DurianGeneratedAttribute",
			messageFormat: "'{0}': DefaultParamAttribute cannot be applied to members with the GeneratedCodeAttribute or DurianGeneratedAttribute",
			category: "Durian.DefaultParam",
			defaultSeverity: DiagnosticSeverity.Error,
			helpLinkUri: DocsPath + "/DUR0104.md",
			isEnabledByDefault: true
		);

		/// <summary>
		/// Provides a diagnostic message indicating that a method with the <c>Durian.DefaultParamAttribute</c> must be placed on the right-most type parameter or right to the left-most DefaultParam type parameter.
		/// </summary>
		public static readonly DiagnosticDescriptor DUR0105_DefaultParamMustBeLast = new(
			id: "DUR0105",
			title: "DefaultParamAttribute must be placed on the right-most type parameter or right to the left-most DefaultParam type parameter",
			messageFormat: "'{0}': DefaultParamAttribute must be placed on the right-most type parameter or right to the left-most DefaultParam type parameter",
			category: "Durian.DefaultParam",
			defaultSeverity: DiagnosticSeverity.Error,
			helpLinkUri: DocsPath + "/DUR0105.md",
			isEnabledByDefault: true
		);

		/// <summary>
		/// Provides a diagnostic message indicating that the value of DefaultParamAttribute does not satisfy the type constraint.
		/// </summary>
		public static readonly DiagnosticDescriptor DUR0106_TargetTypeDoesNotSatisfyConstraint = new(
			id: "DUR0106",
			title: "Value of DefaultParamAttribute does not satisfy the type constraint",
			messageFormat: "'{0}': Type '{1}' does not satisfy the type constraint",
			category: "Durian.DefaultParam",
			defaultSeverity: DiagnosticSeverity.Error,
			helpLinkUri: DocsPath + "/DUR0106.md",
			isEnabledByDefault: true
		);

		/// <summary>
		/// Provides a diagnostic message indicating that the user should not override methods generated using the <c>Durian.DefaultParamAttribute</c>.
		/// </summary>
		public static readonly DiagnosticDescriptor DUR0107_DoNotOverrideGeneratedMethods = new(
			id: "DUR0107",
			title: "Do not override methods generated using the DefaultParamAttribute",
			messageFormat: "'{0}': Do not override methods generated using the DefaultParamAttribute",
			category: "Durian.DefaultParam",
			defaultSeverity: DiagnosticSeverity.Error,
			helpLinkUri: DocsPath + "/DUR0107.md",
			isEnabledByDefault: true
		);

		/// <summary>
		/// Provides a diagnostic message indicating that value of <c>Durian.DefaultParamAttribute</c> of overriding method must match the base method.
		/// </summary>
		public static readonly DiagnosticDescriptor DUR0108_ValueOfOverriddenMethodMustBeTheSameAsBase = new(
			id: "DUR0108",
			title: "Value of DefaultParamAttribute of overriding method must match the base method",
			messageFormat: "'{0}': Value of DefaultParamAttribute of overriding method must match the base method",
			category: "Durian.DefaultParam",
			defaultSeverity: DiagnosticSeverity.Error,
			helpLinkUri: DocsPath + "/DUR0108.md",
			isEnabledByDefault: true
		);

		/// <summary>
		/// Provides a diagnostic message indicating that the user should not add the <c>Durian.DefaultParamAttribute</c> on overridden type parameters that are not DefaultParam.
		/// </summary>
		public static readonly DiagnosticDescriptor DUR0109_DoNotAddDefaultParamAttributeOnOverridenParameters = new(
			id: "DUR0109",
			title: "Do not add the DefaultParamAttribute on overridden type parameters that are not DefaultParam",
			messageFormat: "'{0}': Do not add the DefaultParamAttribute on overridden type parameters that are not DefaultParam",
			category: "Durian.DefaultParam",
			defaultSeverity: DiagnosticSeverity.Error,
			helpLinkUri: DocsPath + "/DUR0109.md",
			isEnabledByDefault: true
		);

		/// <summary>
		/// Provides a diagnostic message indicating that the <c>Durian.DefaultParamAttribute</c> of overridden type parameter should be added for clarity.
		/// </summary>
		public static readonly DiagnosticDescriptor DUR0110_OverriddenDefaultParamAttribuetShouldBeAddedForClarity = new(
			id: "DUR0110",
			title: "DefaultParamAttribute of overridden type parameter should be added for clarity",
			messageFormat: "'{0}': DefaultParamAttribute of overridden type parameter should be added for clarity",
			category: "Durian.DefaultParam",
			defaultSeverity: DiagnosticSeverity.Warning,
			helpLinkUri: DocsPath + "/DUR0110.md",
			isEnabledByDefault: true
		);

		/// <summary>
		/// Provides a diagnostic message indicating that the <c>Durian.Configuration.DefaultParamConfigurationAttribute</c>  is not valid on members without the <c>Durian.DefaultParamAttribute</c>.
		/// </summary>
		public static readonly DiagnosticDescriptor DUR0111_DefaultParamConfigurationAttributeCannotBeAppliedToMembersWithoutDefaultParamAttribute = new(
			id: "DUR0111",
			title: "DefaultParamConfigurationAttribute is not valid on members without the DefaultParamAttribute",
			messageFormat: "'{0}': DefaultParamConfigurationAttribute is not valid on members without the DefaultParamAttribute",
			category: "Durian.DefaultParam",
			defaultSeverity: DiagnosticSeverity.Error,
			helpLinkUri: DocsPath + "/DUR0111.md",
			isEnabledByDefault: true
		);

		/// <summary>
		/// Provides a diagnostic message indicating that the <c>Durian.Configuration.DefaultParamConfigurationAttribute.TypeConvention</c> should not be used on members other than types.
		/// </summary>
		public static readonly DiagnosticDescriptor DUR0112_TypeConvetionShouldNotBeUsedOnMembersOtherThanTypes = new(
			id: "DUR0112",
			title: "TypeConvention property should not be used on members other than types",
			messageFormat: "'{0}': TypeConvention property should not be used on members other than types",
			category: "Durian.DefaultParam",
			defaultSeverity: DiagnosticSeverity.Warning,
			helpLinkUri: DocsPath + "/DUR0112.md",
			isEnabledByDefault: true
		);

		/// <summary>
		/// Provides a diagnostic message indicating that the <c>Durian.Configuration.DefaultParamConfigurationAttribute.MethodConvention</c> should not be used on members other than methods.
		/// </summary>
		public static readonly DiagnosticDescriptor DUR0113_MethodConventionShouldNotBeUsedOnMembersOtherThanMethods = new(
			id: "DUR0113",
			title: "MethodConvention property should not be used on members other than methods",
			messageFormat: "'{0}': MethodConvention property should not be used on members other than methods",
			category: "Durian.DefaultParam",
			defaultSeverity: DiagnosticSeverity.Warning,
			helpLinkUri: DocsPath + "/DUR0113.md",
			isEnabledByDefault: true
		);

		/// <summary>
		/// Provides a diagnostic message indicating that a method generated using the <c>Durian.DefaultParamAttribute</c> already exists.
		/// </summary>
		public static readonly DiagnosticDescriptor DUR0114_MethodWithSignatureAlreadyExists = new(
			id: "DUR0114",
			title: "Method with generated signature already exists",
			messageFormat: "'{0}': Method with generated signature '{1}' already exists",
			category: "Durian.DefaultParam",
			defaultSeverity: DiagnosticSeverity.Error,
			helpLinkUri: DocsPath + "/DUR0114.md",
			isEnabledByDefault: true
		);

		/// <summary>
		/// Provides a diagnostic message indicating that a method with the <c>Durian.Configuration.DefaultParamConfigurationAttribute</c> is not valid on this type method.
		/// </summary>
		public static readonly DiagnosticDescriptor DUR0115_DefaultParamConfigurationIsNotValidOnThisTypeOfMethod = new(
			id: "DUR0115",
			title: "DefaultParamConfigurationAttribute is not valid on this type of method",
			messageFormat: "'{0}': DefaultParamConfigurationAttribute is not valid on this type of method",
			category: "Durian.DefaultParam",
			defaultSeverity: DiagnosticSeverity.Error,
			helpLinkUri: DocsPath + "/DUR0115.md",
			isEnabledByDefault: true
		);

		/// <summary>
		/// Provides a diagnostic message indicating that a member with name the same as the one generated using the <c>Durian.DefaultParamAttribute</c> already exists.
		/// </summary>
		public static readonly DiagnosticDescriptor DUR0116_MemberWithNameAlreadyExists = new(
			id: "DUR0116",
			title: "Member with generated name already exists",
			messageFormat: "'{0}': Member with generated name '{1}' already exists",
			category: "Durian.DefaultParam",
			defaultSeverity: DiagnosticSeverity.Error,
			helpLinkUri: DocsPath + "/DUR0116.md",
			isEnabledByDefault: true
		);

		/// <summary>
		/// Provides a diagnostic message indicating that <see cref="TypeConvention.Inherit"/> cannot be used on a struct or a <see langword="sealed"/> type.
		/// </summary>
		public static readonly DiagnosticDescriptor DUR0117_InheritTypeConventionCannotBeUsedOnStructOrSealedType = new(
			id: "DUR0117",
			title: "DPTypeConvention.Inherit cannot be used on a struct or a sealed type",
			messageFormat: "'{0}': DPTypeConvention.Inherit cannot be used on a struct or sealed type",
			category: "Durian.DefaultParam",
			defaultSeverity: DiagnosticSeverity.Error,
			helpLinkUri: DocsPath + "/DUR0117.md",
			isEnabledByDefault: true
		);

		/// <summary>
		/// Provides a diagnostic message indicating that <see cref="TypeConvention.Copy"/> or <see cref="TypeConvention.Default"/> should be applied for the struct/sealed type.
		/// </summary>
		public static readonly DiagnosticDescriptor DUR0118_ApplyCopyTypeConventionOnStructOrSealedTypeOrTypeWithNoPublicCtor = new(
			id: "DUR0118",
			title: "DPTypeConvention.Copy or DPTypeConvention.Default should be applied for clarity",
			messageFormat: "'{0}': Apply DPTypeConvention.Copy or DPTypeConvention.Default for clarity",
			description: "DPTypeConvention.Inherit is applied to the enclosing scope, but it is ignored for structs and classes marked as static or sealed with no accessible constructors. Explicitly apply DPTypeConvention.Copy or DPTypeConvention.Default to avoid confusion.",
			category: "Durian.DefaultParam",
			defaultSeverity: DiagnosticSeverity.Warning,
			helpLinkUri: DocsPath + "/DUR0118.md",
			isEnabledByDefault: true
		);

		/// <summary>
		/// Provides a diagnostic message indicating that value of <c>Durian.DefaultParamAttribute</c> cannot be less accessible than the target member.
		/// </summary>
		public static readonly DiagnosticDescriptor DUR0119_DefaultParamValueCannotBeLessAccessibleThanTargetMember = new(
			id: "DUR0119",
			title: "DefaultParam value cannot be less accessible than the target member",
			messageFormat: "'{0}': DefaultParam value '{1}' cannot be less accessible than the target member",
			category: "Durian.DefaultParam",
			defaultSeverity: DiagnosticSeverity.Error,
			helpLinkUri: DocsPath + "/DUR0119.md",
			isEnabledByDefault: true
		);

		/// <summary>
		/// Provides a diagnostic message indicating that the target type is invalid <c>Durian.DefaultParamAttribute</c> value when there is a type parameter constrained to the target type parameter.
		/// </summary>
		public static readonly DiagnosticDescriptor DUR0120_TypeCannotBeUsedWithConstraint = new(
			id: "DUR0120",
			title: "Type is invalid DefaultParam value when there is a type parameter constrained to this type parameter",
			messageFormat: "'{0}': Type '{1}' is not valid DefaultParam value when there is a type parameter constrained to this type parameter",
			category: "Durian.DefaultParam",
			defaultSeverity: DiagnosticSeverity.Error,
			helpLinkUri: DocsPath + "/DUR0120.md",
			isEnabledByDefault: true
		);

		/// <summary>
		/// Provides a diagnostic message indicating that the target type is invalid <c>Durian.DefaultParamAttribute</c> value.
		/// </summary>
		public static readonly DiagnosticDescriptor DUR0121_TypeIsNotValidDefaultParamValue = new(
			id: "DUR0121",
			title: "Type is invalid DefaultParam value",
			messageFormat: "'{0}': Type '{1}' is not valid DefaultParam value",
			category: "Durian.DefaultParam",
			defaultSeverity: DiagnosticSeverity.Error,
			helpLinkUri: DocsPath + "/DUR0121.md",
			isEnabledByDefault: true
		);

		/// <summary>
		/// Provides a diagnostic message indicating that a <c>Durian.DefaultParamAttribute</c> cannot be used on a <see langword="partial"/> type.
		/// </summary>
		public static readonly DiagnosticDescriptor DUR0122_DoNotUseDefaultParamOnPartialType = new(
			id: "DUR0122",
			title: "DefaultParamAttribute cannot be used on a partial type",
			messageFormat: "'{0}': DefaultParamAttribute cannot be used on a partial type",
			category: "Durian.DefaultParam",
			defaultSeverity: DiagnosticSeverity.Error,
			helpLinkUri: DocsPath + "/DUR0122.md",
			isEnabledByDefault: true
		);

		/// <summary>
		/// Provides a diagnostic message indicating that the <see cref="TypeConvention.Inherit"/> cannot be used on a type without accessible constructor.
		/// </summary>
		public static readonly DiagnosticDescriptor DUR0123_InheritTypeConventionCannotBeUsedOnTypeWithNoAccessibleConstructor = new(
			id: "DUR0123",
			title: "TypeConvention.Inherit cannot be used on a type without accessible constructor",
			messageFormat: "'{0}': TypeConvention.Inherit cannot be used on a type without accessible constructor",
			category: "Durian.DefaultParam",
			defaultSeverity: DiagnosticSeverity.Error,
			helpLinkUri: DocsPath + "/DUR0123.md",
			isEnabledByDefault: true
		);

		/// <summary>
		/// Provides a diagnostic message indicating that the <c>Durian.Configuration.DefaultParamConfigurationAttribute.ApplyNewModifierWhenPossible</c> should not be used when target is not a child type.
		/// </summary>
		public static readonly DiagnosticDescriptor DUR0124_ApplyNewModifierShouldNotBeUsedWhenIsNotChildOfType = new(
			id: "DUR0124",
			title: "ApplyNewModifierWhenPossible should not be used when target is not a child type",
			messageFormat: "'{0}': ApplyNewModifierWhenPossible should not be used when target is not a child type",
			category: "Durian.DefaultParam",
			defaultSeverity: DiagnosticSeverity.Warning,
			helpLinkUri: DocsPath + "/DUR0124.md",
			isEnabledByDefault: true
		);

		/// <summary>
		/// Provides a diagnostic message indicating that the <c>Durian.Configuration.DefaultParamScopedConfigurationAttribute</c> should not be used on types with no DefaultParam members
		/// </summary>
		public static readonly DiagnosticDescriptor DUR0125_ScopedConfigurationShouldNotBePlacedOnATypeWithoutDefaultParamMembers = new(
			id: "DUR0125",
			title: "DefaultParamScopedConfigurationAttribute should not be used on types with no DefaultParam members",
			messageFormat: "'{0}': DefaultParamScopedConfigurationAttribute should not be used on types with no DefaultParam members",
			category: "Durian.DefaultParam",
			defaultSeverity: DiagnosticSeverity.Warning,
			helpLinkUri: DocsPath + "/DUR0125.md",
			isEnabledByDefault: true
		);

		/// <summary>
		/// Provides a diagnostic message indicating that members with the <c>Durian.DefaultParamAttribute</c> cannot be nested within other DefaultParam members.
		/// </summary>
		public static readonly DiagnosticDescriptor DUR0126_DefaultParamMembersCannotBeNested = new(
			id: "DUR0126",
			title: "Members with the DefaultParamAttribute cannot be nested within other DefaultParam members",
			messageFormat: "'{0}': Members with the DefaultParamAttribute cannot be nested within other DefaultParam members",
			category: "Durian.DefaultParam",
			defaultSeverity: DiagnosticSeverity.Error,
			helpLinkUri: DocsPath + "/DUR0126.md",
			isEnabledByDefault: true
		);

		/// <summary>
		/// Provides a diagnostic message indicating that the specified <c>Durian.Configuration.DefaultParamConfigurationAttribute.TargetNamespace</c> or <c>Durian.Configuration.DefaultParamConfigurationAttribute.TargetNamespace</c> is not a valid identifier.
		/// </summary>
		public static readonly DiagnosticDescriptor DUR0127_InvalidTargetNamespace = new(
			id: "DUR0127",
			title: "Target namespace is not a valid identifier",
			messageFormat: "'{0}': Target namespace '{1}' is not a valid identifier; parent namespace will be used instead",
			category: "Durian.DefaultParam",
			defaultSeverity: DiagnosticSeverity.Warning,
			helpLinkUri: DocsPath + "/DUR0127.md",
			isEnabledByDefault: true
		);

		/// <summary>
		/// Provides a diagnostic message indicating that the user should not specify target namespace for a nested member.
		/// </summary>
		public static readonly DiagnosticDescriptor DUR0128_DoNotSpecifyTargetNamespaceForNestedMembers = new(
			id: "DUR0128",
			title: "Do not specify target namespace for a nested member",
			messageFormat: "'{0}': Do not specify target namespace for a nested member",
			category: "Durian.DefaultParam",
			defaultSeverity: DiagnosticSeverity.Warning,
			helpLinkUri: DocsPath + "/DUR0128.md",
			isEnabledByDefault: true
		);

		/// <summary>
		/// Provides a diagnostic message indicating that the namespace specified in the <c>Durian.Configuration.DefaultParamConfigurationAttribute</c> or <c>Durian.Configuration.DefaultParamScopedConfigurationAttribute</c> already contains member with the generated name.
		/// </summary>
		public static readonly DiagnosticDescriptor DUR0129_TargetNamespaceAlreadyContainsMemberWithName = new(
			id: "DUR0129",
			title: "Target namespace already contains member with the generated name",
			messageFormat: "'{0}': Namespace '{1}' already contains member with name '{2}'",
			category: "Durian.DefaultParam",
			defaultSeverity: DiagnosticSeverity.Error,
			helpLinkUri: DocsPath + "/DUR0129.md",
			isEnabledByDefault: true
		);
>>>>>>> 6184197d

        /// <summary>
        /// Documentation directory of the <c>DefaultParam</c> module.
        /// </summary>
        public static string DocsPath => GlobalInfo.Repository + "/tree/master/docs/DefaultParam";
    }
}<|MERGE_RESOLUTION|>--- conflicted
+++ resolved
@@ -7,390 +7,6 @@
 
 namespace Durian.Analysis.DefaultParam
 {
-<<<<<<< HEAD
-    /// <summary>
-    /// Contains <see cref="DiagnosticDescriptor"/>s of all the <see cref="Diagnostic"/>s that can be reported by the <see cref="DefaultParamGenerator"/> or one of the analyzers.
-    /// </summary>
-    public static class DefaultParamDiagnostics
-    {
-        /// <summary>
-        /// Provides diagnostic message indicating that a containing type of a member marked with the <c>Durian.DefaultParamAttribute</c> must be <see langword="partial"/>.
-        /// </summary>
-        public static readonly DiagnosticDescriptor DUR0101_ContainingTypeMustBePartial = new(
-            id: "DUR0101",
-            title: "Containing type of a member with the DefaultParamAttribute must be partial",
-            messageFormat: "'{0}': Containing type of a member with the DefaultParamAttribute must be partial",
-            category: "Durian.DefaultParam",
-            defaultSeverity: DiagnosticSeverity.Error,
-            helpLinkUri: DocsPath + "/DUR0101.md",
-            isEnabledByDefault: true
-        );
-
-        /// <summary>
-        /// Provides diagnostic message indicating that a method with the <c>Durian.DefaultParamAttribute</c> cannot be <see langword="partial"/> or <see langword="extern"/>.
-        /// </summary>
-        public static readonly DiagnosticDescriptor DUR0102_MethodCannotBePartialOrExtern = new(
-            id: "DUR0102",
-            title: "Method with the DefaultParamAttribute cannot be partial or extern",
-            messageFormat: "'{0}': Method with the DefaultParamAttribute cannot be partial or extern",
-            category: "Durian.DefaultParam",
-            defaultSeverity: DiagnosticSeverity.Error,
-            helpLinkUri: DocsPath + "/DUR0102.md",
-            isEnabledByDefault: true
-        );
-
-        /// <summary>
-        /// Provides diagnostic message indicating that a method with the <c>Durian.DefaultParamAttribute</c> is not valid on this type of method.
-        /// </summary>
-        public static readonly DiagnosticDescriptor DUR0103_DefaultParamIsNotValidOnThisTypeOfMethod = new(
-            id: "DUR0103",
-            title: "DefaultParamAttribute is not valid on this type of method",
-            messageFormat: "'{0}': DefaultParamAttribute is not valid on this type of method",
-            category: "Durian.DefaultParam",
-            defaultSeverity: DiagnosticSeverity.Error,
-            helpLinkUri: DocsPath + "/DUR0103.md",
-            isEnabledByDefault: true
-        );
-
-        /// <summary>
-        /// Provides diagnostic message indicating that a method with the <c>Durian.DefaultParamAttribute</c> cannot be applied to members with the <see cref="System.CodeDom.Compiler.GeneratedCodeAttribute"/> or <see cref="DurianGeneratedAttribute"/>.
-        /// </summary>
-        public static readonly DiagnosticDescriptor DUR0104_DefaultParamCannotBeAppliedWhenGenerationAttributesArePresent = new(
-            id: "DUR0104",
-            title: "DefaultParamAttribute cannot be applied to members with the GeneratedCodeAttribute or DurianGeneratedAttribute",
-            messageFormat: "'{0}': DefaultParamAttribute cannot be applied to members with the GeneratedCodeAttribute or DurianGeneratedAttribute",
-            category: "Durian.DefaultParam",
-            defaultSeverity: DiagnosticSeverity.Error,
-            helpLinkUri: DocsPath + "/DUR0104.md",
-            isEnabledByDefault: true
-        );
-
-        /// <summary>
-        /// Provides diagnostic message indicating that a method with the <c>Durian.DefaultParamAttribute</c> must be placed on the right-most type parameter or right to the left-most DefaultParam type parameter.
-        /// </summary>
-        public static readonly DiagnosticDescriptor DUR0105_DefaultParamMustBeLast = new(
-            id: "DUR0105",
-            title: "DefaultParamAttribute must be placed on the right-most type parameter or right to the left-most DefaultParam type parameter",
-            messageFormat: "'{0}': DefaultParamAttribute must be placed on the right-most type parameter or right to the left-most DefaultParam type parameter",
-            category: "Durian.DefaultParam",
-            defaultSeverity: DiagnosticSeverity.Error,
-            helpLinkUri: DocsPath + "/DUR0105.md",
-            isEnabledByDefault: true
-        );
-
-        /// <summary>
-        /// Provides diagnostic message indicating that the value of DefaultParamAttribute does not satisfy the type constraint.
-        /// </summary>
-        public static readonly DiagnosticDescriptor DUR0106_TargetTypeDoesNotSatisfyConstraint = new(
-            id: "DUR0106",
-            title: "Value of DefaultParamAttribute does not satisfy the type constraint",
-            messageFormat: "'{0}': Type '{1}' does not satisfy the type constraint",
-            category: "Durian.DefaultParam",
-            defaultSeverity: DiagnosticSeverity.Error,
-            helpLinkUri: DocsPath + "/DUR0106.md",
-            isEnabledByDefault: true
-        );
-
-        /// <summary>
-        /// Provides diagnostic message indicating that the user should not override methods generated using the <c>Durian.DefaultParamAttribute</c>.
-        /// </summary>
-        public static readonly DiagnosticDescriptor DUR0107_DoNotOverrideGeneratedMethods = new(
-            id: "DUR0107",
-            title: "Do not override methods generated using the DefaultParamAttribute",
-            messageFormat: "'{0}': Do not override methods generated using the DefaultParamAttribute",
-            category: "Durian.DefaultParam",
-            defaultSeverity: DiagnosticSeverity.Error,
-            helpLinkUri: DocsPath + "/DUR0107.md",
-            isEnabledByDefault: true
-        );
-
-        /// <summary>
-        /// Provides diagnostic message indicating that value of <c>Durian.DefaultParamAttribute</c> of overriding method must match the base method.
-        /// </summary>
-        public static readonly DiagnosticDescriptor DUR0108_ValueOfOverriddenMethodMustBeTheSameAsBase = new(
-            id: "DUR0108",
-            title: "Value of DefaultParamAttribute of overriding method must match the base method",
-            messageFormat: "'{0}': Value of DefaultParamAttribute of overriding method must match the base method",
-            category: "Durian.DefaultParam",
-            defaultSeverity: DiagnosticSeverity.Error,
-            helpLinkUri: DocsPath + "/DUR0108.md",
-            isEnabledByDefault: true
-        );
-
-        /// <summary>
-        /// Provides diagnostic message indicating that the user should not add the <c>Durian.DefaultParamAttribute</c> on overridden type parameters that are not DefaultParam.
-        /// </summary>
-        public static readonly DiagnosticDescriptor DUR0109_DoNotAddDefaultParamAttributeOnOverridenParameters = new(
-            id: "DUR0109",
-            title: "Do not add the DefaultParamAttribute on overridden type parameters that are not DefaultParam",
-            messageFormat: "'{0}': Do not add the DefaultParamAttribute on overridden type parameters that are not DefaultParam",
-            category: "Durian.DefaultParam",
-            defaultSeverity: DiagnosticSeverity.Error,
-            helpLinkUri: DocsPath + "/DUR0109.md",
-            isEnabledByDefault: true
-        );
-
-        /// <summary>
-        /// Provides diagnostic message indicating that the <c>Durian.DefaultParamAttribute</c> of overridden type parameter should be added for clarity.
-        /// </summary>
-        public static readonly DiagnosticDescriptor DUR0110_OverriddenDefaultParamAttribuetShouldBeAddedForClarity = new(
-            id: "DUR0110",
-            title: "DefaultParamAttribute of overridden type parameter should be added for clarity",
-            messageFormat: "'{0}': DefaultParamAttribute of overridden type parameter should be added for clarity",
-            category: "Durian.DefaultParam",
-            defaultSeverity: DiagnosticSeverity.Warning,
-            helpLinkUri: DocsPath + "/DUR0110.md",
-            isEnabledByDefault: true
-        );
-
-        /// <summary>
-        /// Provides diagnostic message indicating that the <c>Durian.Configuration.DefaultParamConfigurationAttribute</c>  is not valid on members without the <c>Durian.DefaultParamAttribute</c>.
-        /// </summary>
-        public static readonly DiagnosticDescriptor DUR0111_DefaultParamConfigurationAttributeCannotBeAppliedToMembersWithoutDefaultParamAttribute = new(
-            id: "DUR0111",
-            title: "DefaultParamConfigurationAttribute is not valid on members without the DefaultParamAttribute",
-            messageFormat: "'{0}': DefaultParamConfigurationAttribute is not valid on members without the DefaultParamAttribute",
-            category: "Durian.DefaultParam",
-            defaultSeverity: DiagnosticSeverity.Error,
-            helpLinkUri: DocsPath + "/DUR0111.md",
-            isEnabledByDefault: true
-        );
-
-        /// <summary>
-        /// Provides diagnostic message indicating that the <c>Durian.Configuration.DefaultParamConfigurationAttribute.TypeConvention</c> should not be used on members other than types.
-        /// </summary>
-        public static readonly DiagnosticDescriptor DUR0112_TypeConvetionShouldNotBeUsedOnMembersOtherThanTypes = new(
-            id: "DUR0112",
-            title: "TypeConvention property should not be used on members other than types",
-            messageFormat: "'{0}': TypeConvention property should not be used on members other than types",
-            category: "Durian.DefaultParam",
-            defaultSeverity: DiagnosticSeverity.Warning,
-            helpLinkUri: DocsPath + "/DUR0112.md",
-            isEnabledByDefault: true
-        );
-
-        /// <summary>
-        /// Provides diagnostic message indicating that the <c>Durian.Configuration.DefaultParamConfigurationAttribute.MethodConvention</c> should not be used on members other than methods.
-        /// </summary>
-        public static readonly DiagnosticDescriptor DUR0113_MethodConventionShouldNotBeUsedOnMembersOtherThanMethods = new(
-            id: "DUR0113",
-            title: "MethodConvention property should not be used on members other than methods",
-            messageFormat: "'{0}': MethodConvention property should not be used on members other than methods",
-            category: "Durian.DefaultParam",
-            defaultSeverity: DiagnosticSeverity.Warning,
-            helpLinkUri: DocsPath + "/DUR0113.md",
-            isEnabledByDefault: true
-        );
-
-        /// <summary>
-        /// Provides diagnostic message indicating that a method generated using the <c>Durian.DefaultParamAttribute</c> already exists.
-        /// </summary>
-        public static readonly DiagnosticDescriptor DUR0114_MethodWithSignatureAlreadyExists = new(
-            id: "DUR0114",
-            title: "Method with generated signature already exists",
-            messageFormat: "'{0}': Method with generated signature '{1}' already exists",
-            category: "Durian.DefaultParam",
-            defaultSeverity: DiagnosticSeverity.Error,
-            helpLinkUri: DocsPath + "/DUR0114.md",
-            isEnabledByDefault: true
-        );
-
-        /// <summary>
-        /// Provides diagnostic message indicating that a method with the <c>Durian.Configuration.DefaultParamConfigurationAttribute</c> is not valid on this type method.
-        /// </summary>
-        public static readonly DiagnosticDescriptor DUR0115_DefaultParamConfigurationIsNotValidOnThisTypeOfMethod = new(
-            id: "DUR0115",
-            title: "DefaultParamConfigurationAttribute is not valid on this type of method",
-            messageFormat: "'{0}': DefaultParamConfigurationAttribute is not valid on this type of method",
-            category: "Durian.DefaultParam",
-            defaultSeverity: DiagnosticSeverity.Error,
-            helpLinkUri: DocsPath + "/DUR0115.md",
-            isEnabledByDefault: true
-        );
-
-        /// <summary>
-        /// Provides diagnostic message indicating that a member with name the same as the one generated using the <c>Durian.DefaultParamAttribute</c> already exists.
-        /// </summary>
-        public static readonly DiagnosticDescriptor DUR0116_MemberWithNameAlreadyExists = new(
-            id: "DUR0116",
-            title: "Member with generated name already exists",
-            messageFormat: "'{0}': Member with generated name '{1}' already exists",
-            category: "Durian.DefaultParam",
-            defaultSeverity: DiagnosticSeverity.Error,
-            helpLinkUri: DocsPath + "/DUR0116.md",
-            isEnabledByDefault: true
-        );
-
-        /// <summary>
-        /// Provides diagnostic message indicating that <see cref="TypeConvention.Inherit"/> cannot be used on a struct or a <see langword="sealed"/> type.
-        /// </summary>
-        public static readonly DiagnosticDescriptor DUR0117_InheritTypeConventionCannotBeUsedOnStructOrSealedType = new(
-            id: "DUR0117",
-            title: "DPTypeConvention.Inherit cannot be used on a struct or a sealed type",
-            messageFormat: "'{0}': DPTypeConvention.Inherit cannot be used on a struct or sealed type",
-            category: "Durian.DefaultParam",
-            defaultSeverity: DiagnosticSeverity.Error,
-            helpLinkUri: DocsPath + "/DUR0117.md",
-            isEnabledByDefault: true
-        );
-
-        /// <summary>
-        /// Provides diagnostic message indicating that <see cref="TypeConvention.Copy"/> or <see cref="TypeConvention.Default"/> should be applied for the struct/sealed type.
-        /// </summary>
-        public static readonly DiagnosticDescriptor DUR0118_ApplyCopyTypeConventionOnStructOrSealedTypeOrTypeWithNoPublicCtor = new(
-            id: "DUR0118",
-            title: "DPTypeConvention.Copy or DPTypeConvention.Default should be applied for clarity",
-            messageFormat: "'{0}': Apply DPTypeConvention.Copy or DPTypeConvention.Default for clarity",
-            description: "DPTypeConvention.Inherit is applied to the enclosing scope, but it is ignored for structs and classes marked as static or sealed with no accessible constructors. Explicitly apply DPTypeConvention.Copy or DPTypeConvention.Default to avoid confusion.",
-            category: "Durian.DefaultParam",
-            defaultSeverity: DiagnosticSeverity.Warning,
-            helpLinkUri: DocsPath + "/DUR0118.md",
-            isEnabledByDefault: true
-        );
-
-        /// <summary>
-        /// Provides diagnostic message indicating that value of <c>Durian.DefaultParamAttribute</c> cannot be less accessible than the target member.
-        /// </summary>
-        public static readonly DiagnosticDescriptor DUR0119_DefaultParamValueCannotBeLessAccessibleThanTargetMember = new(
-            id: "DUR0119",
-            title: "DefaultParam value cannot be less accessible than the target member",
-            messageFormat: "'{0}': DefaultParam value '{1}' cannot be less accessible than the target member",
-            category: "Durian.DefaultParam",
-            defaultSeverity: DiagnosticSeverity.Error,
-            helpLinkUri: DocsPath + "/DUR0119.md",
-            isEnabledByDefault: true
-        );
-
-        /// <summary>
-        /// Provides diagnostic message indicating that the target type is invalid <c>Durian.DefaultParamAttribute</c> value when there is a type parameter constrained to the target type parameter.
-        /// </summary>
-        public static readonly DiagnosticDescriptor DUR0120_TypeCannotBeUsedWithConstraint = new(
-            id: "DUR0120",
-            title: "Type is invalid DefaultParam value when there is a type parameter constrained to this type parameter",
-            messageFormat: "'{0}': Type '{1}' is not valid DefaultParam value when there is a type parameter constrained to this type parameter",
-            category: "Durian.DefaultParam",
-            defaultSeverity: DiagnosticSeverity.Error,
-            helpLinkUri: DocsPath + "/DUR0120.md",
-            isEnabledByDefault: true
-        );
-
-        /// <summary>
-        /// Provides diagnostic message indicating that the target type is invalid <c>Durian.DefaultParamAttribute</c> value.
-        /// </summary>
-        public static readonly DiagnosticDescriptor DUR0121_TypeIsNotValidDefaultParamValue = new(
-            id: "DUR0121",
-            title: "Type is invalid DefaultParam value",
-            messageFormat: "'{0}': Type '{1}' is not valid DefaultParam value",
-            category: "Durian.DefaultParam",
-            defaultSeverity: DiagnosticSeverity.Error,
-            helpLinkUri: DocsPath + "/DUR0121.md",
-            isEnabledByDefault: true
-        );
-
-        /// <summary>
-        /// Provides diagnostic message indicating that a <c>Durian.DefaultParamAttribute</c> cannot be used on a <see langword="partial"/> type.
-        /// </summary>
-        public static readonly DiagnosticDescriptor DUR0122_DoNotUseDefaultParamOnPartialType = new(
-            id: "DUR0122",
-            title: "DefaultParamAttribute cannot be used on a partial type",
-            messageFormat: "'{0}': DefaultParamAttribute cannot be used on a partial type",
-            category: "Durian.DefaultParam",
-            defaultSeverity: DiagnosticSeverity.Error,
-            helpLinkUri: DocsPath + "/DUR0122.md",
-            isEnabledByDefault: true
-        );
-
-        /// <summary>
-        /// Provides diagnostic message indicating that the <see cref="TypeConvention.Inherit"/> cannot be used on a type without accessible constructor.
-        /// </summary>
-        public static readonly DiagnosticDescriptor DUR0123_InheritTypeConventionCannotBeUsedOnTypeWithNoAccessibleConstructor = new(
-            id: "DUR0123",
-            title: "TypeConvention.Inherit cannot be used on a type without accessible constructor",
-            messageFormat: "'{0}': TypeConvention.Inherit cannot be used on a type without accessible constructor",
-            category: "Durian.DefaultParam",
-            defaultSeverity: DiagnosticSeverity.Error,
-            helpLinkUri: DocsPath + "/DUR0123.md",
-            isEnabledByDefault: true
-        );
-
-        /// <summary>
-        /// Provides diagnostic message indicating that the <c>Durian.Configuration.DefaultParamConfigurationAttribute.ApplyNewModifierWhenPossible</c> should not be used when target is not a child type.
-        /// </summary>
-        public static readonly DiagnosticDescriptor DUR0124_ApplyNewModifierShouldNotBeUsedWhenIsNotChildOfType = new(
-            id: "DUR0124",
-            title: "ApplyNewModifierWhenPossible should not be used when target is not a child type",
-            messageFormat: "'{0}': ApplyNewModifierWhenPossible should not be used when target is not a child type",
-            category: "Durian.DefaultParam",
-            defaultSeverity: DiagnosticSeverity.Warning,
-            helpLinkUri: DocsPath + "/DUR0124.md",
-            isEnabledByDefault: true
-        );
-
-        /// <summary>
-        /// Provides diagnostic message indicating that the <c>Durian.Configuration.DefaultParamScopedConfigurationAttribute</c> should not be used on types with no DefaultParam members
-        /// </summary>
-        public static readonly DiagnosticDescriptor DUR0125_ScopedConfigurationShouldNotBePlacedOnATypeWithoutDefaultParamMembers = new(
-            id: "DUR0125",
-            title: "DefaultParamScopedConfigurationAttribute should not be used on types with no DefaultParam members",
-            messageFormat: "'{0}': DefaultParamScopedConfigurationAttribute should not be used on types with no DefaultParam members",
-            category: "Durian.DefaultParam",
-            defaultSeverity: DiagnosticSeverity.Warning,
-            helpLinkUri: DocsPath + "/DUR0125.md",
-            isEnabledByDefault: true
-        );
-
-        /// <summary>
-        /// Provides diagnostic message indicating that members with the <c>Durian.DefaultParamAttribute</c> cannot be nested within other DefaultParam members.
-        /// </summary>
-        public static readonly DiagnosticDescriptor DUR0126_DefaultParamMembersCannotBeNested = new(
-            id: "DUR0126",
-            title: "Members with the DefaultParamAttribute cannot be nested within other DefaultParam members",
-            messageFormat: "'{0}': Members with the DefaultParamAttribute cannot be nested within other DefaultParam members",
-            category: "Durian.DefaultParam",
-            defaultSeverity: DiagnosticSeverity.Error,
-            helpLinkUri: DocsPath + "/DUR0126.md",
-            isEnabledByDefault: true
-        );
-
-        /// <summary>
-        /// Provides diagnostic message indicating that the specified <c>Durian.Configuration.DefaultParamConfigurationAttribute.TargetNamespace</c> or <c>Durian.Configuration.DefaultParamConfigurationAttribute.TargetNamespace</c> is not a valid identifier.
-        /// </summary>
-        public static readonly DiagnosticDescriptor DUR0127_InvalidTargetNamespace = new(
-            id: "DUR0127",
-            title: "Target namespace is not a valid identifier",
-            messageFormat: "'{0}': Target namespace '{1}' is not a valid identifier; parent namespace will be used instead",
-            category: "Durian.DefaultParam",
-            defaultSeverity: DiagnosticSeverity.Warning,
-            helpLinkUri: DocsPath + "/DUR0127.md",
-            isEnabledByDefault: true
-        );
-
-        /// <summary>
-        /// Provides diagnostic message indicating that the user should not specify target namespace for a nested member.
-        /// </summary>
-        public static readonly DiagnosticDescriptor DUR0128_DoNotSpecifyTargetNamespaceForNestedMembers = new(
-            id: "DUR0128",
-            title: "Do not specify target namespace for a nested member",
-            messageFormat: "'{0}': Do not specify target namespace for a nested member",
-            category: "Durian.DefaultParam",
-            defaultSeverity: DiagnosticSeverity.Warning,
-            helpLinkUri: DocsPath + "/DUR0128.md",
-            isEnabledByDefault: true
-        );
-
-        /// <summary>
-        /// Provides diagnostic message indicating that the namespace specified in the <c>Durian.Configuration.DefaultParamConfigurationAttribute</c> or <c>Durian.Configuration.DefaultParamScopedConfigurationAttribute</c> already contains member with the generated name.
-        /// </summary>
-        public static readonly DiagnosticDescriptor DUR0129_TargetNamespaceAlreadyContainsMemberWithName = new(
-            id: "DUR0129",
-            title: "Target namespace already contains member with the generated name",
-            messageFormat: "'{0}': Namespace '{1}' already contains member with name '{2}'",
-            category: "Durian.DefaultParam",
-            defaultSeverity: DiagnosticSeverity.Error,
-            helpLinkUri: DocsPath + "/DUR0129.md",
-            isEnabledByDefault: true
-        );
-=======
 	/// <summary>
 	/// Contains <see cref="DiagnosticDescriptor"/>s of all the <see cref="Diagnostic"/>s that can be reported by the <see cref="DefaultParamGenerator"/> or one of the analyzers.
 	/// </summary>
@@ -773,11 +389,10 @@
 			helpLinkUri: DocsPath + "/DUR0129.md",
 			isEnabledByDefault: true
 		);
->>>>>>> 6184197d
-
-        /// <summary>
-        /// Documentation directory of the <c>DefaultParam</c> module.
-        /// </summary>
-        public static string DocsPath => GlobalInfo.Repository + "/tree/master/docs/DefaultParam";
-    }
+
+		/// <summary>
+		/// Documentation directory of the <c>DefaultParam</c> module.
+		/// </summary>
+		public static string DocsPath => GlobalInfo.Repository + "/tree/master/docs/DefaultParam";
+	}
 }