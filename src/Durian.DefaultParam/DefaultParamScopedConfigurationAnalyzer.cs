﻿// Copyright (c) Piotr Stenke. All rights reserved.
// Licensed under the MIT license.

using Durian.Analysis.Extensions;
using Microsoft.CodeAnalysis;
using Microsoft.CodeAnalysis.CSharp;
using Microsoft.CodeAnalysis.CSharp.Syntax;
using Microsoft.CodeAnalysis.Diagnostics;
using System.Collections.Immutable;
using System.Linq;

namespace Durian.Analysis.DefaultParam
{
<<<<<<< HEAD
    /// <summary>
    /// Analyzes the usage of the <see cref="DefaultParamScopedConfigurationAnalyzer"/>
    /// </summary>
    [DiagnosticAnalyzer(LanguageNames.CSharp)]
    public sealed class DefaultParamScopedConfigurationAnalyzer : DurianAnalyzer<DefaultParamCompilationData>
    {
        /// <inheritdoc/>
        public override ImmutableArray<DiagnosticDescriptor> SupportedDiagnostics => ImmutableArray.Create(
            DefaultParamDiagnostics.DUR0125_ScopedConfigurationShouldNotBePlacedOnATypeWithoutDefaultParamMembers,
            DefaultParamDiagnostics.DUR0127_InvalidTargetNamespace
        );

        /// <summary>
        /// Initializes a new instance of the <see cref="DefaultParamScopedConfigurationAnalyzer"/> class.
        /// </summary>
        public DefaultParamScopedConfigurationAnalyzer()
        {
        }

        /// <summary>
        /// Analyzes whether the specified <paramref name="configuration"/> is valid.
        /// </summary>
        /// <param name="configuration"><see cref="DefaultParamConfiguration"/> to analyze.</param>
        public static bool AnalyzeConfiguration(DefaultParamConfiguration configuration)
        {
            return IsValidTargetNamespace(configuration.TargetNamespace);
        }

        /// <inheritdoc/>
        public override void Register(IDurianAnalysisContext context, DefaultParamCompilationData compilation)
        {
            context.RegisterSyntaxNodeAction(c => Analyze(c, compilation), SyntaxKind.Attribute);
        }

        /// <inheritdoc/>
        protected override DefaultParamCompilationData CreateCompilation(CSharpCompilation compilation, IDiagnosticReceiver diagnosticReceiver)
        {
            return new DefaultParamCompilationData(compilation);
        }

        private static void Analyze(SyntaxNodeAnalysisContext context, DefaultParamCompilationData compilation)
        {
            if (context.Node is not AttributeSyntax syntax)
            {
                return;
            }

            INamedTypeSymbol? configurationAttribute = context.SemanticModel.GetSymbolInfo(syntax).Symbol?.ContainingType;

            if (configurationAttribute is null ||
                !SymbolEqualityComparer.Default.Equals(configurationAttribute, compilation.DefaultParamScopedConfigurationAttribute))
            {
                return;
            }

            ISymbol symbol;

            if (syntax.Parent?.Parent is MemberDeclarationSyntax parent)
            {
                if (context.SemanticModel.GetDeclaredSymbol(parent) is not INamedTypeSymbol type)
                {
                    return;
                }

                if (!HasMemberWithDefaultParamAttribute(type, compilation.DefaultParamAttribute!))
                {
                    context.ReportDiagnostic(Diagnostic.Create(DefaultParamDiagnostics.DUR0125_ScopedConfigurationShouldNotBePlacedOnATypeWithoutDefaultParamMembers, type.Locations.FirstOrDefault(), type));
                }

                symbol = type;
            }
            else
            {
                if (syntax.Parent is not AttributeListSyntax list || list.Target is null || !list.Target.Identifier.IsKind(SyntaxKind.AssemblyKeyword))
                {
                    return;
                }

                symbol = compilation.Compilation.Assembly;
            }

            Diagnostic? diag = GetDiagnosticIfInvalidTargetNamespace(symbol, syntax);

            if (diag is not null)
            {
                context.ReportDiagnostic(diag);
            }
        }

        private static Diagnostic? GetDiagnosticIfInvalidTargetNamespace(ISymbol symbol, AttributeSyntax node)
        {
            const string propertyName = DefaultParamConfigurationAttributeProvider.TargetNamespace;

            if (node.ArgumentList is null || !node.ArgumentList.Arguments.Any())
            {
                return null;
            }

            if (node.GetArgument(propertyName) is AttributeArgumentSyntax argument &&
                symbol.GetAttribute(node) is AttributeData data &&
                data.TryGetNamedArgumentValue(propertyName, out string? value) &&
                !IsValidTargetNamespace(value))
            {
                Location? location = argument.GetLocation();

                return Diagnostic.Create(DefaultParamDiagnostics.DUR0127_InvalidTargetNamespace, location, symbol, value);
            }

            return null;
        }

        private static bool HasMemberWithDefaultParamAttribute(INamedTypeSymbol symbol, INamedTypeSymbol attributeSymbol)
        {
            foreach (ISymbol member in symbol.GetMembers())
            {
                ImmutableArray<ITypeParameterSymbol> typeParameters;

                if (member is INamedTypeSymbol t)
                {
                    typeParameters = t.TypeParameters;
                }
                else if (member is IMethodSymbol m)
                {
                    typeParameters = m.TypeParameters;
                }
                else
                {
                    continue;
                }

                if (typeParameters.Length == 0)
                {
                    continue;
                }

                foreach (ITypeParameterSymbol p in typeParameters)
                {
                    if (p.GetAttributes().Any(attr => SymbolEqualityComparer.Default.Equals(attr.AttributeClass, attributeSymbol)))
                    {
                        return true;
                    }
                }
            }

            return false;
        }

        private static bool IsValidTargetNamespace(string? targetNamespace)
        {
            return
                targetNamespace is null ||
                (AnalysisUtilities.IsValidNamespaceIdentifier(targetNamespace) &&
                targetNamespace != "Durian.Generator");
        }
    }
=======
	/// <summary>
	/// Analyzes the usage of the <see cref="DefaultParamScopedConfigurationAnalyzer"/>
	/// </summary>
	[DiagnosticAnalyzer(LanguageNames.CSharp)]
	public sealed class DefaultParamScopedConfigurationAnalyzer : DurianAnalyzer<DefaultParamCompilationData>
	{
		/// <inheritdoc/>
		public override ImmutableArray<DiagnosticDescriptor> SupportedDiagnostics => ImmutableArray.Create(
			DefaultParamDiagnostics.DUR0125_ScopedConfigurationShouldNotBePlacedOnATypeWithoutDefaultParamMembers,
			DefaultParamDiagnostics.DUR0127_InvalidTargetNamespace
		);

		/// <summary>
		/// Initializes a new instance of the <see cref="DefaultParamScopedConfigurationAnalyzer"/> class.
		/// </summary>
		public DefaultParamScopedConfigurationAnalyzer()
		{
		}

		/// <summary>
		/// Analyzes whether the specified <paramref name="configuration"/> is valid.
		/// </summary>
		/// <param name="configuration"><see cref="DefaultParamConfiguration"/> to analyze.</param>
		public static bool AnalyzeConfiguration(DefaultParamConfiguration configuration)
		{
			return IsValidTargetNamespace(configuration.TargetNamespace);
		}

		/// <inheritdoc/>
		public override void Register(IDurianAnalysisContext context, DefaultParamCompilationData compilation)
		{
			context.RegisterSyntaxNodeAction(c => Analyze(c, compilation), SyntaxKind.Attribute);
		}

		/// <inheritdoc/>
		protected override DefaultParamCompilationData CreateCompilation(CSharpCompilation compilation, IDiagnosticReceiver diagnosticReceiver)
		{
			return new DefaultParamCompilationData(compilation);
		}

		private static void Analyze(SyntaxNodeAnalysisContext context, DefaultParamCompilationData compilation)
		{
			if (context.Node is not AttributeSyntax syntax)
			{
				return;
			}

			INamedTypeSymbol? configurationAttribute = context.SemanticModel.GetSymbolInfo(syntax).Symbol?.ContainingType;

			if (configurationAttribute is null ||
				!SymbolEqualityComparer.Default.Equals(configurationAttribute, compilation.DefaultParamScopedConfigurationAttribute))
			{
				return;
			}

			ISymbol symbol;

			if (syntax.Parent?.Parent is MemberDeclarationSyntax parent)
			{
				if (context.SemanticModel.GetDeclaredSymbol(parent) is not INamedTypeSymbol type)
				{
					return;
				}

				if (!HasMemberWithDefaultParamAttribute(type, compilation.DefaultParamAttribute!))
				{
					context.ReportDiagnostic(Diagnostic.Create(DefaultParamDiagnostics.DUR0125_ScopedConfigurationShouldNotBePlacedOnATypeWithoutDefaultParamMembers, type.Locations.FirstOrDefault(), type));
				}

				symbol = type;
			}
			else
			{
				if (syntax.Parent is not AttributeListSyntax list || list.Target is null || !list.Target.Identifier.IsKind(SyntaxKind.AssemblyKeyword))
				{
					return;
				}

				symbol = compilation.Compilation.Assembly;
			}

			Diagnostic? diag = GetDiagnosticIfInvalidTargetNamespace(symbol, syntax);

			if (diag is not null)
			{
				context.ReportDiagnostic(diag);
			}
		}

		private static Diagnostic? GetDiagnosticIfInvalidTargetNamespace(ISymbol symbol, AttributeSyntax node)
		{
			const string propertyName = DefaultParamConfigurationAttributeProvider.TargetNamespace;

			if (node.ArgumentList is null || !node.ArgumentList.Arguments.Any())
			{
				return null;
			}

			if (node.GetArgument(propertyName) is AttributeArgumentSyntax argument &&
				symbol.GetAttribute(node) is AttributeData data &&
				data.TryGetNamedArgumentValue(propertyName, out string? value) &&
				!IsValidTargetNamespace(value))
			{
				Location? location = argument.GetLocation();

				return Diagnostic.Create(DefaultParamDiagnostics.DUR0127_InvalidTargetNamespace, location, symbol, value);
			}

			return null;
		}

		private static bool HasMemberWithDefaultParamAttribute(INamedTypeSymbol symbol, INamedTypeSymbol attributeSymbol)
		{
			foreach (ISymbol member in symbol.GetMembers())
			{
				ImmutableArray<ITypeParameterSymbol> typeParameters;

				if (member is INamedTypeSymbol t)
				{
					typeParameters = t.TypeParameters;
				}
				else if (member is IMethodSymbol m)
				{
					typeParameters = m.TypeParameters;
				}
				else
				{
					continue;
				}

				if (typeParameters.Length == 0)
				{
					continue;
				}

				foreach (ITypeParameterSymbol p in typeParameters)
				{
					if (p.GetAttributes().Any(attr => SymbolEqualityComparer.Default.Equals(attr.AttributeClass, attributeSymbol)))
					{
						return true;
					}
				}
			}

			return false;
		}

		private static bool IsValidTargetNamespace(string? targetNamespace)
		{
			return
				targetNamespace is null ||
				(AnalysisUtilities.IsValidNamespaceIdentifier(targetNamespace) &&
				targetNamespace != "Durian.Generator");
		}
	}
>>>>>>> 6184197d
}<|MERGE_RESOLUTION|>--- conflicted
+++ resolved
@@ -1,173 +1,16 @@
 ﻿// Copyright (c) Piotr Stenke. All rights reserved.
 // Licensed under the MIT license.
 
+using System.Collections.Immutable;
+using System.Linq;
 using Durian.Analysis.Extensions;
 using Microsoft.CodeAnalysis;
 using Microsoft.CodeAnalysis.CSharp;
 using Microsoft.CodeAnalysis.CSharp.Syntax;
 using Microsoft.CodeAnalysis.Diagnostics;
-using System.Collections.Immutable;
-using System.Linq;
 
 namespace Durian.Analysis.DefaultParam
 {
-<<<<<<< HEAD
-    /// <summary>
-    /// Analyzes the usage of the <see cref="DefaultParamScopedConfigurationAnalyzer"/>
-    /// </summary>
-    [DiagnosticAnalyzer(LanguageNames.CSharp)]
-    public sealed class DefaultParamScopedConfigurationAnalyzer : DurianAnalyzer<DefaultParamCompilationData>
-    {
-        /// <inheritdoc/>
-        public override ImmutableArray<DiagnosticDescriptor> SupportedDiagnostics => ImmutableArray.Create(
-            DefaultParamDiagnostics.DUR0125_ScopedConfigurationShouldNotBePlacedOnATypeWithoutDefaultParamMembers,
-            DefaultParamDiagnostics.DUR0127_InvalidTargetNamespace
-        );
-
-        /// <summary>
-        /// Initializes a new instance of the <see cref="DefaultParamScopedConfigurationAnalyzer"/> class.
-        /// </summary>
-        public DefaultParamScopedConfigurationAnalyzer()
-        {
-        }
-
-        /// <summary>
-        /// Analyzes whether the specified <paramref name="configuration"/> is valid.
-        /// </summary>
-        /// <param name="configuration"><see cref="DefaultParamConfiguration"/> to analyze.</param>
-        public static bool AnalyzeConfiguration(DefaultParamConfiguration configuration)
-        {
-            return IsValidTargetNamespace(configuration.TargetNamespace);
-        }
-
-        /// <inheritdoc/>
-        public override void Register(IDurianAnalysisContext context, DefaultParamCompilationData compilation)
-        {
-            context.RegisterSyntaxNodeAction(c => Analyze(c, compilation), SyntaxKind.Attribute);
-        }
-
-        /// <inheritdoc/>
-        protected override DefaultParamCompilationData CreateCompilation(CSharpCompilation compilation, IDiagnosticReceiver diagnosticReceiver)
-        {
-            return new DefaultParamCompilationData(compilation);
-        }
-
-        private static void Analyze(SyntaxNodeAnalysisContext context, DefaultParamCompilationData compilation)
-        {
-            if (context.Node is not AttributeSyntax syntax)
-            {
-                return;
-            }
-
-            INamedTypeSymbol? configurationAttribute = context.SemanticModel.GetSymbolInfo(syntax).Symbol?.ContainingType;
-
-            if (configurationAttribute is null ||
-                !SymbolEqualityComparer.Default.Equals(configurationAttribute, compilation.DefaultParamScopedConfigurationAttribute))
-            {
-                return;
-            }
-
-            ISymbol symbol;
-
-            if (syntax.Parent?.Parent is MemberDeclarationSyntax parent)
-            {
-                if (context.SemanticModel.GetDeclaredSymbol(parent) is not INamedTypeSymbol type)
-                {
-                    return;
-                }
-
-                if (!HasMemberWithDefaultParamAttribute(type, compilation.DefaultParamAttribute!))
-                {
-                    context.ReportDiagnostic(Diagnostic.Create(DefaultParamDiagnostics.DUR0125_ScopedConfigurationShouldNotBePlacedOnATypeWithoutDefaultParamMembers, type.Locations.FirstOrDefault(), type));
-                }
-
-                symbol = type;
-            }
-            else
-            {
-                if (syntax.Parent is not AttributeListSyntax list || list.Target is null || !list.Target.Identifier.IsKind(SyntaxKind.AssemblyKeyword))
-                {
-                    return;
-                }
-
-                symbol = compilation.Compilation.Assembly;
-            }
-
-            Diagnostic? diag = GetDiagnosticIfInvalidTargetNamespace(symbol, syntax);
-
-            if (diag is not null)
-            {
-                context.ReportDiagnostic(diag);
-            }
-        }
-
-        private static Diagnostic? GetDiagnosticIfInvalidTargetNamespace(ISymbol symbol, AttributeSyntax node)
-        {
-            const string propertyName = DefaultParamConfigurationAttributeProvider.TargetNamespace;
-
-            if (node.ArgumentList is null || !node.ArgumentList.Arguments.Any())
-            {
-                return null;
-            }
-
-            if (node.GetArgument(propertyName) is AttributeArgumentSyntax argument &&
-                symbol.GetAttribute(node) is AttributeData data &&
-                data.TryGetNamedArgumentValue(propertyName, out string? value) &&
-                !IsValidTargetNamespace(value))
-            {
-                Location? location = argument.GetLocation();
-
-                return Diagnostic.Create(DefaultParamDiagnostics.DUR0127_InvalidTargetNamespace, location, symbol, value);
-            }
-
-            return null;
-        }
-
-        private static bool HasMemberWithDefaultParamAttribute(INamedTypeSymbol symbol, INamedTypeSymbol attributeSymbol)
-        {
-            foreach (ISymbol member in symbol.GetMembers())
-            {
-                ImmutableArray<ITypeParameterSymbol> typeParameters;
-
-                if (member is INamedTypeSymbol t)
-                {
-                    typeParameters = t.TypeParameters;
-                }
-                else if (member is IMethodSymbol m)
-                {
-                    typeParameters = m.TypeParameters;
-                }
-                else
-                {
-                    continue;
-                }
-
-                if (typeParameters.Length == 0)
-                {
-                    continue;
-                }
-
-                foreach (ITypeParameterSymbol p in typeParameters)
-                {
-                    if (p.GetAttributes().Any(attr => SymbolEqualityComparer.Default.Equals(attr.AttributeClass, attributeSymbol)))
-                    {
-                        return true;
-                    }
-                }
-            }
-
-            return false;
-        }
-
-        private static bool IsValidTargetNamespace(string? targetNamespace)
-        {
-            return
-                targetNamespace is null ||
-                (AnalysisUtilities.IsValidNamespaceIdentifier(targetNamespace) &&
-                targetNamespace != "Durian.Generator");
-        }
-    }
-=======
 	/// <summary>
 	/// Analyzes the usage of the <see cref="DefaultParamScopedConfigurationAnalyzer"/>
 	/// </summary>
@@ -323,5 +166,4 @@
 				targetNamespace != "Durian.Generator");
 		}
 	}
->>>>>>> 6184197d
 }