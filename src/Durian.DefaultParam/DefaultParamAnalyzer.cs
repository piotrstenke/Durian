﻿// Copyright (c) Piotr Stenke. All rights reserved.
// Licensed under the MIT license.

using Durian.Analysis.Data;
using Durian.Analysis.Extensions;
using Durian.Generator;
using Microsoft.CodeAnalysis;
using Microsoft.CodeAnalysis.CSharp;
using Microsoft.CodeAnalysis.CSharp.Syntax;
using Microsoft.CodeAnalysis.Diagnostics;
using System;
using System.CodeDom.Compiler;
using System.Collections.Generic;
using System.Collections.Immutable;
using System.Diagnostics.CodeAnalysis;
using System.Linq;
using System.Runtime.CompilerServices;
using System.Threading;
<<<<<<< HEAD

namespace Durian.Analysis.DefaultParam
{
    /// <summary>
    /// Base class for all DefaultParam analyzers. Contains <see langword="static"/> methods that perform the most basic DefaultParam-related analysis.
    /// </summary>
    public abstract partial class DefaultParamAnalyzer : DurianAnalyzer<DefaultParamCompilationData>
    {
        /// <inheritdoc/>
        public override sealed ImmutableArray<DiagnosticDescriptor> SupportedDiagnostics => ImmutableArray.CreateRange(GetBaseDiagnostics().Concat(GetAnalyzerSpecificDiagnostics()));

        /// <summary>
        /// <see cref="SymbolKind"/> this analyzer can handle.
        /// </summary>
        public abstract SymbolKind SupportedSymbolKind { get; }

        /// <summary>
        /// Initializes a new instance of the <see cref="DefaultParamAnalyzer"/> class.
        /// </summary>
        protected DefaultParamAnalyzer()
        {
        }

        /// <summary>
        /// Determines whether the 'new' modifier is allowed to be applied to the target <see cref="ISymbol"/> according to the most specific <c>Durian.Configuration.DefaultParamConfigurationAttribute</c> or <c>Durian.Configuration.DefaultParamScopedConfigurationAttribute</c>.
        /// </summary>
        /// <param name="symbol"><see cref="ISymbol"/> to check.</param>
        /// <param name="compilation">Current <see cref="DefaultParamCompilationData"/>.</param>
        /// <param name="attributes">A collection of the target <see cref="ISymbol"/>'s attributes.</param>
        /// <param name="containingTypes"><see cref="INamedTypeSymbol"/>s that contain this <see cref="IMethodSymbol"/>.</param>
        public static bool AllowsNewModifier(
            ISymbol symbol,
            DefaultParamCompilationData compilation,
            IEnumerable<AttributeData>? attributes = null,
            INamedTypeSymbol[]? containingTypes = null
        )
        {
            InitializeAttributes(ref attributes, symbol);
            InitializeContainingTypes(ref containingTypes, symbol);

            const string configPropertyName = DefaultParamConfigurationAttributeProvider.ApplyNewModifierWhenPossible;
            const string scopedPropertyName = DefaultParamScopedConfigurationAttributeProvider.ApplyNewModifierWhenPossible;

            if (DefaultParamUtilities.TryGetConfigurationPropertyValue(attributes, compilation.DefaultParamConfigurationAttribute!, configPropertyName, out bool value))
            {
                return value;
            }
            else
            {
                int length = containingTypes.Length;

                if (length > 0)
                {
                    INamedTypeSymbol scopedAttribute = compilation.DefaultParamScopedConfigurationAttribute!;

                    foreach (INamedTypeSymbol type in containingTypes.Reverse())
                    {
                        if (DefaultParamUtilities.TryGetConfigurationPropertyValue(type.GetAttributes(), scopedAttribute, scopedPropertyName, out value))
                        {
                            return value;
                        }
                    }
                }

                return compilation.GlobalConfiguration.ApplyNewModifierWhenPossible;
            }
        }

        /// <summary>
        /// Analyzes if the provided collection of <see cref="AttributeData"/>s contains <see cref="DurianGeneratedAttribute"/> or <see cref="GeneratedCodeAttribute"/> and reports appropriate <see cref="Diagnostic"/>s.
        /// </summary>
        /// <param name="symbol"><see cref="ISymbol"/> that owns the <paramref name="attributes"/>.</param>
        /// <param name="compilation">Current <see cref="DefaultParamCompilationData"/>.</param>
        /// <param name="diagnosticReceiver"><see cref="IDiagnosticReceiver"/> that is used to report <see cref="Diagnostic"/>s.</param>
        /// <param name="attributes">A collection of <see cref="AttributeData"/> to analyze.</param>
        /// <returns><see langword="true"/> if all the <paramref name="attributes"/> are valid (neither of them is prohibited), otherwise <see langword="false"/>.</returns>
        public static bool AnalyzeAgainstProhibitedAttributes(
            ISymbol symbol,
            DefaultParamCompilationData compilation,
            IDiagnosticReceiver diagnosticReceiver,
            IEnumerable<AttributeData>? attributes = null
        )
        {
            InitializeAttributes(ref attributes, symbol);

            foreach (AttributeData attr in attributes)
            {
                if (SymbolEqualityComparer.Default.Equals(attr.AttributeClass, compilation.GeneratedCodeAttribute) ||
                    SymbolEqualityComparer.Default.Equals(attr.AttributeClass, compilation.DurianGeneratedAttribute))
                {
                    diagnosticReceiver.ReportDiagnostic(DefaultParamDiagnostics.DUR0104_DefaultParamCannotBeAppliedWhenGenerationAttributesArePresent, symbol);

                    return false;
                }
            }

            return true;
        }

        /// <summary>
        /// Analyzes if the <paramref name="symbol"/> has <see cref="DurianGeneratedAttribute"/> or <see cref="GeneratedCodeAttribute"/> and reports <see cref="Diagnostic"/>s if the <paramref name="symbol"/> is not valid. If the <paramref name="symbol"/> is valid, returns an array of <paramref name="attributes"/> of that <paramref name="symbol"/>.
        /// </summary>
        /// <param name="symbol"><see cref="ISymbol"/> to analyze.</param>
        /// <param name="compilation">Current <see cref="DefaultParamCompilationData"/>.</param>
        /// <param name="attributes">An array of <see cref="AttributeData"/>s of the <paramref name="symbol"/>. Returned if the method itself returns <see langword="true"/>.</param>
        /// <param name="diagnosticReceiver"><see cref="IDiagnosticReceiver"/> that is used to report <see cref="Diagnostic"/>s.</param>
        /// <returns><see langword="true"/> if the <paramref name="symbol"/> is valid (does not have the prohibited attributes), otherwise <see langword="false"/>.</returns>
        public static bool AnalyzeAgainstProhibitedAttributes(
            ISymbol symbol,
            DefaultParamCompilationData compilation,
            out AttributeData[]? attributes,
            IDiagnosticReceiver diagnosticReceiver
        )
        {
            AttributeData[] attrs = symbol.GetAttributes().ToArray();
            bool isValid = AnalyzeAgainstProhibitedAttributes(symbol, compilation, diagnosticReceiver, attrs);
            attributes = isValid ? attrs : null;
            return isValid;
        }

        /// <summary>
        /// Analyzes if the provided collection of <see cref="AttributeData"/>s contains <see cref="DurianGeneratedAttribute"/> or <see cref="GeneratedCodeAttribute"/>.
        /// </summary>
        /// <param name="attributes">A collection of <see cref="AttributeData"/> to analyze.</param>
        /// <param name="compilation">Current <see cref="DefaultParamCompilationData"/>.</param>
        /// <returns><see langword="true"/> if all the <paramref name="attributes"/> are valid (neither of them is prohibited), otherwise <see langword="false"/>.</returns>
        public static bool AnalyzeAgainstProhibitedAttributes(IEnumerable<AttributeData> attributes, DefaultParamCompilationData compilation)
        {
            foreach (AttributeData attr in attributes)
            {
                if (SymbolEqualityComparer.Default.Equals(attr.AttributeClass, compilation.GeneratedCodeAttribute) ||
                    SymbolEqualityComparer.Default.Equals(attr.AttributeClass, compilation.DurianGeneratedAttribute))
                {
                    return false;
                }
            }

            return true;
        }

        /// <summary>
        /// Analyzes if the <paramref name="symbol"/> has <see cref="DurianGeneratedAttribute"/> or <see cref="GeneratedCodeAttribute"/>.
        /// </summary>
        /// <param name="symbol"><see cref="ISymbol"/> to analyze.</param>
        /// <param name="compilation">Current <see cref="DefaultParamCompilationData"/>.</param>
        /// <returns><see langword="true"/> if the <paramref name="symbol"/> is valid (does not have the prohibited attributes), otherwise <see langword="false"/>.</returns>
        public static bool AnalyzeAgainstProhibitedAttributes(ISymbol symbol, DefaultParamCompilationData compilation)
        {
            return AnalyzeAgainstProhibitedAttributes(symbol, compilation, out _);
        }

        /// <summary>
        /// Analyzes if the <paramref name="symbol"/> has <see cref="DurianGeneratedAttribute"/> or <see cref="GeneratedCodeAttribute"/>. If the <paramref name="symbol"/> is valid, returns an array of <paramref name="attributes"/> of that <paramref name="symbol"/>.
        /// </summary>
        /// <param name="symbol"><see cref="ISymbol"/> to analyze.</param>
        /// <param name="compilation">Current <see cref="DefaultParamCompilationData"/>.</param>
        /// <param name="attributes">An array of <see cref="AttributeData"/>s of the <paramref name="symbol"/>. Returned if the method itself returns <see langword="true"/>.</param>
        /// <returns><see langword="true"/> if the <paramref name="symbol"/> is valid (does not have the prohibited attributes), otherwise <see langword="false"/>.</returns>
        public static bool AnalyzeAgainstProhibitedAttributes(
            ISymbol symbol,
            DefaultParamCompilationData compilation,
            [NotNullWhen(true)] out AttributeData[]? attributes
        )
        {
            AttributeData[] attrs = symbol.GetAttributes().ToArray();
            bool isValid = AnalyzeAgainstProhibitedAttributes(attrs, compilation);
            attributes = isValid ? attrs : null;
            return isValid;
        }

        /// <summary>
        /// Analyzes if the containing types of the <paramref name="symbol"/> are valid and reports appropriate <see cref="Diagnostic"/>s.
        /// </summary>
        /// <param name="symbol"><see cref="ISymbol"/> to analyze.</param>
        /// <param name="compilation">Current <see cref="DefaultParamCompilationData"/>.</param>
        /// <param name="containingTypes">An array of the <paramref name="symbol"/>'s containing types' <see cref="INamedTypeSymbol"/>s. Returned if the method itself returns <see langword="true"/>.</param>
        /// <param name="diagnosticReceiver"><see cref="IDiagnosticReceiver"/> that is used to report <see cref="Diagnostic"/>s.</param>
        /// <param name="cancellationToken"><see cref="CancellationToken"/> that specifies if the operation should be canceled.</param>
        /// <returns><see langword="true"/> if the containing types of the <paramref name="symbol"/> are valid, otherwise <see langword="false"/>.</returns>
        public static bool AnalyzeContainingTypes(
            ISymbol symbol,
            DefaultParamCompilationData compilation,
            [NotNullWhen(true)] out INamedTypeSymbol[]? containingTypes,
            IDiagnosticReceiver diagnosticReceiver,
            CancellationToken cancellationToken = default
        )
        {
            INamedTypeSymbol[] types = symbol.GetContainingTypeSymbols().ToArray();
            bool isValid = AnalyzeContainingTypes(symbol, compilation, diagnosticReceiver, types, cancellationToken);
            containingTypes = isValid ? types : null;
            return isValid;
        }

        /// <summary>
        /// Analyzes if the containing types of the <paramref name="symbol"/> are valid and reports appropriate <see cref="Diagnostic"/>s.
        /// </summary>
        /// <param name="symbol"><see cref="ISymbol"/> to analyze.</param>
        /// <param name="compilation">Current <see cref="DefaultParamCompilationData"/>.</param>
        /// <param name="diagnosticReceiver"><see cref="IDiagnosticReceiver"/> that is used to report <see cref="Diagnostic"/>s.</param>
        /// <param name="containingTypes">An array of the <paramref name="symbol"/>'s containing types' <see cref="INamedTypeSymbol"/>s. Returned if the method itself returns <see langword="true"/>.</param>
        /// <param name="cancellationToken"><see cref="CancellationToken"/> that specifies if the operation should be canceled.</param>
        /// <returns><see langword="true"/> if the containing types of the <paramref name="symbol"/> are valid, otherwise <see langword="false"/>.</returns>
        public static bool AnalyzeContainingTypes(
            ISymbol symbol,
            DefaultParamCompilationData compilation,
            IDiagnosticReceiver diagnosticReceiver,
            INamedTypeSymbol[]? containingTypes = null,
            CancellationToken cancellationToken = default
        )
        {
            InitializeContainingTypes(ref containingTypes, symbol);

            bool isValid = true;

            if (containingTypes.Length > 0)
            {
                foreach (INamedTypeSymbol parent in containingTypes)
                {
                    if (!HasPartialKeyword(parent, cancellationToken))
                    {
                        diagnosticReceiver.ReportDiagnostic(DefaultParamDiagnostics.DUR0101_ContainingTypeMustBePartial, parent);
                        isValid = false;
                    }

                    ImmutableArray<ITypeParameterSymbol> typeParameters = parent.TypeParameters;

                    if (typeParameters.Length > 0 && typeParameters.SelectMany(t => t.GetAttributes()).Any(attr => SymbolEqualityComparer.Default.Equals(attr.AttributeClass, compilation.DefaultParamAttribute)))
                    {
                        diagnosticReceiver.ReportDiagnostic(DefaultParamDiagnostics.DUR0126_DefaultParamMembersCannotBeNested, symbol);
                        isValid = false;
                    }
                }
            }

            return isValid;
        }

        /// <summary>
        /// Analyzes if the containing types of the <paramref name="symbol"/> are valid and reports appropriate <see cref="Diagnostic"/>s. If the <paramref name="symbol"/> is valid, returns an array of <see cref="ITypeData"/>s of its containing types.
        /// </summary>
        /// <param name="symbol"><see cref="ISymbol"/> to analyze.</param>
        /// <param name="compilation">Current <see cref="DefaultParamCompilationData"/>.</param>
        /// <param name="containingTypes">An array of the <paramref name="symbol"/>'s containing types' <see cref="ITypeData"/>s. Returned if the method itself returns <see langword="true"/>.</param>
        /// <param name="diagnosticReceiver"><see cref="IDiagnosticReceiver"/> that is used to report <see cref="Diagnostic"/>s.</param>
        /// <returns><see langword="true"/> if the containing types of the <paramref name="symbol"/> are valid, otherwise <see langword="false"/>.</returns>
        public static bool AnalyzeContainingTypes(
            ISymbol symbol,
            DefaultParamCompilationData compilation,
            [NotNullWhen(true)] out ITypeData[]? containingTypes,
            IDiagnosticReceiver diagnosticReceiver
        )
        {
            ITypeData[] types = symbol.GetContainingTypes(compilation).ToArray();
            bool isValid = true;

            if (types.Length > 0)
            {
                foreach (ITypeData parent in types)
                {
                    if (!parent.Modifiers.Any(m => m.IsKind(SyntaxKind.PartialKeyword)))
                    {
                        diagnosticReceiver.ReportDiagnostic(DefaultParamDiagnostics.DUR0101_ContainingTypeMustBePartial, parent.Symbol);
                        isValid = false;
                    }

                    ImmutableArray<ITypeParameterSymbol> typeParameters = parent.Symbol.TypeParameters;

                    if (typeParameters.Length > 0 && typeParameters.SelectMany(t => t.GetAttributes()).Any(attr => SymbolEqualityComparer.Default.Equals(attr.AttributeClass, compilation.DefaultParamAttribute)))
                    {
                        diagnosticReceiver.ReportDiagnostic(DefaultParamDiagnostics.DUR0126_DefaultParamMembersCannotBeNested, symbol);
                        isValid = false;
                    }
                }
            }

            containingTypes = isValid ? types : null;

            return isValid;
        }

        /// <summary>
        /// Analyzes if the containing types of the <paramref name="symbol"/> are valid.
        /// </summary>
        /// <param name="symbol"><see cref="ISymbol"/> to analyze.</param>
        /// <param name="compilation">Current <see cref="DefaultParamCompilationData"/>.</param>
        /// <param name="containingTypes">An array of the <paramref name="symbol"/>'s containing types' <see cref="INamedTypeSymbol"/>s. Returned if the method itself returns <see langword="true"/>.</param>
        /// <param name="cancellationToken"></param>
        /// <returns><see langword="true"/> if the containing types of the <paramref name="symbol"/> are valid, otherwise <see langword="false"/>.</returns>
        public static bool AnalyzeContainingTypes(
            ISymbol symbol,
            DefaultParamCompilationData compilation,
            [NotNullWhen(true)] out INamedTypeSymbol[]? containingTypes,
            CancellationToken cancellationToken = default
        )
        {
            INamedTypeSymbol[] containing = symbol.GetContainingTypeSymbols().ToArray();
            bool isValid = AnalyzeContainingTypes(containing, compilation, cancellationToken);
            containingTypes = isValid ? containing : null;
            return isValid;
        }

        /// <summary>
        /// Analyzes if the <paramref name="containingTypes"/> of the target <see cref="ISymbol"/> are valid.
        /// </summary>
        /// <param name="containingTypes">An array of <see cref="INamedTypeSymbol"/>s to analyze.</param>
        /// <param name="compilation">Current <see cref="DefaultParamCompilationData"/>.</param>
        /// <param name="cancellationToken"><see cref="CancellationToken"/> that specifies if the operation should be canceled.</param>
        /// <returns><see langword="true"/> if the <paramref name="containingTypes"/> of the target <see cref="ISymbol"/> are valid, otherwise <see langword="false"/>.</returns>
        public static bool AnalyzeContainingTypes(
            INamedTypeSymbol[] containingTypes,
            DefaultParamCompilationData compilation,
            CancellationToken cancellationToken = default
        )
        {
            if (containingTypes.Length > 0)
            {
                foreach (INamedTypeSymbol parent in containingTypes)
                {
                    if (!HasPartialKeyword(parent, cancellationToken))
                    {
                        return false;
                    }

                    ImmutableArray<ITypeParameterSymbol> typeParameters = parent.TypeParameters;

                    if (typeParameters.Length > 0 && typeParameters.SelectMany(t => t.GetAttributes()).Any(attr => SymbolEqualityComparer.Default.Equals(attr.AttributeClass, compilation.DefaultParamAttribute)))
                    {
                        return false;
                    }
                }
            }

            return true;
        }

        /// <summary>
        /// Analyzes if the containing types of the <paramref name="symbol"/> are valid.
        /// </summary>
        /// <param name="symbol"><see cref="ISymbol"/> to analyze.</param>
        /// <param name="compilation">Current <see cref="DefaultParamCompilationData"/>.</param>
        /// <param name="cancellationToken"><see cref="CancellationToken"/> that specifies if the operation should be canceled.</param>
        /// <returns><see langword="true"/> if the containing types of the <paramref name="symbol"/> are valid, otherwise <see langword="false"/>.</returns>
        public static bool AnalyzeContainingTypes(
            ISymbol symbol,
            DefaultParamCompilationData compilation,
            CancellationToken cancellationToken = default
        )
        {
            INamedTypeSymbol[] types = symbol.GetContainingTypeSymbols().ToArray();

            return AnalyzeContainingTypes(types, compilation, cancellationToken);
        }

        /// <summary>
        /// Analyzes if the <paramref name="symbol"/> and its containing types are valid.
        /// </summary>
        /// <param name="symbol"><see cref="ISymbol"/> to analyze.</param>
        /// <param name="compilation">Current <see cref="DefaultParamCompilationData"/>.</param>
        /// <param name="containingTypes">An array of the <paramref name="symbol"/>'s containing types' <see cref="ITypeData"/>s. Returned if the method itself returns <see langword="true"/>.</param>
        /// <returns><see langword="true"/> if the containing types of the <paramref name="symbol"/> are valid, otherwise <see langword="false"/>.</returns>
        public static bool AnalyzeContainingTypes(
            ISymbol symbol,
            DefaultParamCompilationData compilation,
            [NotNullWhen(true)] out ITypeData[]? containingTypes
        )
        {
            ITypeData[] types = symbol.GetContainingTypes(compilation).ToArray();

            if (types.Length > 0)
            {
                foreach (ITypeData parent in types)
                {
                    if (!HasPartialKeyword(parent))
                    {
                        containingTypes = null;
                        return false;
                    }

                    ImmutableArray<ITypeParameterSymbol> typeParameters = parent.Symbol.TypeParameters;

                    if (typeParameters.Length > 0 && typeParameters.SelectMany(t => t.GetAttributes()).Any(attr => SymbolEqualityComparer.Default.Equals(attr.AttributeClass, compilation.DefaultParamAttribute)))
                    {
                        containingTypes = null;
                        return false;
                    }
                }
            }

            containingTypes = types;
            return true;
        }

        /// <summary>
        /// Checks, if the specified <paramref name="typeParameters"/> are valid and reports <see cref="Diagnostic"/> if they are not.
        /// </summary>
        /// <param name="symbol"><see cref="ISymbol"/> to analyze the type parameters of.</param>
        /// <param name="typeParameters"><see cref="TypeParameterContainer"/> to analyze.</param>
        /// <param name="diagnosticReceiver"><see cref="IDiagnosticReceiver"/> that is used to report <see cref="Diagnostic"/>s.</param>
        /// <returns><see langword="true"/> if the type parameters contained within the <see cref="TypeParameterContainer"/> are valid, otherwise <see langword="false"/>.</returns>
        public static bool AnalyzeTypeParameters(
            ISymbol symbol,
            in TypeParameterContainer typeParameters,
            IDiagnosticReceiver diagnosticReceiver
        )
        {
            if (!typeParameters.HasDefaultParams)
            {
                return false;
            }

            int length = typeParameters.Length;
            bool isValid = true;
            int lastDefaultParam = typeParameters.FirstDefaultParamIndex;

            for (int i = typeParameters.FirstDefaultParamIndex; i < length; i++)
            {
                ref readonly TypeParameterData data = ref typeParameters[i];

                if (data.IsDefaultParam)
                {
                    if (!ValidateTargetTypeParameter(symbol, in data, in typeParameters, diagnosticReceiver))
                    {
                        isValid = false;
                    }

                    lastDefaultParam = i;
                }
                else if (lastDefaultParam != -1)
                {
                    ref readonly TypeParameterData errorData = ref typeParameters[lastDefaultParam];
                    diagnosticReceiver.ReportDiagnostic(DefaultParamDiagnostics.DUR0105_DefaultParamMustBeLast, errorData.Location, errorData.Symbol);
                    isValid = false;
                    lastDefaultParam = -1;
                }
            }

            return isValid;
        }

        /// <summary>
        /// Checks, if the specified <paramref name="typeParameters"/> are valid.
        /// </summary>
        /// <param name="symbol"><see cref="ISymbol"/> to analyze the type parameters of.</param>
        /// <param name="typeParameters"><see cref="TypeParameterContainer"/> to analyze.</param>
        /// <returns><see langword="true"/> if the type parameters contained within the <see cref="TypeParameterContainer"/> are valid, otherwise <see langword="false"/>.</returns>
        public static bool AnalyzeTypeParameters(ISymbol symbol, in TypeParameterContainer typeParameters)
        {
            if (!typeParameters.HasDefaultParams)
            {
                return false;
            }

            int length = typeParameters.Length;

            for (int i = typeParameters.FirstDefaultParamIndex; i < length; i++)
            {
                ref readonly TypeParameterData data = ref typeParameters[i];

                if (data.IsDefaultParam)
                {
                    if (!ValidateTargetTypeParameter(symbol, in data, in typeParameters))
                    {
                        return false;
                    }
                }
                else
                {
                    return false;
                }
            }

            return true;
        }

        /// <summary>
        /// Performs basic analysis of the <paramref name="symbol"/> and reports <see cref="Diagnostic"/>s if the <paramref name="symbol"/> is not valid.
        /// </summary>
        /// <param name="symbol"><see cref="ISymbol"/> to analyze.</param>
        /// <param name="compilation">Current <see cref="DefaultParamCompilationData"/>.</param>
        /// <param name="diagnosticReceiver"><see cref="IDiagnosticReceiver"/> that is used to report <see cref="Diagnostic"/>s.</param>
        /// <param name="cancellationToken"><see cref="CancellationToken"/> that specifies if the operation should be canceled.</param>
        /// <returns><see langword="true"/> if the <paramref name="symbol"/> is valid, otherwise <see langword="false"/>.</returns>
        public static bool DefaultAnalyze(
            ISymbol symbol,
            DefaultParamCompilationData compilation,
            IDiagnosticReceiver diagnosticReceiver,
            CancellationToken cancellationToken = default
        )
        {
            if (!TryGetTypeParameters(symbol, compilation, cancellationToken, out TypeParameterContainer typeParameters))
            {
                return false;
            }

            return DefaultAnalyze(symbol, compilation, in typeParameters, diagnosticReceiver, cancellationToken);
        }

        /// <summary>
        /// Performs basic analysis of the <paramref name="symbol"/> and reports <see cref="Diagnostic"/>s if the <paramref name="symbol"/> is not valid.
        /// </summary>
        /// <param name="symbol"><see cref="ISymbol"/> to analyze.</param>
        /// <param name="compilation">Current <see cref="DefaultParamCompilationData"/>.</param>
        /// <param name="typeParameters"><see cref="TypeParameterContainer"/> that contains the <paramref name="symbol"/>'s type parameters.</param>
        /// <param name="diagnosticReceiver"><see cref="IDiagnosticReceiver"/> that is used to report <see cref="Diagnostic"/>s.</param>
        /// <param name="cancellationToken"><see cref="CancellationToken"/> that specifies if the operation should be canceled.</param>
        /// <returns><see langword="true"/> if the <paramref name="symbol"/> is valid, otherwise <see langword="false"/>.</returns>
        public static bool DefaultAnalyze(
            ISymbol symbol,
            DefaultParamCompilationData compilation,
            in TypeParameterContainer typeParameters,
            IDiagnosticReceiver diagnosticReceiver,
            CancellationToken cancellationToken = default
        )
        {
            if (!typeParameters.HasDefaultParams)
            {
                return false;
            }

            bool isValid = AnalyzeAgainstProhibitedAttributes(symbol, compilation, diagnosticReceiver);
            isValid &= AnalyzeContainingTypes(symbol, compilation, diagnosticReceiver, cancellationToken: cancellationToken);
            isValid &= AnalyzeTypeParameters(symbol, in typeParameters, diagnosticReceiver);

            return isValid;
        }

        /// <summary>
        /// Performs basic analysis of the <paramref name="symbol"/>.
        /// </summary>
        /// <param name="symbol"><see cref="ISymbol"/> to analyze.</param>
        /// <param name="compilation">Current <see cref="DefaultParamCompilationData"/>.</param>
        /// <param name="cancellationToken"><see cref="CancellationToken"/> that specifies if the operation should be canceled.</param>
        /// <returns><see langword="true"/> if the <paramref name="symbol"/> is valid, otherwise <see langword="false"/>.</returns>
        public static bool DefaultAnalyze(ISymbol symbol, DefaultParamCompilationData compilation, CancellationToken cancellationToken = default)
        {
            if (!TryGetTypeParameters(symbol, compilation, cancellationToken, out TypeParameterContainer typeParameters))
            {
                return false;
            }

            return DefaultAnalyze(symbol, compilation, in typeParameters, cancellationToken);
        }

        /// <summary>
        /// Performs basic analysis of the <paramref name="symbol"/>.
        /// </summary>
        /// <param name="symbol"><see cref="ISymbol"/> to analyze.</param>
        /// <param name="compilation">Current <see cref="DefaultParamCompilationData"/>.</param>
        /// <param name="typeParameters"><see cref="TypeParameterContainer"/> that contains the <paramref name="symbol"/>'s type parameters.</param>
        /// <param name="cancellationToken"><see cref="CancellationToken"/> that specifies if the operation should be canceled.</param>
        /// <returns><see langword="true"/> if the <paramref name="symbol"/> is valid, otherwise <see langword="false"/>.</returns>
        public static bool DefaultAnalyze(
            ISymbol symbol,
            DefaultParamCompilationData compilation,
            in TypeParameterContainer typeParameters,
            CancellationToken cancellationToken = default
        )
        {
            if (!typeParameters.HasDefaultParams)
            {
                return false;
            }

            return
                AnalyzeAgainstProhibitedAttributes(symbol, compilation) &&
                AnalyzeContainingTypes(symbol, compilation, cancellationToken) &&
                AnalyzeTypeParameters(symbol, in typeParameters);
        }

        /// <summary>
        /// Returns a collection of <see cref="CollidingMember"/>s representing <see cref="ISymbol"/>s that can potentially collide with members generated from the specified <paramref name="symbol"/>.
        /// </summary>
        /// <param name="symbol"><see cref="ISymbol"/> to get the colliding members of.</param>
        /// <param name="compilation">Current <see cref="DefaultParamCompilationData"/>.</param>
        /// <param name="targetNamespace">Namespace where the generated members are located.</param>
        /// <param name="typeParameters"><see cref="TypeParameterContainer"/> that contains the <paramref name="symbol"/>'s type parameters.</param>
        /// <param name="numParameters">Number of parameters of this <paramref name="symbol"/>. Always use <c>0</c> for members other than methods.</param>
        public static CollidingMember[] GetPotentiallyCollidingMembers(
            ISymbol symbol,
            DefaultParamCompilationData compilation,
            string? targetNamespace,
            in TypeParameterContainer typeParameters,
            int numParameters = 0
        )
        {
            return GetPotentiallyCollidingMembers(symbol, compilation, targetNamespace, typeParameters.Length, typeParameters.NumNonDefaultParam, numParameters);
        }

        /// <summary>
        /// Returns a collection of <see cref="CollidingMember"/>s representing <see cref="ISymbol"/>s that can potentially collide with members generated from the specified <paramref name="symbol"/>.
        /// </summary>
        /// <param name="symbol"><see cref="ISymbol"/> to get the colliding members of.</param>
        /// <param name="compilation">Current <see cref="DefaultParamCompilationData"/>.</param>
        /// <param name="targetNamespace">Namespace where the generated members are located.</param>
        /// <param name="numTypeParameters">Number of type parameters of this <paramref name="symbol"/>.</param>
        /// <param name="numNonDefaultParam">Number of type parameters of this <paramref name="symbol"/> that don't have the <c>Durian.DefaultParamAttribute</c>.</param>
        /// <param name="numParameters">Number of parameters of this <paramref name="symbol"/>. Always use <c>0</c> for members other than methods.</param>
        public static CollidingMember[] GetPotentiallyCollidingMembers(
            ISymbol symbol,
            DefaultParamCompilationData compilation,
            string? targetNamespace,
            int numTypeParameters,
            int numNonDefaultParam,
            int numParameters = 0
        )
        {
            return GetPotentiallyCollidingMembers_Internal(symbol, compilation, targetNamespace, numTypeParameters, numNonDefaultParam, numParameters)
                .Select(s =>
                {
                    if (s is IMethodSymbol m)
                    {
                        return new CollidingMember(m, m.TypeParameters.ToArray(), m.Parameters.ToArray());
                    }
                    else if (s is INamedTypeSymbol t)
                    {
                        return new CollidingMember(t, t.TypeParameters.ToArray(), null);
                    }

                    return new CollidingMember(s, null, null);
                })
                .ToArray();
        }

        /// <summary>
        /// Returns a <see cref="string"/> representing a namespace the target member should be generated in.
        /// </summary>
        /// <param name="symbol">Original <see cref="ISymbol"/> the generated member is based on.</param>
        /// <param name="compilation">Current <see cref="DefaultParamCompilationData"/>.</param>
        /// <param name="attributes">A collection of <see cref="AttributeData"/>a of the target <paramref name="symbol"/>.</param>
        /// <param name="containingTypes">An array of <see cref="INamedTypeSymbol"/>s of the <paramref name="symbol"/>'s containing types in root-first order.</param>
        public static string GetTargetNamespace(
            ISymbol symbol,
            DefaultParamCompilationData compilation,
            IEnumerable<AttributeData>? attributes = null,
            INamedTypeSymbol[]? containingTypes = null
        )
        {
            const string propertyName = DefaultParamConfigurationAttributeProvider.TargetNamespace;

            InitializeAttributes(ref attributes, symbol);
            InitializeContainingTypes(ref containingTypes, symbol);

            if (DefaultParamUtilities.TryGetConfigurationPropertyValue(attributes, compilation.DefaultParamConfigurationAttribute!, propertyName, out string? value))
            {
                return GetValueOrParentNamespace(value);
            }

            INamedTypeSymbol scopedConfigurationAttribute = compilation.DefaultParamScopedConfigurationAttribute!;

            foreach (INamedTypeSymbol type in containingTypes.Reverse())
            {
                if (DefaultParamUtilities.TryGetConfigurationPropertyValue(type.GetAttributes(), scopedConfigurationAttribute, propertyName, out value))
                {
                    return GetValueOrParentNamespace(value);
                }
            }

            return GetValueOrParentNamespace(compilation.GlobalConfiguration.TargetNamespace);

            string GetValueOrParentNamespace(string? value)
            {
                if (symbol.ContainingType is not null || value == "Durian.Generator" || !AnalysisUtilities.IsValidNamespaceIdentifier(value!))
                {
                    string n = symbol.JoinNamespaces();

                    return string.IsNullOrWhiteSpace(n) ? "global" : n;
                }

                return value!;
            }
        }

        /// <summary>
        /// Determines whether the specified <paramref name="collidingMember"/> actually collides with the <paramref name="targetParameters"/>.
        /// </summary>
        /// <param name="targetParameters">Array of <see cref="ParameterGeneration"/> representing parameters of a generated method.</param>
        /// <param name="collidingMember"><see cref="CollidingMember"/> to check of actually collides with the <paramref name="targetParameters"/>.</param>
        public static bool HasCollidingParameters(ParameterGeneration[] targetParameters, in CollidingMember collidingMember)
        {
            int numParameters = targetParameters.Length;

            for (int i = 0; i < numParameters; i++)
            {
                ref readonly ParameterGeneration generation = ref targetParameters[i];
                IParameterSymbol parameter = collidingMember.Parameters![i];

                if (IsValidParameterInCollidingMember(collidingMember.TypeParameters!, parameter, in generation))
                {
                    return false;
                }
            }

            return true;
        }

        /// <summary>
        /// Determines whether the specified <paramref name="symbol"/> has the <see langword="new"/> modifier.
        /// </summary>
        /// <param name="symbol"><see cref="ISymbol"/> to check.</param>
        /// <param name="cancellationToken"><see cref="CancellationToken"/> that specifies if the operation should be canceled.</param>
        public static bool HasNewModifier(ISymbol symbol, CancellationToken cancellationToken = default)
        {
            if (symbol.DeclaringSyntaxReferences.FirstOrDefault()?.GetSyntax(cancellationToken) is MemberDeclarationSyntax m)
            {
                return m.Modifiers.Any(m => m.IsKind(SyntaxKind.NewKeyword));
            }

            return false;
        }

        /// <summary>
        /// Determines, whether the specified <paramref name="symbol"/> has a <see cref="GeneratedCodeAttribute"/> with the <see cref="DefaultParamGenerator.GeneratorName"/> specified as the <see cref="GeneratedCodeAttribute.Tool"/>.
        /// </summary>
        /// <param name="symbol"><see cref="ISymbol"/> to check.</param>
        /// <param name="compilation">Current <see cref="DefaultParamCompilationData"/>.</param>
        public static bool IsDefaultParamGenerated(ISymbol symbol, DefaultParamCompilationData compilation)
        {
            AttributeData? attr = symbol.GetAttribute(compilation.GeneratedCodeAttribute!);

            if (attr is null)
            {
                return false;
            }

            if (attr.ConstructorArguments.FirstOrDefault().Value is not string tool)
            {
                return false;
            }

            return tool == DefaultParamGenerator.GeneratorName;
        }

        /// <inheritdoc/>
        public override void Register(IDurianAnalysisContext context, DefaultParamCompilationData compilation)
        {
            context.RegisterSymbolAction(c => AnalyzeSymbol(c, compilation), SupportedSymbolKind);
        }

        private protected static HashSet<int>? GetApplyNewOrNull(HashSet<int> applyNew)
        {
            if (applyNew.Count == 0)
            {
                return null;
            }

            return applyNew;
        }

        private protected static IEnumerable<DiagnosticDescriptor> GetBaseDiagnostics()
        {
            return new[]
            {
                DefaultParamDiagnostics.DUR0101_ContainingTypeMustBePartial,
                DefaultParamDiagnostics.DUR0104_DefaultParamCannotBeAppliedWhenGenerationAttributesArePresent,
                DefaultParamDiagnostics.DUR0105_DefaultParamMustBeLast,
                DefaultParamDiagnostics.DUR0106_TargetTypeDoesNotSatisfyConstraint,
                DefaultParamDiagnostics.DUR0116_MemberWithNameAlreadyExists,
                DefaultParamDiagnostics.DUR0119_DefaultParamValueCannotBeLessAccessibleThanTargetMember,
                DefaultParamDiagnostics.DUR0120_TypeCannotBeUsedWithConstraint,
                DefaultParamDiagnostics.DUR0121_TypeIsNotValidDefaultParamValue,
                DefaultParamDiagnostics.DUR0126_DefaultParamMembersCannotBeNested
            };
        }

        [MethodImpl(MethodImplOptions.AggressiveInlining)]
        private protected static void InitializeAttributes([NotNull] ref IEnumerable<AttributeData>? attributes, ISymbol symbol)
        {
            if (attributes is null)
            {
                attributes = symbol.GetAttributes();
            }
        }

        [MethodImpl(MethodImplOptions.AggressiveInlining)]
        private protected static void InitializeContainingTypes([NotNull] ref INamedTypeSymbol[]? containingTypes, ISymbol symbol)
        {
            if (containingTypes is null)
            {
                containingTypes = symbol.GetContainingTypeSymbols().ToArray();
            }
        }

        /// <summary>
        /// Analyzes the specified <paramref name="symbol"/>.
        /// </summary>
        /// <param name="symbol"><see cref="ISymbol"/> to analyze.</param>
        /// <param name="compilation">Current <see cref="DefaultParamCompilationData"/>.</param>
        /// <param name="diagnosticReceiver"><see cref="IDiagnosticReceiver"/> that is used to report <see cref="Diagnostic"/>s.</param>
        /// <param name="cancellationToken"><see cref="CancellationToken"/> that specifies if the operation should be canceled.</param>
        protected virtual void Analyze(
            ISymbol symbol,
            DefaultParamCompilationData compilation,
            IDiagnosticReceiver diagnosticReceiver,
            CancellationToken cancellationToken = default
        )
        {
            DefaultAnalyze(symbol, compilation, diagnosticReceiver, cancellationToken);
        }

        /// <inheritdoc/>
        protected override DefaultParamCompilationData CreateCompilation(CSharpCompilation compilation, IDiagnosticReceiver diagnosticReceiver)
        {
            return new DefaultParamCompilationData(compilation);
        }

        /// <summary>
        /// Returns a collection of <see cref="DiagnosticDescriptor"/>s that are used by this analyzer specifically.
        /// </summary>
        protected abstract IEnumerable<DiagnosticDescriptor> GetAnalyzerSpecificDiagnostics();

        /// <summary>
        /// Determines whether analysis should be performed for the specified <paramref name="symbol"/> and <paramref name="compilation"/>.
        /// </summary>
        /// <param name="symbol"><see cref="ISymbol"/> to check if should be analyzed.</param>
        /// <param name="compilation">Current <see cref="DefaultParamCompilationData"/>.</param>
        protected abstract bool ShouldAnalyze(ISymbol symbol, DefaultParamCompilationData compilation);

        private static IEnumerable<ISymbol> GetCollidingMembersForMethodSymbol(IMethodSymbol method, string fullName, IEnumerable<ISymbol> symbols, INamedTypeSymbol generatedFromAttribute, int numParameters)
        {
            IEnumerable<ISymbol> members = symbols.Where(s =>
            {
                if (s is IMethodSymbol m)
                {
                    return m.Parameters.Length == numParameters;
                }

                return true;
            });

            if (method.IsOverride && method.OverriddenMethod is IMethodSymbol baseMethod)
            {
                string baseFullName = baseMethod.ToString();
                List<string> methodNames = new() { fullName, baseFullName };
                methodNames.AddRange(baseMethod.GetBaseMethods().Select(m => m.ToString()));

                return members.Where(s =>
                {
                    if (s is IMethodSymbol m)
                    {
                        foreach (AttributeData attr in m.GetAttributes())
                        {
                            if (SymbolEqualityComparer.Default.Equals(generatedFromAttribute, attr.AttributeClass) && attr.TryGetConstructorArgumentValue(0, out string? value))
                            {
                                return value is not null && !methodNames.Contains(value);
                            }
                        }
                    }

                    return true;
                });
            }

            return members.Where(s =>
            {
                if (s is IMethodSymbol)
                {
                    return !IsGeneratedFrom(s, fullName, generatedFromAttribute);
                }

                return true;
            });
        }

        private static INamedTypeSymbol[] GetCollidingNotNestedTypes(
            ISymbol symbol,
            DefaultParamCompilationData compilation,
            string? targetNamespace,
            int numTypeParameters,
            int numNonDefaultParam
        )
        {
            INamedTypeSymbol generatedFromAttribute = compilation.DurianGeneratedAttribute!;
            int numDefaultParam = numTypeParameters - numNonDefaultParam;
            string name = symbol.Name;
            string metadata = string.IsNullOrWhiteSpace(targetNamespace) || targetNamespace == "global" ? name : $"{targetNamespace}.{name}";
            string fullName = symbol.ToString();

            List<INamedTypeSymbol> symbols = new(numDefaultParam);

            if (numTypeParameters == numDefaultParam)
            {
                TryAdd(metadata);
            }

            for (int i = numNonDefaultParam; i < numTypeParameters; i++)
            {
                TryAdd($"{metadata}`{i}");
            }

            return symbols.ToArray();

            void TryAdd(string metadataName)
            {
                INamedTypeSymbol? type = compilation.Compilation.GetTypeByMetadataName(metadataName);

                if (type is not null && !IsGeneratedFrom(type, fullName, generatedFromAttribute))
                {
                    symbols.Add(type);
                }
            }
        }

        private static int GetIndexOfTypeParameterInCollidingMethod(ITypeParameterSymbol[] typeParameters, IParameterSymbol parameter)
        {
            int currentTypeParameterCount = typeParameters.Length;

            for (int i = 0; i < currentTypeParameterCount; i++)
            {
                if (SymbolEqualityComparer.Default.Equals(parameter.Type, typeParameters[i]))
                {
                    return i;
                }
            }

            throw new InvalidOperationException($"Unknown parameter: {parameter}");
        }

        private static IEnumerable<ISymbol> GetPotentiallyCollidingMembers_Internal(
            ISymbol symbol,
            DefaultParamCompilationData compilation,
            string? targetNamespace,
            int numTypeParameters,
            int numNonDefaultParam,
            int numParameters
        )
        {
            INamedTypeSymbol? containingType = symbol.ContainingType;

            if (containingType is null)
            {
                return GetCollidingNotNestedTypes(symbol, compilation, targetNamespace, numTypeParameters, numNonDefaultParam);
            }

            string name = symbol.Name;
            string fullName = symbol.ToString();
            INamedTypeSymbol generatedFrom = compilation.DurianGeneratedAttribute!;
            int numDefaultParam = numTypeParameters - numNonDefaultParam;

            IEnumerable<ISymbol> symbols = containingType.GetMembers(name);

            if (containingType.TypeKind == TypeKind.Interface)
            {
                symbols = symbols
                    .Concat(containingType.AllInterfaces
                        .SelectMany(t => t.GetMembers(name)));
            }
            else
            {
                symbols = symbols
                    .Concat(containingType.GetBaseTypes()
                        .SelectMany(t => t.GetMembers(name))
                        .Where(s => s.DeclaredAccessibility > Accessibility.Private));
            }

            bool includeNonGenericCompatibleMembers = numDefaultParam == numTypeParameters;

            symbols = symbols.Where(s =>
            {
                if (s is IMethodSymbol m)
                {
                    ImmutableArray<ITypeParameterSymbol> typeParameters = m.TypeParameters;
                    return typeParameters.Length >= numNonDefaultParam && typeParameters.Length < numTypeParameters;
                }
                else if (s is INamedTypeSymbol t)
                {
                    ImmutableArray<ITypeParameterSymbol> typeParameters = t.TypeParameters;
                    return typeParameters.Length >= numNonDefaultParam && typeParameters.Length < numTypeParameters;
                }

                return includeNonGenericCompatibleMembers;
            });

            if (symbol is IMethodSymbol m)
            {
                return GetCollidingMembersForMethodSymbol(m, fullName, symbols, generatedFrom, numParameters);
            }

            if (symbol is INamedTypeSymbol type)
            {
                return symbols.Where(s =>
                {
                    if (s is INamedTypeSymbol t && t.TypeKind == type.TypeKind)
                    {
                        return !IsGeneratedFrom(s, fullName, generatedFrom);
                    }

                    return true;
                });
            }

            return symbols.Where(s => !IsGeneratedFrom(s, fullName, generatedFrom));
        }

        private static bool HasPartialKeyword(ITypeData data)
        {
            return data.Modifiers.Any(m => m.IsKind(SyntaxKind.PartialKeyword));
        }

        private static bool HasPartialKeyword(INamedTypeSymbol symbol, CancellationToken cancellationToken)
        {
            return symbol.GetModifiers(cancellationToken).Any(m => m.IsKind(SyntaxKind.PartialKeyword));
        }

        private static bool HasTypeParameterAsConstraint(ITypeParameterSymbol currentTypeParameter, in TypeParameterContainer typeParameters)
        {
            int length = typeParameters.Length;

            for (int i = 0; i < length; i++)
            {
                ref readonly TypeParameterData param = ref typeParameters[i];

                foreach (ITypeSymbol constraint in param.Symbol.ConstraintTypes)
                {
                    if (SymbolEqualityComparer.Default.Equals(constraint, currentTypeParameter))
                    {
                        return true;
                    }
                }
            }

            return false;
        }

        private static bool HasValidParameterAccessibility(
            ISymbol symbol,
            ITypeSymbol targetType,
            ITypeParameterSymbol currentTypeParameter,
            in TypeParameterContainer typeParameters
        )
        {
            if (targetType.GetEffectiveAccessibility() < symbol.GetEffectiveAccessibility())
            {
                if (symbol is IMethodSymbol m)
                {
                    if (IsInvalidMethod(m))
                    {
                        return false;
                    }
                }
                else if (symbol is INamedTypeSymbol t)
                {
                    if (t.TypeKind == TypeKind.Delegate && IsInvalidMethod(t.DelegateInvokeMethod))
                    {
                        return false;
                    }
                }
                else
                {
                    return true;
                }

                return !HasTypeParameterAsConstraint(currentTypeParameter, in typeParameters);
            }

            return true;

            bool IsInvalidMethod(IMethodSymbol? method)
            {
                return method is null || method.ReturnType.IsOrUsesTypeParameter(currentTypeParameter) || method.Parameters.Any(p => p.Type.IsOrUsesTypeParameter(currentTypeParameter));
            }
        }

        private static bool IsGeneratedFrom(ISymbol symbol, string fullName, INamedTypeSymbol generatedFromAttribute)
        {
            return symbol.GetAttributes().Any(attr =>
            {
                if (SymbolEqualityComparer.Default.Equals(attr.AttributeClass, generatedFromAttribute) && attr.TryGetConstructorArgumentValue(0, out string? value))
                {
                    return value == fullName;
                }

                return false;
            });
        }

        private static bool IsValidForConstraint(ITypeSymbol type, ITypeParameterSymbol parameter, in TypeParameterContainer typeParameters)
        {
            if (parameter.HasReferenceTypeConstraint)
            {
                if (!type.IsReferenceType)
                {
                    return false;
                }
            }
            else if (parameter.HasUnmanagedTypeConstraint)
            {
                if (!type.IsUnmanagedType)
                {
                    return false;
                }
            }
            else if (parameter.HasValueTypeConstraint)
            {
                if (!type.IsValueType)
                {
                    return false;
                }
            }

            if (parameter.HasConstructorConstraint)
            {
                if (type is INamedTypeSymbol n)
                {
                    if (!n.InstanceConstructors.Any(ctor => ctor.Parameters.Length == 0 && ctor.DeclaredAccessibility == Accessibility.Public))
                    {
                        return false;
                    }
                }
                else if (type is not IDynamicTypeSymbol)
                {
                    return false;
                }
            }

            foreach (ITypeSymbol constraint in parameter.ConstraintTypes)
            {
                if (constraint is ITypeParameterSymbol p)
                {
                    ref readonly TypeParameterData data = ref typeParameters[p.Ordinal];

                    if (data.IsValidDefaultParam)
                    {
                        if (!type.InheritsFrom(data.TargetType))
                        {
                            return false;
                        }
                    }
                    else if (!IsValidForConstraint(type, p, in typeParameters))
                    {
                        return false;
                    }
                }
                else if (!type.InheritsFrom(constraint))
                {
                    return false;
                }
            }

            return true;
        }

        private static bool IsValidParameterInCollidingMember(ITypeParameterSymbol[] typeParameters, IParameterSymbol parameter, in ParameterGeneration targetGeneration)
        {
            if (parameter.Type is ITypeParameterSymbol)
            {
                if (targetGeneration.GenericParameterIndex > -1)
                {
                    int typeParameterIndex = GetIndexOfTypeParameterInCollidingMethod(typeParameters, parameter);

                    if (targetGeneration.GenericParameterIndex == typeParameterIndex && !AnalysisUtilities.IsValidRefKindForOverload(parameter.RefKind, targetGeneration.RefKind))
                    {
                        return false;
                    }
                }
            }
            else if (SymbolEqualityComparer.Default.Equals(parameter.Type, targetGeneration.Type) && !AnalysisUtilities.IsValidRefKindForOverload(parameter.RefKind, targetGeneration.RefKind))
            {
                return false;
            }

            return true;
        }

        private static bool TryGetTypeParameters(
            ISymbol symbol,
            DefaultParamCompilationData compilation,
            CancellationToken cancellationToken,
            out TypeParameterContainer typeParameters
        )
        {
            if (symbol is IMethodSymbol m)
            {
                typeParameters = TypeParameterContainer.CreateFrom(m, compilation, cancellationToken);
                return true;
            }
            else if (symbol is INamedTypeSymbol t)
            {
                typeParameters = TypeParameterContainer.CreateFrom(t, compilation, cancellationToken);
                return true;
            }

            typeParameters = default;
            return false;
        }

        private static bool ValidateTargetTypeParameter(
                                                                                                                                                                                                                                                    ISymbol symbol,
            in TypeParameterData currentTypeParameter,
            in TypeParameterContainer typeParameters,
            IDiagnosticReceiver diagnosticReceiver
        )
        {
            ITypeSymbol? targetType = currentTypeParameter.TargetType;
            ITypeParameterSymbol typeParameterSymbol = currentTypeParameter.Symbol;

            if (targetType is null ||
                targetType is IErrorTypeSymbol ||
                targetType.IsStatic ||
                targetType.IsRefLikeType ||
                targetType is IFunctionPointerTypeSymbol ||
                targetType is IPointerTypeSymbol ||
                (targetType is INamedTypeSymbol t && (t.IsUnboundGenericType || t.SpecialType == SpecialType.System_Void))
            )
            {
                diagnosticReceiver.ReportDiagnostic(DefaultParamDiagnostics.DUR0121_TypeIsNotValidDefaultParamValue, currentTypeParameter.Location, typeParameterSymbol, targetType);
                return false;
            }

            if (!HasValidParameterAccessibility(symbol, targetType, typeParameterSymbol, in typeParameters))
            {
                diagnosticReceiver.ReportDiagnostic(DefaultParamDiagnostics.DUR0119_DefaultParamValueCannotBeLessAccessibleThanTargetMember, currentTypeParameter.Location, typeParameterSymbol, targetType);
                return false;
            }

            if (targetType.SpecialType == SpecialType.System_Object ||
                targetType.SpecialType == SpecialType.System_Array ||
                targetType.SpecialType == SpecialType.System_ValueType ||
                targetType is IArrayTypeSymbol ||
                targetType.IsValueType ||
                targetType.IsSealed
            )
            {
                if (HasTypeParameterAsConstraint(typeParameterSymbol, in typeParameters))
                {
                    diagnosticReceiver.ReportDiagnostic(DefaultParamDiagnostics.DUR0120_TypeCannotBeUsedWithConstraint, currentTypeParameter.Location, typeParameters, targetType);
                    return false;
                }
            }

            if (!IsValidForConstraint(targetType, currentTypeParameter.Symbol, in typeParameters))
            {
                diagnosticReceiver.ReportDiagnostic(DefaultParamDiagnostics.DUR0106_TargetTypeDoesNotSatisfyConstraint, currentTypeParameter.Location, typeParameterSymbol, targetType);
                return false;
            }

            return true;
        }

        private static bool ValidateTargetTypeParameter(
            ISymbol symbol,
            in TypeParameterData currentTypeParameter,
            in TypeParameterContainer typeParameters
        )
        {
            ITypeSymbol? targetType = currentTypeParameter.TargetType;
            ITypeParameterSymbol typeParameterSymbol = currentTypeParameter.Symbol;

            if (targetType is null || targetType is IErrorTypeSymbol)
            {
                return false;
            }

            if (targetType.IsStatic ||
                targetType.IsRefLikeType ||
                targetType is IFunctionPointerTypeSymbol ||
                targetType is IPointerTypeSymbol ||
                (targetType is INamedTypeSymbol t && (t.IsUnboundGenericType || t.SpecialType == SpecialType.System_Void))
            )
            {
                return false;
            }

            if (!HasValidParameterAccessibility(symbol, targetType, typeParameterSymbol, in typeParameters))
            {
                return false;
            }

            if (targetType.SpecialType == SpecialType.System_Object ||
                targetType.SpecialType == SpecialType.System_Array ||
                targetType.SpecialType == SpecialType.System_ValueType ||
                targetType is IArrayTypeSymbol ||
                targetType.IsValueType ||
                targetType.IsSealed
            )
            {
                if (HasTypeParameterAsConstraint(typeParameterSymbol, in typeParameters))
                {
                    return false;
                }
            }

            return IsValidForConstraint(targetType, currentTypeParameter.Symbol, in typeParameters);
        }

        private void AnalyzeSymbol(SymbolAnalysisContext context, DefaultParamCompilationData compilation)
        {
            if (!ShouldAnalyze(context.Symbol, compilation))
            {
                return;
            }

            DiagnosticReceiver.Contextual<SymbolAnalysisContext> diagnosticReceiver = DiagnosticReceiver.Factory.Symbol(context);
            Analyze(context.Symbol, compilation, diagnosticReceiver, context.CancellationToken);
        }
    }
}
=======
using Durian.Analysis.Data;
using Durian.Analysis.Extensions;
using Durian.Analysis.SymbolContainers;
using Durian.Generator;
using Microsoft.CodeAnalysis;
using Microsoft.CodeAnalysis.CSharp;
using Microsoft.CodeAnalysis.CSharp.Syntax;
using Microsoft.CodeAnalysis.Diagnostics;

namespace Durian.Analysis.DefaultParam
{
	/// <summary>
	/// Base class for all DefaultParam analyzers. Contains <see langword="static"/> methods that perform the most basic DefaultParam-related analysis.
	/// </summary>
	public abstract class DefaultParamAnalyzer : DurianAnalyzer<DefaultParamCompilationData>
	{
		/// <inheritdoc/>
		public sealed override ImmutableArray<DiagnosticDescriptor> SupportedDiagnostics => ImmutableArray.CreateRange(GetBaseDiagnostics().Concat(GetAnalyzerSpecificDiagnostics()));

		/// <summary>
		/// <see cref="SymbolKind"/> this analyzer can handle.
		/// </summary>
		public abstract SymbolKind SupportedSymbolKind { get; }

		/// <summary>
		/// Initializes a new instance of the <see cref="DefaultParamAnalyzer"/> class.
		/// </summary>
		protected DefaultParamAnalyzer()
		{
		}

		/// <summary>
		/// Determines whether the 'new' modifier is allowed to be applied to the target <see cref="ISymbol"/> according to the most specific <c>Durian.Configuration.DefaultParamConfigurationAttribute</c> or <c>Durian.Configuration.DefaultParamScopedConfigurationAttribute</c>.
		/// </summary>
		/// <param name="symbol"><see cref="ISymbol"/> to check.</param>
		/// <param name="compilation">Current <see cref="DefaultParamCompilationData"/>.</param>
		/// <param name="attributes">A collection of the target <see cref="ISymbol"/>'s attributes.</param>
		/// <param name="containingTypes"><see cref="INamedTypeSymbol"/>s that contain this <see cref="IMethodSymbol"/>.</param>
		public static bool AllowsNewModifier(
			ISymbol symbol,
			DefaultParamCompilationData compilation,
			IEnumerable<AttributeData>? attributes = null,
			ImmutableArray<INamedTypeSymbol> containingTypes = default
		)
		{
			InitializeAttributes(ref attributes, symbol);
			InitializeContainingTypes(ref containingTypes, symbol);

			const string configPropertyName = DefaultParamConfigurationAttributeProvider.ApplyNewModifierWhenPossible;
			const string scopedPropertyName = DefaultParamScopedConfigurationAttributeProvider.ApplyNewModifierWhenPossible;

			if (DefaultParamUtilities.TryGetConfigurationPropertyValue(attributes, compilation.DefaultParamConfigurationAttribute!, configPropertyName, out bool value))
			{
				return value;
			}
			else
			{
				int length = containingTypes.Length;

				if (length > 0)
				{
					INamedTypeSymbol scopedAttribute = compilation.DefaultParamScopedConfigurationAttribute!;

					foreach (INamedTypeSymbol type in containingTypes.Reverse())
					{
						if (DefaultParamUtilities.TryGetConfigurationPropertyValue(type.GetAttributes(), scopedAttribute, scopedPropertyName, out value))
						{
							return value;
						}
					}
				}

				return compilation.GlobalConfiguration.ApplyNewModifierWhenPossible;
			}
		}

		/// <summary>
		/// Analyzes if the provided collection of <see cref="AttributeData"/>s contains <see cref="DurianGeneratedAttribute"/> or <see cref="GeneratedCodeAttribute"/> and reports appropriate <see cref="Diagnostic"/>s.
		/// </summary>
		/// <param name="symbol"><see cref="ISymbol"/> that owns the <paramref name="attributes"/>.</param>
		/// <param name="compilation">Current <see cref="DefaultParamCompilationData"/>.</param>
		/// <param name="diagnosticReceiver"><see cref="IDiagnosticReceiver"/> that is used to report <see cref="Diagnostic"/>s.</param>
		/// <param name="attributes">A collection of <see cref="AttributeData"/> to analyze.</param>
		/// <returns><see langword="true"/> if all the <paramref name="attributes"/> are valid (neither of them is prohibited), otherwise <see langword="false"/>.</returns>
		public static bool AnalyzeAgainstProhibitedAttributes(
			ISymbol symbol,
			DefaultParamCompilationData compilation,
			IDiagnosticReceiver diagnosticReceiver,
			IEnumerable<AttributeData>? attributes = null
		)
		{
			InitializeAttributes(ref attributes, symbol);

			foreach (AttributeData attr in attributes)
			{
				if (SymbolEqualityComparer.Default.Equals(attr.AttributeClass, compilation.GeneratedCodeAttribute) ||
					SymbolEqualityComparer.Default.Equals(attr.AttributeClass, compilation.DurianGeneratedAttribute))
				{
					diagnosticReceiver.ReportDiagnostic(DefaultParamDiagnostics.DUR0104_DefaultParamCannotBeAppliedWhenGenerationAttributesArePresent, symbol);

					return false;
				}
			}

			return true;
		}

		/// <summary>
		/// Analyzes if the <paramref name="symbol"/> has <see cref="DurianGeneratedAttribute"/> or <see cref="GeneratedCodeAttribute"/> and reports <see cref="Diagnostic"/>s if the <paramref name="symbol"/> is not valid. If the <paramref name="symbol"/> is valid, returns an array of <paramref name="attributes"/> of that <paramref name="symbol"/>.
		/// </summary>
		/// <param name="symbol"><see cref="ISymbol"/> to analyze.</param>
		/// <param name="compilation">Current <see cref="DefaultParamCompilationData"/>.</param>
		/// <param name="attributes">An array of <see cref="AttributeData"/>s of the <paramref name="symbol"/>. Returned if the method itself returns <see langword="true"/>.</param>
		/// <param name="diagnosticReceiver"><see cref="IDiagnosticReceiver"/> that is used to report <see cref="Diagnostic"/>s.</param>
		/// <returns><see langword="true"/> if the <paramref name="symbol"/> is valid (does not have the prohibited attributes), otherwise <see langword="false"/>.</returns>
		public static bool AnalyzeAgainstProhibitedAttributes(
			ISymbol symbol,
			DefaultParamCompilationData compilation,
			out AttributeData[]? attributes,
			IDiagnosticReceiver diagnosticReceiver
		)
		{
			AttributeData[] attrs = symbol.GetAttributes().ToArray();
			bool isValid = AnalyzeAgainstProhibitedAttributes(symbol, compilation, diagnosticReceiver, attrs);
			attributes = isValid ? attrs : null;
			return isValid;
		}

		/// <summary>
		/// Analyzes if the provided collection of <see cref="AttributeData"/>s contains <see cref="DurianGeneratedAttribute"/> or <see cref="GeneratedCodeAttribute"/>.
		/// </summary>
		/// <param name="attributes">A collection of <see cref="AttributeData"/> to analyze.</param>
		/// <param name="compilation">Current <see cref="DefaultParamCompilationData"/>.</param>
		/// <returns><see langword="true"/> if all the <paramref name="attributes"/> are valid (neither of them is prohibited), otherwise <see langword="false"/>.</returns>
		public static bool AnalyzeAgainstProhibitedAttributes(IEnumerable<AttributeData> attributes, DefaultParamCompilationData compilation)
		{
			foreach (AttributeData attr in attributes)
			{
				if (SymbolEqualityComparer.Default.Equals(attr.AttributeClass, compilation.GeneratedCodeAttribute) ||
					SymbolEqualityComparer.Default.Equals(attr.AttributeClass, compilation.DurianGeneratedAttribute))
				{
					return false;
				}
			}

			return true;
		}

		/// <summary>
		/// Analyzes if the <paramref name="symbol"/> has <see cref="DurianGeneratedAttribute"/> or <see cref="GeneratedCodeAttribute"/>.
		/// </summary>
		/// <param name="symbol"><see cref="ISymbol"/> to analyze.</param>
		/// <param name="compilation">Current <see cref="DefaultParamCompilationData"/>.</param>
		/// <returns><see langword="true"/> if the <paramref name="symbol"/> is valid (does not have the prohibited attributes), otherwise <see langword="false"/>.</returns>
		public static bool AnalyzeAgainstProhibitedAttributes(ISymbol symbol, DefaultParamCompilationData compilation)
		{
			return AnalyzeAgainstProhibitedAttributes(symbol, compilation, out _);
		}

		/// <summary>
		/// Analyzes if the <paramref name="symbol"/> has <see cref="DurianGeneratedAttribute"/> or <see cref="GeneratedCodeAttribute"/>. If the <paramref name="symbol"/> is valid, returns an array of <paramref name="attributes"/> of that <paramref name="symbol"/>.
		/// </summary>
		/// <param name="symbol"><see cref="ISymbol"/> to analyze.</param>
		/// <param name="compilation">Current <see cref="DefaultParamCompilationData"/>.</param>
		/// <param name="attributes">An array of <see cref="AttributeData"/>s of the <paramref name="symbol"/>. Returned if the method itself returns <see langword="true"/>.</param>
		/// <returns><see langword="true"/> if the <paramref name="symbol"/> is valid (does not have the prohibited attributes), otherwise <see langword="false"/>.</returns>
		public static bool AnalyzeAgainstProhibitedAttributes(
			ISymbol symbol,
			DefaultParamCompilationData compilation,
			[NotNullWhen(true)] out AttributeData[]? attributes
		)
		{
			AttributeData[] attrs = symbol.GetAttributes().ToArray();
			bool isValid = AnalyzeAgainstProhibitedAttributes(attrs, compilation);
			attributes = isValid ? attrs : null;
			return isValid;
		}

		/// <summary>
		/// Analyzes if the containing types of the <paramref name="symbol"/> are valid and reports appropriate <see cref="Diagnostic"/>s.
		/// </summary>
		/// <param name="symbol"><see cref="ISymbol"/> to analyze.</param>
		/// <param name="compilation">Current <see cref="DefaultParamCompilationData"/>.</param>
		/// <param name="containingTypes">An array of the <paramref name="symbol"/>'s containing types' <see cref="INamedTypeSymbol"/>s. Returned if the method itself returns <see langword="true"/>.</param>
		/// <param name="diagnosticReceiver"><see cref="IDiagnosticReceiver"/> that is used to report <see cref="Diagnostic"/>s.</param>
		/// <returns><see langword="true"/> if the containing types of the <paramref name="symbol"/> are valid, otherwise <see langword="false"/>.</returns>
		public static bool AnalyzeContainingTypes(
			ISymbol symbol,
			DefaultParamCompilationData compilation,
			out ImmutableArray<INamedTypeSymbol> containingTypes,
			IDiagnosticReceiver diagnosticReceiver
		)
		{
			ImmutableArray<INamedTypeSymbol> types = symbol.GetContainingTypes().ToImmutableArray();
			bool isValid = AnalyzeContainingTypes(symbol, compilation, diagnosticReceiver, types);
			containingTypes = isValid ? types : default;
			return isValid;
		}

		/// <summary>
		/// Analyzes if the containing types of the <paramref name="symbol"/> are valid and reports appropriate <see cref="Diagnostic"/>s.
		/// </summary>
		/// <param name="symbol"><see cref="ISymbol"/> to analyze.</param>
		/// <param name="compilation">Current <see cref="DefaultParamCompilationData"/>.</param>
		/// <param name="diagnosticReceiver"><see cref="IDiagnosticReceiver"/> that is used to report <see cref="Diagnostic"/>s.</param>
		/// <param name="containingTypes">An array of the <paramref name="symbol"/>'s containing types' <see cref="INamedTypeSymbol"/>s. Returned if the method itself returns <see langword="true"/>.</param>
		/// <returns><see langword="true"/> if the containing types of the <paramref name="symbol"/> are valid, otherwise <see langword="false"/>.</returns>
		public static bool AnalyzeContainingTypes(
			ISymbol symbol,
			DefaultParamCompilationData compilation,
			IDiagnosticReceiver diagnosticReceiver,
			ImmutableArray<INamedTypeSymbol> containingTypes = default
		)
		{
			InitializeContainingTypes(ref containingTypes, symbol);

			bool isValid = true;

			foreach (INamedTypeSymbol parent in containingTypes)
			{
				if (!parent.IsPartial())
				{
					diagnosticReceiver.ReportDiagnostic(DefaultParamDiagnostics.DUR0101_ContainingTypeMustBePartial, parent);
					isValid = false;
				}

				if (!HasDefaultParamAttribute(parent, compilation))
				{
					diagnosticReceiver.ReportDiagnostic(DefaultParamDiagnostics.DUR0126_DefaultParamMembersCannotBeNested, symbol);
					isValid = false;
				}
			}

			return isValid;
		}

		/// <summary>
		/// Analyzes if the containing types of the <paramref name="symbol"/> are valid and reports appropriate <see cref="Diagnostic"/>s. If the <paramref name="symbol"/> is valid, returns an array of <see cref="ITypeData"/>s of its containing types.
		/// </summary>
		/// <param name="symbol"><see cref="ISymbol"/> to analyze.</param>
		/// <param name="compilation">Current <see cref="DefaultParamCompilationData"/>.</param>
		/// <param name="containingTypes">An array of the <paramref name="symbol"/>'s containing types' <see cref="ITypeData"/>s. Returned if the method itself returns <see langword="true"/>.</param>
		/// <param name="diagnosticReceiver"><see cref="IDiagnosticReceiver"/> that is used to report <see cref="Diagnostic"/>s.</param>
		/// <returns><see langword="true"/> if the containing types of the <paramref name="symbol"/> are valid, otherwise <see langword="false"/>.</returns>
		public static bool AnalyzeContainingTypes(
			ISymbol symbol,
			DefaultParamCompilationData compilation,
			[NotNullWhen(true)] out IWritableSymbolContainer<INamedTypeSymbol, ITypeData>? containingTypes,
			IDiagnosticReceiver diagnosticReceiver
		)
		{
			IWritableSymbolContainer<INamedTypeSymbol, ITypeData> container = symbol.GetContainingTypes().ToWritableContainer(compilation);
			bool isValid = true;

			foreach (ITypeData parent in container.GetData())
			{
				if (!parent.IsPartial)
				{
					diagnosticReceiver.ReportDiagnostic(DefaultParamDiagnostics.DUR0101_ContainingTypeMustBePartial, parent.Symbol);
					isValid = false;
				}

				ImmutableArray<ITypeParameterSymbol> typeParameters = parent.Symbol.TypeParameters;

				if (typeParameters.Length > 0 && typeParameters.SelectMany(t => t.GetAttributes()).Any(attr => SymbolEqualityComparer.Default.Equals(attr.AttributeClass, compilation.DefaultParamAttribute)))
				{
					diagnosticReceiver.ReportDiagnostic(DefaultParamDiagnostics.DUR0126_DefaultParamMembersCannotBeNested, symbol);
					isValid = false;
				}
			}

			containingTypes = isValid ? container : null;

			return isValid;
		}

		/// <summary>
		/// Analyzes if the containing types of the <paramref name="symbol"/> are valid.
		/// </summary>
		/// <param name="symbol"><see cref="ISymbol"/> to analyze.</param>
		/// <param name="compilation">Current <see cref="DefaultParamCompilationData"/>.</param>
		/// <param name="containingTypes">An array of the <paramref name="symbol"/>'s containing types' <see cref="INamedTypeSymbol"/>s. Returned if the method itself returns <see langword="true"/>.</param>
		/// <returns><see langword="true"/> if the containing types of the <paramref name="symbol"/> are valid, otherwise <see langword="false"/>.</returns>
		public static bool AnalyzeContainingTypes(
			ISymbol symbol,
			DefaultParamCompilationData compilation,
			out ImmutableArray<INamedTypeSymbol> containingTypes
		)
		{
			ImmutableArray<INamedTypeSymbol> containing = symbol.GetContainingTypes().ToImmutableArray();
			bool isValid = AnalyzeContainingTypes(containing, compilation);
			containingTypes = isValid ? containing : default;
			return isValid;
		}

		/// <summary>
		/// Analyzes if the <paramref name="containingTypes"/> of the target <see cref="ISymbol"/> are valid.
		/// </summary>
		/// <param name="containingTypes">An array of <see cref="INamedTypeSymbol"/>s to analyze.</param>
		/// <param name="compilation">Current <see cref="DefaultParamCompilationData"/>.</param>
		/// <returns><see langword="true"/> if the <paramref name="containingTypes"/> of the target <see cref="ISymbol"/> are valid, otherwise <see langword="false"/>.</returns>
		public static bool AnalyzeContainingTypes(ImmutableArray<INamedTypeSymbol> containingTypes, DefaultParamCompilationData compilation)
		{
			foreach (INamedTypeSymbol parent in containingTypes)
			{
				if (!parent.IsPartial())
				{
					return false;
				}

				if (!HasDefaultParamAttribute(parent, compilation))
				{
					return false;
				}
			}

			return true;
		}

		/// <summary>
		/// Analyzes if the containing types of the <paramref name="symbol"/> are valid.
		/// </summary>
		/// <param name="symbol"><see cref="ISymbol"/> to analyze.</param>
		/// <param name="compilation">Current <see cref="DefaultParamCompilationData"/>.</param>
		/// <returns><see langword="true"/> if the containing types of the <paramref name="symbol"/> are valid, otherwise <see langword="false"/>.</returns>
		public static bool AnalyzeContainingTypes(ISymbol symbol, DefaultParamCompilationData compilation)
		{
			ImmutableArray<INamedTypeSymbol> types = symbol.GetContainingTypes().ToImmutableArray();

			return AnalyzeContainingTypes(types, compilation);
		}

		/// <summary>
		/// Analyzes if the <paramref name="symbol"/> and its containing types are valid.
		/// </summary>
		/// <param name="symbol"><see cref="ISymbol"/> to analyze.</param>
		/// <param name="compilation">Current <see cref="DefaultParamCompilationData"/>.</param>
		/// <param name="containingTypes">An array of the <paramref name="symbol"/>'s containing types' <see cref="ITypeData"/>s. Returned if the method itself returns <see langword="true"/>.</param>
		/// <returns><see langword="true"/> if the containing types of the <paramref name="symbol"/> are valid, otherwise <see langword="false"/>.</returns>
		public static bool AnalyzeContainingTypes(
			ISymbol symbol,
			DefaultParamCompilationData compilation,
			[NotNullWhen(true)] out ITypeData[]? containingTypes
		)
		{
			INamedTypeSymbol[] types = symbol.GetContainingTypes().ToArray();

			if (types.Length == 0)
			{
				containingTypes = null;
				return false;
			}

			ImmutableArray<ITypeData> arr = types.ToWritableContainer(compilation).GetData();

			foreach (ITypeData parent in arr)
			{
				if (!parent.IsPartial)
				{
					containingTypes = null;
					return false;
				}

				if (!HasDefaultParamAttribute((parent.Symbol as INamedTypeSymbol)!, compilation))
				{
					containingTypes = null;
					return false;
				}
			}

			containingTypes = arr.ToArray();
			return true;
		}

		/// <summary>
		/// Performs basic analysis of the <paramref name="symbol"/>.
		/// </summary>
		/// <param name="symbol"><see cref="ISymbol"/> to analyze.</param>
		/// <param name="compilation">Current <see cref="DefaultParamCompilationData"/>.</param>
		/// <param name="cancellationToken"><see cref="CancellationToken"/> that specifies if the operation should be canceled.</param>
		/// <returns><see langword="true"/> if the <paramref name="symbol"/> is valid, otherwise <see langword="false"/>.</returns>
		public static bool AnalyzeDefault(ISymbol symbol, DefaultParamCompilationData compilation, CancellationToken cancellationToken = default)
		{
			if (!TryGetTypeParameters(symbol, compilation, cancellationToken, out TypeParameterContainer typeParameters))
			{
				return false;
			}

			return AnalyzeDefault(symbol, compilation, in typeParameters);
		}

		/// <summary>
		/// Performs basic analysis of the <paramref name="symbol"/>.
		/// </summary>
		/// <param name="symbol"><see cref="ISymbol"/> to analyze.</param>
		/// <param name="compilation">Current <see cref="DefaultParamCompilationData"/>.</param>
		/// <param name="typeParameters"><see cref="TypeParameterContainer"/> that contains the <paramref name="symbol"/>'s type parameters.</param>
		/// <returns><see langword="true"/> if the <paramref name="symbol"/> is valid, otherwise <see langword="false"/>.</returns>
		public static bool AnalyzeDefault(
			ISymbol symbol,
			DefaultParamCompilationData compilation,
			in TypeParameterContainer typeParameters
		)
		{
			if (!typeParameters.HasDefaultParams)
			{
				return false;
			}

			return
				AnalyzeAgainstProhibitedAttributes(symbol, compilation) &&
				AnalyzeContainingTypes(symbol, compilation) &&
				AnalyzeTypeParameters(symbol, in typeParameters);
		}

		/// <summary>
		/// Performs basic analysis of the <paramref name="symbol"/> and reports <see cref="Diagnostic"/>s if the <paramref name="symbol"/> is not valid.
		/// </summary>
		/// <param name="symbol"><see cref="ISymbol"/> to analyze.</param>
		/// <param name="compilation">Current <see cref="DefaultParamCompilationData"/>.</param>
		/// <param name="diagnosticReceiver"><see cref="IDiagnosticReceiver"/> that is used to report <see cref="Diagnostic"/>s.</param>
		/// <param name="cancellationToken"><see cref="CancellationToken"/> that specifies if the operation should be canceled.</param>
		/// <returns><see langword="true"/> if the <paramref name="symbol"/> is valid, otherwise <see langword="false"/>.</returns>
		public static bool AnalyzeDefault(
			ISymbol symbol,
			DefaultParamCompilationData compilation,
			IDiagnosticReceiver diagnosticReceiver,
			CancellationToken cancellationToken = default
		)
		{
			if (!TryGetTypeParameters(symbol, compilation, cancellationToken, out TypeParameterContainer typeParameters))
			{
				return false;
			}

			return AnalyzeDefault(symbol, compilation, in typeParameters, diagnosticReceiver);
		}

		/// <summary>
		/// Performs basic analysis of the <paramref name="symbol"/> and reports <see cref="Diagnostic"/>s if the <paramref name="symbol"/> is not valid.
		/// </summary>
		/// <param name="symbol"><see cref="ISymbol"/> to analyze.</param>
		/// <param name="compilation">Current <see cref="DefaultParamCompilationData"/>.</param>
		/// <param name="typeParameters"><see cref="TypeParameterContainer"/> that contains the <paramref name="symbol"/>'s type parameters.</param>
		/// <param name="diagnosticReceiver"><see cref="IDiagnosticReceiver"/> that is used to report <see cref="Diagnostic"/>s.</param>
		/// <returns><see langword="true"/> if the <paramref name="symbol"/> is valid, otherwise <see langword="false"/>.</returns>
		public static bool AnalyzeDefault(
			ISymbol symbol,
			DefaultParamCompilationData compilation,
			in TypeParameterContainer typeParameters,
			IDiagnosticReceiver diagnosticReceiver
		)
		{
			if (!typeParameters.HasDefaultParams)
			{
				return false;
			}

			bool isValid = AnalyzeAgainstProhibitedAttributes(symbol, compilation, diagnosticReceiver);
			isValid &= AnalyzeContainingTypes(symbol, compilation, diagnosticReceiver);
			isValid &= AnalyzeTypeParameters(symbol, in typeParameters, diagnosticReceiver);

			return isValid;
		}

		/// <summary>
		/// Checks, if the specified <paramref name="typeParameters"/> are valid and reports <see cref="Diagnostic"/> if they are not.
		/// </summary>
		/// <param name="symbol"><see cref="ISymbol"/> to analyze the type parameters of.</param>
		/// <param name="typeParameters"><see cref="TypeParameterContainer"/> to analyze.</param>
		/// <param name="diagnosticReceiver"><see cref="IDiagnosticReceiver"/> that is used to report <see cref="Diagnostic"/>s.</param>
		/// <returns><see langword="true"/> if the type parameters contained within the <see cref="TypeParameterContainer"/> are valid, otherwise <see langword="false"/>.</returns>
		public static bool AnalyzeTypeParameters(
			ISymbol symbol,
			in TypeParameterContainer typeParameters,
			IDiagnosticReceiver diagnosticReceiver
		)
		{
			if (!typeParameters.HasDefaultParams)
			{
				return false;
			}

			int length = typeParameters.Length;
			bool isValid = true;
			int lastDefaultParam = typeParameters.FirstDefaultParamIndex;

			for (int i = typeParameters.FirstDefaultParamIndex; i < length; i++)
			{
				ref readonly TypeParameterData data = ref typeParameters[i];

				if (data.IsDefaultParam)
				{
					if (!ValidateTargetTypeParameter(symbol, in data, in typeParameters, diagnosticReceiver))
					{
						isValid = false;
					}

					lastDefaultParam = i;
				}
				else if (lastDefaultParam != -1)
				{
					ref readonly TypeParameterData errorData = ref typeParameters[lastDefaultParam];
					diagnosticReceiver.ReportDiagnostic(DefaultParamDiagnostics.DUR0105_DefaultParamMustBeLast, errorData.Location, errorData.Symbol);
					isValid = false;
					lastDefaultParam = -1;
				}
			}

			return isValid;
		}

		/// <summary>
		/// Checks, if the specified <paramref name="typeParameters"/> are valid.
		/// </summary>
		/// <param name="symbol"><see cref="ISymbol"/> to analyze the type parameters of.</param>
		/// <param name="typeParameters"><see cref="TypeParameterContainer"/> to analyze.</param>
		/// <returns><see langword="true"/> if the type parameters contained within the <see cref="TypeParameterContainer"/> are valid, otherwise <see langword="false"/>.</returns>
		public static bool AnalyzeTypeParameters(ISymbol symbol, in TypeParameterContainer typeParameters)
		{
			if (!typeParameters.HasDefaultParams)
			{
				return false;
			}

			int length = typeParameters.Length;

			for (int i = typeParameters.FirstDefaultParamIndex; i < length; i++)
			{
				ref readonly TypeParameterData data = ref typeParameters[i];

				if (data.IsDefaultParam)
				{
					if (!ValidateTargetTypeParameter(symbol, in data, in typeParameters))
					{
						return false;
					}
				}
				else
				{
					return false;
				}
			}

			return true;
		}

		/// <summary>
		/// Returns a collection of <see cref="CollidingMember"/>s representing <see cref="ISymbol"/>s that can potentially collide with members generated from the specified <paramref name="symbol"/>.
		/// </summary>
		/// <param name="symbol"><see cref="ISymbol"/> to get the colliding members of.</param>
		/// <param name="compilation">Current <see cref="DefaultParamCompilationData"/>.</param>
		/// <param name="targetNamespace">Namespace where the generated members are located.</param>
		/// <param name="typeParameters"><see cref="TypeParameterContainer"/> that contains the <paramref name="symbol"/>'s type parameters.</param>
		/// <param name="numParameters">Number of parameters of this <paramref name="symbol"/>. Always use <c>0</c> for members other than methods.</param>
		public static CollidingMember[] GetPotentiallyCollidingMembers(
			ISymbol symbol,
			DefaultParamCompilationData compilation,
			string? targetNamespace,
			in TypeParameterContainer typeParameters,
			int numParameters = 0
		)
		{
			return GetPotentiallyCollidingMembers(symbol, compilation, targetNamespace, typeParameters.Length, typeParameters.NumNonDefaultParam, numParameters);
		}

		/// <summary>
		/// Returns a collection of <see cref="CollidingMember"/>s representing <see cref="ISymbol"/>s that can potentially collide with members generated from the specified <paramref name="symbol"/>.
		/// </summary>
		/// <param name="symbol"><see cref="ISymbol"/> to get the colliding members of.</param>
		/// <param name="compilation">Current <see cref="DefaultParamCompilationData"/>.</param>
		/// <param name="targetNamespace">Namespace where the generated members are located.</param>
		/// <param name="numTypeParameters">Number of type parameters of this <paramref name="symbol"/>.</param>
		/// <param name="numNonDefaultParam">Number of type parameters of this <paramref name="symbol"/> that don't have the <c>Durian.DefaultParamAttribute</c>.</param>
		/// <param name="numParameters">Number of parameters of this <paramref name="symbol"/>. Always use <c>0</c> for members other than methods.</param>
		public static CollidingMember[] GetPotentiallyCollidingMembers(
			ISymbol symbol,
			DefaultParamCompilationData compilation,
			string? targetNamespace,
			int numTypeParameters,
			int numNonDefaultParam,
			int numParameters = 0
		)
		{
			return GetPotentiallyCollidingMembers_Internal(symbol, compilation, targetNamespace, numTypeParameters, numNonDefaultParam, numParameters)
				.Select(s =>
				{
					if (s is IMethodSymbol m)
					{
						return new CollidingMember(m, m.TypeParameters.ToArray(), m.Parameters.ToArray());
					}
					else if (s is INamedTypeSymbol t)
					{
						return new CollidingMember(t, t.TypeParameters.ToArray(), null);
					}

					return new CollidingMember(s, null, null);
				})
				.ToArray();
		}

		/// <summary>
		/// Returns a <see cref="string"/> representing a namespace the target member should be generated in.
		/// </summary>
		/// <param name="symbol">Original <see cref="ISymbol"/> the generated member is based on.</param>
		/// <param name="compilation">Current <see cref="DefaultParamCompilationData"/>.</param>
		/// <param name="attributes">A collection of <see cref="AttributeData"/>a of the target <paramref name="symbol"/>.</param>
		/// <param name="containingTypes">An array of <see cref="INamedTypeSymbol"/>s of the <paramref name="symbol"/>'s containing types in root-first order.</param>
		public static string GetTargetNamespace(
			ISymbol symbol,
			DefaultParamCompilationData compilation,
			IEnumerable<AttributeData>? attributes = null,
			ImmutableArray<INamedTypeSymbol> containingTypes = default
		)
		{
			const string propertyName = DefaultParamConfigurationAttributeProvider.TargetNamespace;

			InitializeAttributes(ref attributes, symbol);
			InitializeContainingTypes(ref containingTypes, symbol);

			if (DefaultParamUtilities.TryGetConfigurationPropertyValue(attributes, compilation.DefaultParamConfigurationAttribute!, propertyName, out string? value))
			{
				return GetValueOrParentNamespace(value);
			}

			INamedTypeSymbol scopedConfigurationAttribute = compilation.DefaultParamScopedConfigurationAttribute!;

			foreach (INamedTypeSymbol type in containingTypes.Reverse())
			{
				if (DefaultParamUtilities.TryGetConfigurationPropertyValue(type.GetAttributes(), scopedConfigurationAttribute, propertyName, out value))
				{
					return GetValueOrParentNamespace(value);
				}
			}

			return GetValueOrParentNamespace(compilation.GlobalConfiguration.TargetNamespace);

			string GetValueOrParentNamespace(string? value)
			{
				if (symbol.ContainingType is not null || value == "Durian.Generator" || !AnalysisUtilities.IsValidNamespaceIdentifier(value!))
				{
					string n = string.Join(".", symbol.GetContainingNamespaces().Select(n => n.Name));

					return string.IsNullOrWhiteSpace(n) ? "global" : n;
				}

				return value!;
			}
		}

		/// <summary>
		/// Determines whether the specified <paramref name="collidingMember"/> actually collides with the <paramref name="targetParameters"/>.
		/// </summary>
		/// <param name="targetParameters">Array of <see cref="ParameterGeneration"/> representing parameters of a generated method.</param>
		/// <param name="collidingMember"><see cref="CollidingMember"/> to check of actually collides with the <paramref name="targetParameters"/>.</param>
		public static bool HasCollidingParameters(ParameterGeneration[] targetParameters, in CollidingMember collidingMember)
		{
			int numParameters = targetParameters.Length;

			for (int i = 0; i < numParameters; i++)
			{
				ref readonly ParameterGeneration generation = ref targetParameters[i];
				IParameterSymbol parameter = collidingMember.Parameters![i];

				if (IsValidParameterInCollidingMember(collidingMember.TypeParameters!, parameter, in generation))
				{
					return false;
				}
			}

			return true;
		}

		/// <summary>
		/// Determines whether the specified <paramref name="symbol"/> has the <see langword="new"/> modifier.
		/// </summary>
		/// <param name="symbol"><see cref="ISymbol"/> to check.</param>
		/// <param name="cancellationToken"><see cref="CancellationToken"/> that specifies if the operation should be canceled.</param>
		public static bool HasNewModifier(ISymbol symbol, CancellationToken cancellationToken = default)
		{
			if (symbol.DeclaringSyntaxReferences.FirstOrDefault()?.GetSyntax(cancellationToken) is MemberDeclarationSyntax m)
			{
				return m.Modifiers.Any(m => m.IsKind(SyntaxKind.NewKeyword));
			}

			return false;
		}

		/// <summary>
		/// Determines, whether the specified <paramref name="symbol"/> has a <see cref="GeneratedCodeAttribute"/> with the <see cref="DefaultParamGenerator.GeneratorName"/> specified as the <see cref="GeneratedCodeAttribute.Tool"/>.
		/// </summary>
		/// <param name="symbol"><see cref="ISymbol"/> to check.</param>
		/// <param name="compilation">Current <see cref="DefaultParamCompilationData"/>.</param>
		public static bool IsDefaultParamGenerated(ISymbol symbol, DefaultParamCompilationData compilation)
		{
			AttributeData? attr = symbol.GetAttribute(compilation.GeneratedCodeAttribute!);

			if (attr is null)
			{
				return false;
			}

			if (attr.ConstructorArguments.FirstOrDefault().Value is not string tool)
			{
				return false;
			}

			return tool == DefaultParamGenerator.Name;
		}

		/// <inheritdoc/>
		public override void Register(IDurianAnalysisContext context, DefaultParamCompilationData compilation)
		{
			context.RegisterSymbolAction(c => AnalyzeSymbol(c, compilation), SupportedSymbolKind);
		}

		/// <summary>
		/// Analyzes the specified <paramref name="symbol"/>.
		/// </summary>
		/// <param name="symbol"><see cref="ISymbol"/> to analyze.</param>
		/// <param name="compilation">Current <see cref="DefaultParamCompilationData"/>.</param>
		/// <param name="diagnosticReceiver"><see cref="IDiagnosticReceiver"/> that is used to report <see cref="Diagnostic"/>s.</param>
		/// <param name="cancellationToken"><see cref="CancellationToken"/> that specifies if the operation should be canceled.</param>
		protected virtual void Analyze(
			ISymbol symbol,
			DefaultParamCompilationData compilation,
			IDiagnosticReceiver diagnosticReceiver,
			CancellationToken cancellationToken = default
		)
		{
			AnalyzeDefault(symbol, compilation, diagnosticReceiver, cancellationToken);
		}

		/// <inheritdoc/>
		protected override DefaultParamCompilationData CreateCompilation(CSharpCompilation compilation, IDiagnosticReceiver diagnosticReceiver)
		{
			return new DefaultParamCompilationData(compilation);
		}

		/// <summary>
		/// Returns a collection of <see cref="DiagnosticDescriptor"/>s that are used by this analyzer specifically.
		/// </summary>
		protected abstract IEnumerable<DiagnosticDescriptor> GetAnalyzerSpecificDiagnostics();

		/// <summary>
		/// Determines whether analysis should be performed for the specified <paramref name="symbol"/> and <paramref name="compilation"/>.
		/// </summary>
		/// <param name="symbol"><see cref="ISymbol"/> to check if should be analyzed.</param>
		/// <param name="compilation">Current <see cref="DefaultParamCompilationData"/>.</param>
		protected abstract bool ShouldAnalyze(ISymbol symbol, DefaultParamCompilationData compilation);

		private protected static HashSet<int>? GetApplyNewOrNull(HashSet<int> applyNew)
		{
			if (applyNew.Count == 0)
			{
				return null;
			}

			return applyNew;
		}

		private protected static IEnumerable<DiagnosticDescriptor> GetBaseDiagnostics()
		{
			return new[]
			{
				DefaultParamDiagnostics.DUR0101_ContainingTypeMustBePartial,
				DefaultParamDiagnostics.DUR0104_DefaultParamCannotBeAppliedWhenGenerationAttributesArePresent,
				DefaultParamDiagnostics.DUR0105_DefaultParamMustBeLast,
				DefaultParamDiagnostics.DUR0106_TargetTypeDoesNotSatisfyConstraint,
				DefaultParamDiagnostics.DUR0116_MemberWithNameAlreadyExists,
				DefaultParamDiagnostics.DUR0119_DefaultParamValueCannotBeLessAccessibleThanTargetMember,
				DefaultParamDiagnostics.DUR0120_TypeCannotBeUsedWithConstraint,
				DefaultParamDiagnostics.DUR0121_TypeIsNotValidDefaultParamValue,
				DefaultParamDiagnostics.DUR0126_DefaultParamMembersCannotBeNested
			};
		}

		[MethodImpl(MethodImplOptions.AggressiveInlining)]
		private protected static void InitializeAttributes([NotNull] ref IEnumerable<AttributeData>? attributes, ISymbol symbol)
		{
			if (attributes is null)
			{
				attributes = symbol.GetAttributes();
			}
		}

		[MethodImpl(MethodImplOptions.AggressiveInlining)]
		private protected static void InitializeContainingTypes([NotNull] ref ImmutableArray<INamedTypeSymbol> containingTypes, ISymbol symbol)
		{
			if (containingTypes.IsDefault)
			{
				containingTypes = symbol.GetContainingTypes().ToImmutableArray();
			}
		}

		private static IEnumerable<ISymbol> GetCollidingMembersForMethodSymbol(IMethodSymbol method, string fullName, IEnumerable<ISymbol> symbols, INamedTypeSymbol generatedFromAttribute, int numParameters)
		{
			IEnumerable<ISymbol> members = symbols.Where(s =>
			{
				if (s is IMethodSymbol m)
				{
					return m.Parameters.Length == numParameters;
				}

				return true;
			});

			if (method.IsOverride && method.OverriddenMethod is IMethodSymbol baseMethod)
			{
				string baseFullName = baseMethod.ToString();
				List<string> methodNames = new() { fullName, baseFullName };
				methodNames.AddRange(baseMethod.GetOverriddenSymbols().Select(m => m.ToString()));

				return members.Where(s =>
				{
					if (s is IMethodSymbol m)
					{
						foreach (AttributeData attr in m.GetAttributes())
						{
							if (SymbolEqualityComparer.Default.Equals(generatedFromAttribute, attr.AttributeClass) && attr.TryGetConstructorArgumentValue(0, out string? value))
							{
								return value is not null && !methodNames.Contains(value);
							}
						}
					}

					return true;
				});
			}

			return members.Where(s =>
			{
				if (s is IMethodSymbol)
				{
					return !IsGeneratedFrom(s, fullName, generatedFromAttribute);
				}

				return true;
			});
		}

		private static INamedTypeSymbol[] GetCollidingNotNestedTypes(
			ISymbol symbol,
			DefaultParamCompilationData compilation,
			string? targetNamespace,
			int numTypeParameters,
			int numNonDefaultParam
		)
		{
			INamedTypeSymbol generatedFromAttribute = compilation.DurianGeneratedAttribute!;
			int numDefaultParam = numTypeParameters - numNonDefaultParam;
			string name = symbol.Name;
			string metadata = string.IsNullOrWhiteSpace(targetNamespace) || targetNamespace == "global" ? name : $"{targetNamespace}.{name}";
			string fullName = symbol.ToString();

			List<INamedTypeSymbol> symbols = new(numDefaultParam);

			if (numTypeParameters == numDefaultParam)
			{
				TryAdd(metadata);
			}

			for (int i = numNonDefaultParam; i < numTypeParameters; i++)
			{
				TryAdd($"{metadata}`{i}");
			}

			return symbols.ToArray();

			void TryAdd(string metadataName)
			{
				INamedTypeSymbol? type = compilation.Compilation.GetTypeByMetadataName(metadataName);

				if (type is not null && !IsGeneratedFrom(type, fullName, generatedFromAttribute))
				{
					symbols.Add(type);
				}
			}
		}

		private static int GetIndexOfTypeParameterInCollidingMethod(ITypeParameterSymbol[] typeParameters, IParameterSymbol parameter)
		{
			int currentTypeParameterCount = typeParameters.Length;

			for (int i = 0; i < currentTypeParameterCount; i++)
			{
				if (SymbolEqualityComparer.Default.Equals(parameter.Type, typeParameters[i]))
				{
					return i;
				}
			}

			throw new InvalidOperationException($"Unknown parameter: {parameter}");
		}

		private static IEnumerable<ISymbol> GetPotentiallyCollidingMembers_Internal(
			ISymbol symbol,
			DefaultParamCompilationData compilation,
			string? targetNamespace,
			int numTypeParameters,
			int numNonDefaultParam,
			int numParameters
		)
		{
			INamedTypeSymbol? containingType = symbol.ContainingType;

			if (containingType is null)
			{
				return GetCollidingNotNestedTypes(symbol, compilation, targetNamespace, numTypeParameters, numNonDefaultParam);
			}

			string name = symbol.Name;
			string fullName = symbol.ToString();
			INamedTypeSymbol generatedFrom = compilation.DurianGeneratedAttribute!;
			int numDefaultParam = numTypeParameters - numNonDefaultParam;

			IEnumerable<ISymbol> symbols = containingType.GetMembers(name);

			if (containingType.TypeKind == TypeKind.Interface)
			{
				symbols = symbols
					.Concat(containingType.AllInterfaces
						.SelectMany(t => t.GetMembers(name)));
			}
			else
			{
				symbols = symbols
					.Concat(containingType.GetBaseTypes()
						.SelectMany(t =>
						{
							ImmutableArray<ISymbol> members = t.GetMembers(name);
							return members;
						})
						.Where(s => s.DeclaredAccessibility > Accessibility.Private));
			}

			bool includeNonGenericCompatibleMembers = numDefaultParam == numTypeParameters;

			symbols = symbols.Where(s =>
			{
				if (s is IMethodSymbol m)
				{
					ImmutableArray<ITypeParameterSymbol> typeParameters = m.TypeParameters;
					return typeParameters.Length >= numNonDefaultParam && typeParameters.Length < numTypeParameters;
				}
				else if (s is INamedTypeSymbol t)
				{
					ImmutableArray<ITypeParameterSymbol> typeParameters = t.TypeParameters;
					return typeParameters.Length >= numNonDefaultParam && typeParameters.Length < numTypeParameters;
				}

				return includeNonGenericCompatibleMembers;
			});

			if (symbol is IMethodSymbol m)
			{
				return GetCollidingMembersForMethodSymbol(m, fullName, symbols, generatedFrom, numParameters);
			}

			if (symbol is INamedTypeSymbol type)
			{
				return symbols.Where(s =>
				{
					if (s is INamedTypeSymbol t && t.TypeKind == type.TypeKind)
					{
						return !IsGeneratedFrom(s, fullName, generatedFrom);
					}

					return true;
				});
			}

			return symbols.Where(s => !IsGeneratedFrom(s, fullName, generatedFrom));
		}

		private static bool HasDefaultParamAttribute(INamedTypeSymbol type, DefaultParamCompilationData compilation)
		{
			ImmutableArray<ITypeParameterSymbol> typeParameters = type.TypeParameters;

			return
				typeParameters.Length > 0 &&
				typeParameters.Any(t => t.HasAttribute(compilation.DefaultParamAttribute!));
		}

		private static bool HasTypeParameterAsConstraint(ITypeParameterSymbol currentTypeParameter, in TypeParameterContainer typeParameters)
		{
			int length = typeParameters.Length;

			for (int i = 0; i < length; i++)
			{
				ref readonly TypeParameterData param = ref typeParameters[i];

				foreach (ITypeSymbol constraint in param.Symbol.ConstraintTypes)
				{
					if (SymbolEqualityComparer.Default.Equals(constraint, currentTypeParameter))
					{
						return true;
					}
				}
			}

			return false;
		}

		private static bool HasValidParameterAccessibility(
			ISymbol symbol,
			ITypeSymbol targetType,
			ITypeParameterSymbol currentTypeParameter,
			in TypeParameterContainer typeParameters
		)
		{
			if (targetType.GetEffectiveAccessibility() < symbol.GetEffectiveAccessibility())
			{
				if (symbol is IMethodSymbol m)
				{
					if (IsInvalidMethod(m))
					{
						return false;
					}
				}
				else if (symbol is INamedTypeSymbol t)
				{
					if (t.TypeKind == TypeKind.Delegate && IsInvalidMethod(t.DelegateInvokeMethod))
					{
						return false;
					}
				}
				else
				{
					return true;
				}

				return !HasTypeParameterAsConstraint(currentTypeParameter, in typeParameters);
			}

			return true;

			bool IsInvalidMethod(IMethodSymbol? method)
			{
				return method is null || method.ReturnType.HandlesTypeParameter(currentTypeParameter) || method.Parameters.Any(p => p.Type.HandlesTypeParameter(currentTypeParameter));
			}
		}

		private static bool IsGeneratedFrom(ISymbol symbol, string fullName, INamedTypeSymbol generatedFromAttribute)
		{
			return symbol.GetAttributes().Any(attr =>
			{
				if (SymbolEqualityComparer.Default.Equals(attr.AttributeClass, generatedFromAttribute) && attr.TryGetConstructorArgumentValue(0, out string? value))
				{
					return value == fullName;
				}

				return false;
			});
		}

		private static bool IsValidForConstraint(ITypeSymbol type, ITypeParameterSymbol parameter, in TypeParameterContainer typeParameters)
		{
			if (parameter.HasReferenceTypeConstraint)
			{
				if (!type.IsReferenceType)
				{
					return false;
				}
			}
			else if (parameter.HasUnmanagedTypeConstraint)
			{
				if (!type.IsUnmanagedType)
				{
					return false;
				}
			}
			else if (parameter.HasValueTypeConstraint)
			{
				if (!type.IsValueType)
				{
					return false;
				}
			}

			if (parameter.HasConstructorConstraint)
			{
				if (type is INamedTypeSymbol n)
				{
					if (!n.InstanceConstructors.Any(ctor => ctor.Parameters.Length == 0 && ctor.DeclaredAccessibility == Accessibility.Public))
					{
						return false;
					}
				}
				else if (type is not IDynamicTypeSymbol)
				{
					return false;
				}
			}

			foreach (ITypeSymbol constraint in parameter.ConstraintTypes)
			{
				if (constraint is ITypeParameterSymbol p)
				{
					ref readonly TypeParameterData data = ref typeParameters[p.Ordinal];

					if (data.IsValidDefaultParam)
					{
						if (!type.InheritsOrImplements(data.TargetType))
						{
							return false;
						}
					}
					else if (!IsValidForConstraint(type, p, in typeParameters))
					{
						return false;
					}
				}
				else if (!type.InheritsOrImplements(constraint))
				{
					return false;
				}
			}

			return true;
		}

		private static bool IsValidParameterInCollidingMember(ITypeParameterSymbol[] typeParameters, IParameterSymbol parameter, in ParameterGeneration targetGeneration)
		{
			if (parameter.Type is ITypeParameterSymbol)
			{
				if (targetGeneration.GenericParameterIndex > -1)
				{
					int typeParameterIndex = GetIndexOfTypeParameterInCollidingMethod(typeParameters, parameter);

					if (targetGeneration.GenericParameterIndex == typeParameterIndex && !parameter.RefKind.IsValidForOverload(targetGeneration.RefKind))
					{
						return false;
					}
				}
			}
			else if (SymbolEqualityComparer.Default.Equals(parameter.Type, targetGeneration.Type) && !parameter.RefKind.IsValidForOverload(targetGeneration.RefKind))
			{
				return false;
			}

			return true;
		}

		private static bool TryGetTypeParameters(
			ISymbol symbol,
			DefaultParamCompilationData compilation,
			CancellationToken cancellationToken,
			out TypeParameterContainer typeParameters
		)
		{
			if (symbol is IMethodSymbol m)
			{
				typeParameters = TypeParameterContainer.CreateFrom(m, compilation, cancellationToken);
				return true;
			}
			else if (symbol is INamedTypeSymbol t)
			{
				typeParameters = TypeParameterContainer.CreateFrom(t, compilation, cancellationToken);
				return true;
			}

			typeParameters = default;
			return false;
		}

		private static bool ValidateTargetTypeParameter(
			ISymbol symbol,
			in TypeParameterData currentTypeParameter,
			in TypeParameterContainer typeParameters,
			IDiagnosticReceiver diagnosticReceiver
		)
		{
			ITypeSymbol? targetType = currentTypeParameter.TargetType;
			ITypeParameterSymbol typeParameterSymbol = currentTypeParameter.Symbol;

			if (targetType is null ||
				targetType is IErrorTypeSymbol ||
				targetType.IsStatic ||
				targetType.IsRefLikeType ||
				targetType is IFunctionPointerTypeSymbol ||
				targetType is IPointerTypeSymbol ||
				(targetType is INamedTypeSymbol t && (t.IsUnboundGenericType || t.SpecialType == SpecialType.System_Void))
			)
			{
				diagnosticReceiver.ReportDiagnostic(DefaultParamDiagnostics.DUR0121_TypeIsNotValidDefaultParamValue, currentTypeParameter.Location, typeParameterSymbol, targetType);
				return false;
			}

			if (!HasValidParameterAccessibility(symbol, targetType, typeParameterSymbol, in typeParameters))
			{
				diagnosticReceiver.ReportDiagnostic(DefaultParamDiagnostics.DUR0119_DefaultParamValueCannotBeLessAccessibleThanTargetMember, currentTypeParameter.Location, typeParameterSymbol, targetType);
				return false;
			}

			if (targetType.SpecialType == SpecialType.System_Object ||
				targetType.SpecialType == SpecialType.System_Array ||
				targetType.SpecialType == SpecialType.System_ValueType ||
				targetType is IArrayTypeSymbol ||
				targetType.IsValueType ||
				targetType.IsSealed
			)
			{
				if (HasTypeParameterAsConstraint(typeParameterSymbol, in typeParameters))
				{
					diagnosticReceiver.ReportDiagnostic(DefaultParamDiagnostics.DUR0120_TypeCannotBeUsedWithConstraint, currentTypeParameter.Location, typeParameters, targetType);
					return false;
				}
			}

			if (!IsValidForConstraint(targetType, currentTypeParameter.Symbol, in typeParameters))
			{
				diagnosticReceiver.ReportDiagnostic(DefaultParamDiagnostics.DUR0106_TargetTypeDoesNotSatisfyConstraint, currentTypeParameter.Location, typeParameterSymbol, targetType);
				return false;
			}

			return true;
		}

		private static bool ValidateTargetTypeParameter(
			ISymbol symbol,
			in TypeParameterData currentTypeParameter,
			in TypeParameterContainer typeParameters
		)
		{
			ITypeSymbol? targetType = currentTypeParameter.TargetType;
			ITypeParameterSymbol typeParameterSymbol = currentTypeParameter.Symbol;

			if (targetType is null || targetType is IErrorTypeSymbol)
			{
				return false;
			}

			if (targetType.IsStatic ||
				targetType.IsRefLikeType ||
				targetType is IFunctionPointerTypeSymbol ||
				targetType is IPointerTypeSymbol ||
				(targetType is INamedTypeSymbol t && (t.IsUnboundGenericType || t.SpecialType == SpecialType.System_Void))
			)
			{
				return false;
			}

			if (!HasValidParameterAccessibility(symbol, targetType, typeParameterSymbol, in typeParameters))
			{
				return false;
			}

			if (targetType.SpecialType == SpecialType.System_Object ||
				targetType.SpecialType == SpecialType.System_Array ||
				targetType.SpecialType == SpecialType.System_ValueType ||
				targetType is IArrayTypeSymbol ||
				targetType.IsValueType ||
				targetType.IsSealed
			)
			{
				if (HasTypeParameterAsConstraint(typeParameterSymbol, in typeParameters))
				{
					return false;
				}
			}

			return IsValidForConstraint(targetType, currentTypeParameter.Symbol, in typeParameters);
		}

		private void AnalyzeSymbol(SymbolAnalysisContext context, DefaultParamCompilationData compilation)
		{
			if (!ShouldAnalyze(context.Symbol, compilation))
			{
				return;
			}

			DiagnosticReceiver.Contextual<SymbolAnalysisContext> diagnosticReceiver = DiagnosticReceiver.Factory.Symbol(context);
			Analyze(context.Symbol, compilation, diagnosticReceiver, context.CancellationToken);
		}
	}
}

>>>>>>> 6184197d
<|MERGE_RESOLUTION|>--- conflicted
+++ resolved
@@ -1,2595 +1,1288 @@
-﻿// Copyright (c) Piotr Stenke. All rights reserved.
-// Licensed under the MIT license.
-
-using Durian.Analysis.Data;
-using Durian.Analysis.Extensions;
-using Durian.Generator;
-using Microsoft.CodeAnalysis;
-using Microsoft.CodeAnalysis.CSharp;
-using Microsoft.CodeAnalysis.CSharp.Syntax;
-using Microsoft.CodeAnalysis.Diagnostics;
-using System;
-using System.CodeDom.Compiler;
-using System.Collections.Generic;
-using System.Collections.Immutable;
-using System.Diagnostics.CodeAnalysis;
-using System.Linq;
-using System.Runtime.CompilerServices;
-using System.Threading;
-<<<<<<< HEAD
-
-namespace Durian.Analysis.DefaultParam
-{
-    /// <summary>
-    /// Base class for all DefaultParam analyzers. Contains <see langword="static"/> methods that perform the most basic DefaultParam-related analysis.
-    /// </summary>
-    public abstract partial class DefaultParamAnalyzer : DurianAnalyzer<DefaultParamCompilationData>
-    {
-        /// <inheritdoc/>
-        public override sealed ImmutableArray<DiagnosticDescriptor> SupportedDiagnostics => ImmutableArray.CreateRange(GetBaseDiagnostics().Concat(GetAnalyzerSpecificDiagnostics()));
-
-        /// <summary>
-        /// <see cref="SymbolKind"/> this analyzer can handle.
-        /// </summary>
-        public abstract SymbolKind SupportedSymbolKind { get; }
-
-        /// <summary>
-        /// Initializes a new instance of the <see cref="DefaultParamAnalyzer"/> class.
-        /// </summary>
-        protected DefaultParamAnalyzer()
-        {
-        }
-
-        /// <summary>
-        /// Determines whether the 'new' modifier is allowed to be applied to the target <see cref="ISymbol"/> according to the most specific <c>Durian.Configuration.DefaultParamConfigurationAttribute</c> or <c>Durian.Configuration.DefaultParamScopedConfigurationAttribute</c>.
-        /// </summary>
-        /// <param name="symbol"><see cref="ISymbol"/> to check.</param>
-        /// <param name="compilation">Current <see cref="DefaultParamCompilationData"/>.</param>
-        /// <param name="attributes">A collection of the target <see cref="ISymbol"/>'s attributes.</param>
-        /// <param name="containingTypes"><see cref="INamedTypeSymbol"/>s that contain this <see cref="IMethodSymbol"/>.</param>
-        public static bool AllowsNewModifier(
-            ISymbol symbol,
-            DefaultParamCompilationData compilation,
-            IEnumerable<AttributeData>? attributes = null,
-            INamedTypeSymbol[]? containingTypes = null
-        )
-        {
-            InitializeAttributes(ref attributes, symbol);
-            InitializeContainingTypes(ref containingTypes, symbol);
-
-            const string configPropertyName = DefaultParamConfigurationAttributeProvider.ApplyNewModifierWhenPossible;
-            const string scopedPropertyName = DefaultParamScopedConfigurationAttributeProvider.ApplyNewModifierWhenPossible;
-
-            if (DefaultParamUtilities.TryGetConfigurationPropertyValue(attributes, compilation.DefaultParamConfigurationAttribute!, configPropertyName, out bool value))
-            {
-                return value;
-            }
-            else
-            {
-                int length = containingTypes.Length;
-
-                if (length > 0)
-                {
-                    INamedTypeSymbol scopedAttribute = compilation.DefaultParamScopedConfigurationAttribute!;
-
-                    foreach (INamedTypeSymbol type in containingTypes.Reverse())
-                    {
-                        if (DefaultParamUtilities.TryGetConfigurationPropertyValue(type.GetAttributes(), scopedAttribute, scopedPropertyName, out value))
-                        {
-                            return value;
-                        }
-                    }
-                }
-
-                return compilation.GlobalConfiguration.ApplyNewModifierWhenPossible;
-            }
-        }
-
-        /// <summary>
-        /// Analyzes if the provided collection of <see cref="AttributeData"/>s contains <see cref="DurianGeneratedAttribute"/> or <see cref="GeneratedCodeAttribute"/> and reports appropriate <see cref="Diagnostic"/>s.
-        /// </summary>
-        /// <param name="symbol"><see cref="ISymbol"/> that owns the <paramref name="attributes"/>.</param>
-        /// <param name="compilation">Current <see cref="DefaultParamCompilationData"/>.</param>
-        /// <param name="diagnosticReceiver"><see cref="IDiagnosticReceiver"/> that is used to report <see cref="Diagnostic"/>s.</param>
-        /// <param name="attributes">A collection of <see cref="AttributeData"/> to analyze.</param>
-        /// <returns><see langword="true"/> if all the <paramref name="attributes"/> are valid (neither of them is prohibited), otherwise <see langword="false"/>.</returns>
-        public static bool AnalyzeAgainstProhibitedAttributes(
-            ISymbol symbol,
-            DefaultParamCompilationData compilation,
-            IDiagnosticReceiver diagnosticReceiver,
-            IEnumerable<AttributeData>? attributes = null
-        )
-        {
-            InitializeAttributes(ref attributes, symbol);
-
-            foreach (AttributeData attr in attributes)
-            {
-                if (SymbolEqualityComparer.Default.Equals(attr.AttributeClass, compilation.GeneratedCodeAttribute) ||
-                    SymbolEqualityComparer.Default.Equals(attr.AttributeClass, compilation.DurianGeneratedAttribute))
-                {
-                    diagnosticReceiver.ReportDiagnostic(DefaultParamDiagnostics.DUR0104_DefaultParamCannotBeAppliedWhenGenerationAttributesArePresent, symbol);
-
-                    return false;
-                }
-            }
-
-            return true;
-        }
-
-        /// <summary>
-        /// Analyzes if the <paramref name="symbol"/> has <see cref="DurianGeneratedAttribute"/> or <see cref="GeneratedCodeAttribute"/> and reports <see cref="Diagnostic"/>s if the <paramref name="symbol"/> is not valid. If the <paramref name="symbol"/> is valid, returns an array of <paramref name="attributes"/> of that <paramref name="symbol"/>.
-        /// </summary>
-        /// <param name="symbol"><see cref="ISymbol"/> to analyze.</param>
-        /// <param name="compilation">Current <see cref="DefaultParamCompilationData"/>.</param>
-        /// <param name="attributes">An array of <see cref="AttributeData"/>s of the <paramref name="symbol"/>. Returned if the method itself returns <see langword="true"/>.</param>
-        /// <param name="diagnosticReceiver"><see cref="IDiagnosticReceiver"/> that is used to report <see cref="Diagnostic"/>s.</param>
-        /// <returns><see langword="true"/> if the <paramref name="symbol"/> is valid (does not have the prohibited attributes), otherwise <see langword="false"/>.</returns>
-        public static bool AnalyzeAgainstProhibitedAttributes(
-            ISymbol symbol,
-            DefaultParamCompilationData compilation,
-            out AttributeData[]? attributes,
-            IDiagnosticReceiver diagnosticReceiver
-        )
-        {
-            AttributeData[] attrs = symbol.GetAttributes().ToArray();
-            bool isValid = AnalyzeAgainstProhibitedAttributes(symbol, compilation, diagnosticReceiver, attrs);
-            attributes = isValid ? attrs : null;
-            return isValid;
-        }
-
-        /// <summary>
-        /// Analyzes if the provided collection of <see cref="AttributeData"/>s contains <see cref="DurianGeneratedAttribute"/> or <see cref="GeneratedCodeAttribute"/>.
-        /// </summary>
-        /// <param name="attributes">A collection of <see cref="AttributeData"/> to analyze.</param>
-        /// <param name="compilation">Current <see cref="DefaultParamCompilationData"/>.</param>
-        /// <returns><see langword="true"/> if all the <paramref name="attributes"/> are valid (neither of them is prohibited), otherwise <see langword="false"/>.</returns>
-        public static bool AnalyzeAgainstProhibitedAttributes(IEnumerable<AttributeData> attributes, DefaultParamCompilationData compilation)
-        {
-            foreach (AttributeData attr in attributes)
-            {
-                if (SymbolEqualityComparer.Default.Equals(attr.AttributeClass, compilation.GeneratedCodeAttribute) ||
-                    SymbolEqualityComparer.Default.Equals(attr.AttributeClass, compilation.DurianGeneratedAttribute))
-                {
-                    return false;
-                }
-            }
-
-            return true;
-        }
-
-        /// <summary>
-        /// Analyzes if the <paramref name="symbol"/> has <see cref="DurianGeneratedAttribute"/> or <see cref="GeneratedCodeAttribute"/>.
-        /// </summary>
-        /// <param name="symbol"><see cref="ISymbol"/> to analyze.</param>
-        /// <param name="compilation">Current <see cref="DefaultParamCompilationData"/>.</param>
-        /// <returns><see langword="true"/> if the <paramref name="symbol"/> is valid (does not have the prohibited attributes), otherwise <see langword="false"/>.</returns>
-        public static bool AnalyzeAgainstProhibitedAttributes(ISymbol symbol, DefaultParamCompilationData compilation)
-        {
-            return AnalyzeAgainstProhibitedAttributes(symbol, compilation, out _);
-        }
-
-        /// <summary>
-        /// Analyzes if the <paramref name="symbol"/> has <see cref="DurianGeneratedAttribute"/> or <see cref="GeneratedCodeAttribute"/>. If the <paramref name="symbol"/> is valid, returns an array of <paramref name="attributes"/> of that <paramref name="symbol"/>.
-        /// </summary>
-        /// <param name="symbol"><see cref="ISymbol"/> to analyze.</param>
-        /// <param name="compilation">Current <see cref="DefaultParamCompilationData"/>.</param>
-        /// <param name="attributes">An array of <see cref="AttributeData"/>s of the <paramref name="symbol"/>. Returned if the method itself returns <see langword="true"/>.</param>
-        /// <returns><see langword="true"/> if the <paramref name="symbol"/> is valid (does not have the prohibited attributes), otherwise <see langword="false"/>.</returns>
-        public static bool AnalyzeAgainstProhibitedAttributes(
-            ISymbol symbol,
-            DefaultParamCompilationData compilation,
-            [NotNullWhen(true)] out AttributeData[]? attributes
-        )
-        {
-            AttributeData[] attrs = symbol.GetAttributes().ToArray();
-            bool isValid = AnalyzeAgainstProhibitedAttributes(attrs, compilation);
-            attributes = isValid ? attrs : null;
-            return isValid;
-        }
-
-        /// <summary>
-        /// Analyzes if the containing types of the <paramref name="symbol"/> are valid and reports appropriate <see cref="Diagnostic"/>s.
-        /// </summary>
-        /// <param name="symbol"><see cref="ISymbol"/> to analyze.</param>
-        /// <param name="compilation">Current <see cref="DefaultParamCompilationData"/>.</param>
-        /// <param name="containingTypes">An array of the <paramref name="symbol"/>'s containing types' <see cref="INamedTypeSymbol"/>s. Returned if the method itself returns <see langword="true"/>.</param>
-        /// <param name="diagnosticReceiver"><see cref="IDiagnosticReceiver"/> that is used to report <see cref="Diagnostic"/>s.</param>
-        /// <param name="cancellationToken"><see cref="CancellationToken"/> that specifies if the operation should be canceled.</param>
-        /// <returns><see langword="true"/> if the containing types of the <paramref name="symbol"/> are valid, otherwise <see langword="false"/>.</returns>
-        public static bool AnalyzeContainingTypes(
-            ISymbol symbol,
-            DefaultParamCompilationData compilation,
-            [NotNullWhen(true)] out INamedTypeSymbol[]? containingTypes,
-            IDiagnosticReceiver diagnosticReceiver,
-            CancellationToken cancellationToken = default
-        )
-        {
-            INamedTypeSymbol[] types = symbol.GetContainingTypeSymbols().ToArray();
-            bool isValid = AnalyzeContainingTypes(symbol, compilation, diagnosticReceiver, types, cancellationToken);
-            containingTypes = isValid ? types : null;
-            return isValid;
-        }
-
-        /// <summary>
-        /// Analyzes if the containing types of the <paramref name="symbol"/> are valid and reports appropriate <see cref="Diagnostic"/>s.
-        /// </summary>
-        /// <param name="symbol"><see cref="ISymbol"/> to analyze.</param>
-        /// <param name="compilation">Current <see cref="DefaultParamCompilationData"/>.</param>
-        /// <param name="diagnosticReceiver"><see cref="IDiagnosticReceiver"/> that is used to report <see cref="Diagnostic"/>s.</param>
-        /// <param name="containingTypes">An array of the <paramref name="symbol"/>'s containing types' <see cref="INamedTypeSymbol"/>s. Returned if the method itself returns <see langword="true"/>.</param>
-        /// <param name="cancellationToken"><see cref="CancellationToken"/> that specifies if the operation should be canceled.</param>
-        /// <returns><see langword="true"/> if the containing types of the <paramref name="symbol"/> are valid, otherwise <see langword="false"/>.</returns>
-        public static bool AnalyzeContainingTypes(
-            ISymbol symbol,
-            DefaultParamCompilationData compilation,
-            IDiagnosticReceiver diagnosticReceiver,
-            INamedTypeSymbol[]? containingTypes = null,
-            CancellationToken cancellationToken = default
-        )
-        {
-            InitializeContainingTypes(ref containingTypes, symbol);
-
-            bool isValid = true;
-
-            if (containingTypes.Length > 0)
-            {
-                foreach (INamedTypeSymbol parent in containingTypes)
-                {
-                    if (!HasPartialKeyword(parent, cancellationToken))
-                    {
-                        diagnosticReceiver.ReportDiagnostic(DefaultParamDiagnostics.DUR0101_ContainingTypeMustBePartial, parent);
-                        isValid = false;
-                    }
-
-                    ImmutableArray<ITypeParameterSymbol> typeParameters = parent.TypeParameters;
-
-                    if (typeParameters.Length > 0 && typeParameters.SelectMany(t => t.GetAttributes()).Any(attr => SymbolEqualityComparer.Default.Equals(attr.AttributeClass, compilation.DefaultParamAttribute)))
-                    {
-                        diagnosticReceiver.ReportDiagnostic(DefaultParamDiagnostics.DUR0126_DefaultParamMembersCannotBeNested, symbol);
-                        isValid = false;
-                    }
-                }
-            }
-
-            return isValid;
-        }
-
-        /// <summary>
-        /// Analyzes if the containing types of the <paramref name="symbol"/> are valid and reports appropriate <see cref="Diagnostic"/>s. If the <paramref name="symbol"/> is valid, returns an array of <see cref="ITypeData"/>s of its containing types.
-        /// </summary>
-        /// <param name="symbol"><see cref="ISymbol"/> to analyze.</param>
-        /// <param name="compilation">Current <see cref="DefaultParamCompilationData"/>.</param>
-        /// <param name="containingTypes">An array of the <paramref name="symbol"/>'s containing types' <see cref="ITypeData"/>s. Returned if the method itself returns <see langword="true"/>.</param>
-        /// <param name="diagnosticReceiver"><see cref="IDiagnosticReceiver"/> that is used to report <see cref="Diagnostic"/>s.</param>
-        /// <returns><see langword="true"/> if the containing types of the <paramref name="symbol"/> are valid, otherwise <see langword="false"/>.</returns>
-        public static bool AnalyzeContainingTypes(
-            ISymbol symbol,
-            DefaultParamCompilationData compilation,
-            [NotNullWhen(true)] out ITypeData[]? containingTypes,
-            IDiagnosticReceiver diagnosticReceiver
-        )
-        {
-            ITypeData[] types = symbol.GetContainingTypes(compilation).ToArray();
-            bool isValid = true;
-
-            if (types.Length > 0)
-            {
-                foreach (ITypeData parent in types)
-                {
-                    if (!parent.Modifiers.Any(m => m.IsKind(SyntaxKind.PartialKeyword)))
-                    {
-                        diagnosticReceiver.ReportDiagnostic(DefaultParamDiagnostics.DUR0101_ContainingTypeMustBePartial, parent.Symbol);
-                        isValid = false;
-                    }
-
-                    ImmutableArray<ITypeParameterSymbol> typeParameters = parent.Symbol.TypeParameters;
-
-                    if (typeParameters.Length > 0 && typeParameters.SelectMany(t => t.GetAttributes()).Any(attr => SymbolEqualityComparer.Default.Equals(attr.AttributeClass, compilation.DefaultParamAttribute)))
-                    {
-                        diagnosticReceiver.ReportDiagnostic(DefaultParamDiagnostics.DUR0126_DefaultParamMembersCannotBeNested, symbol);
-                        isValid = false;
-                    }
-                }
-            }
-
-            containingTypes = isValid ? types : null;
-
-            return isValid;
-        }
-
-        /// <summary>
-        /// Analyzes if the containing types of the <paramref name="symbol"/> are valid.
-        /// </summary>
-        /// <param name="symbol"><see cref="ISymbol"/> to analyze.</param>
-        /// <param name="compilation">Current <see cref="DefaultParamCompilationData"/>.</param>
-        /// <param name="containingTypes">An array of the <paramref name="symbol"/>'s containing types' <see cref="INamedTypeSymbol"/>s. Returned if the method itself returns <see langword="true"/>.</param>
-        /// <param name="cancellationToken"></param>
-        /// <returns><see langword="true"/> if the containing types of the <paramref name="symbol"/> are valid, otherwise <see langword="false"/>.</returns>
-        public static bool AnalyzeContainingTypes(
-            ISymbol symbol,
-            DefaultParamCompilationData compilation,
-            [NotNullWhen(true)] out INamedTypeSymbol[]? containingTypes,
-            CancellationToken cancellationToken = default
-        )
-        {
-            INamedTypeSymbol[] containing = symbol.GetContainingTypeSymbols().ToArray();
-            bool isValid = AnalyzeContainingTypes(containing, compilation, cancellationToken);
-            containingTypes = isValid ? containing : null;
-            return isValid;
-        }
-
-        /// <summary>
-        /// Analyzes if the <paramref name="containingTypes"/> of the target <see cref="ISymbol"/> are valid.
-        /// </summary>
-        /// <param name="containingTypes">An array of <see cref="INamedTypeSymbol"/>s to analyze.</param>
-        /// <param name="compilation">Current <see cref="DefaultParamCompilationData"/>.</param>
-        /// <param name="cancellationToken"><see cref="CancellationToken"/> that specifies if the operation should be canceled.</param>
-        /// <returns><see langword="true"/> if the <paramref name="containingTypes"/> of the target <see cref="ISymbol"/> are valid, otherwise <see langword="false"/>.</returns>
-        public static bool AnalyzeContainingTypes(
-            INamedTypeSymbol[] containingTypes,
-            DefaultParamCompilationData compilation,
-            CancellationToken cancellationToken = default
-        )
-        {
-            if (containingTypes.Length > 0)
-            {
-                foreach (INamedTypeSymbol parent in containingTypes)
-                {
-                    if (!HasPartialKeyword(parent, cancellationToken))
-                    {
-                        return false;
-                    }
-
-                    ImmutableArray<ITypeParameterSymbol> typeParameters = parent.TypeParameters;
-
-                    if (typeParameters.Length > 0 && typeParameters.SelectMany(t => t.GetAttributes()).Any(attr => SymbolEqualityComparer.Default.Equals(attr.AttributeClass, compilation.DefaultParamAttribute)))
-                    {
-                        return false;
-                    }
-                }
-            }
-
-            return true;
-        }
-
-        /// <summary>
-        /// Analyzes if the containing types of the <paramref name="symbol"/> are valid.
-        /// </summary>
-        /// <param name="symbol"><see cref="ISymbol"/> to analyze.</param>
-        /// <param name="compilation">Current <see cref="DefaultParamCompilationData"/>.</param>
-        /// <param name="cancellationToken"><see cref="CancellationToken"/> that specifies if the operation should be canceled.</param>
-        /// <returns><see langword="true"/> if the containing types of the <paramref name="symbol"/> are valid, otherwise <see langword="false"/>.</returns>
-        public static bool AnalyzeContainingTypes(
-            ISymbol symbol,
-            DefaultParamCompilationData compilation,
-            CancellationToken cancellationToken = default
-        )
-        {
-            INamedTypeSymbol[] types = symbol.GetContainingTypeSymbols().ToArray();
-
-            return AnalyzeContainingTypes(types, compilation, cancellationToken);
-        }
-
-        /// <summary>
-        /// Analyzes if the <paramref name="symbol"/> and its containing types are valid.
-        /// </summary>
-        /// <param name="symbol"><see cref="ISymbol"/> to analyze.</param>
-        /// <param name="compilation">Current <see cref="DefaultParamCompilationData"/>.</param>
-        /// <param name="containingTypes">An array of the <paramref name="symbol"/>'s containing types' <see cref="ITypeData"/>s. Returned if the method itself returns <see langword="true"/>.</param>
-        /// <returns><see langword="true"/> if the containing types of the <paramref name="symbol"/> are valid, otherwise <see langword="false"/>.</returns>
-        public static bool AnalyzeContainingTypes(
-            ISymbol symbol,
-            DefaultParamCompilationData compilation,
-            [NotNullWhen(true)] out ITypeData[]? containingTypes
-        )
-        {
-            ITypeData[] types = symbol.GetContainingTypes(compilation).ToArray();
-
-            if (types.Length > 0)
-            {
-                foreach (ITypeData parent in types)
-                {
-                    if (!HasPartialKeyword(parent))
-                    {
-                        containingTypes = null;
-                        return false;
-                    }
-
-                    ImmutableArray<ITypeParameterSymbol> typeParameters = parent.Symbol.TypeParameters;
-
-                    if (typeParameters.Length > 0 && typeParameters.SelectMany(t => t.GetAttributes()).Any(attr => SymbolEqualityComparer.Default.Equals(attr.AttributeClass, compilation.DefaultParamAttribute)))
-                    {
-                        containingTypes = null;
-                        return false;
-                    }
-                }
-            }
-
-            containingTypes = types;
-            return true;
-        }
-
-        /// <summary>
-        /// Checks, if the specified <paramref name="typeParameters"/> are valid and reports <see cref="Diagnostic"/> if they are not.
-        /// </summary>
-        /// <param name="symbol"><see cref="ISymbol"/> to analyze the type parameters of.</param>
-        /// <param name="typeParameters"><see cref="TypeParameterContainer"/> to analyze.</param>
-        /// <param name="diagnosticReceiver"><see cref="IDiagnosticReceiver"/> that is used to report <see cref="Diagnostic"/>s.</param>
-        /// <returns><see langword="true"/> if the type parameters contained within the <see cref="TypeParameterContainer"/> are valid, otherwise <see langword="false"/>.</returns>
-        public static bool AnalyzeTypeParameters(
-            ISymbol symbol,
-            in TypeParameterContainer typeParameters,
-            IDiagnosticReceiver diagnosticReceiver
-        )
-        {
-            if (!typeParameters.HasDefaultParams)
-            {
-                return false;
-            }
-
-            int length = typeParameters.Length;
-            bool isValid = true;
-            int lastDefaultParam = typeParameters.FirstDefaultParamIndex;
-
-            for (int i = typeParameters.FirstDefaultParamIndex; i < length; i++)
-            {
-                ref readonly TypeParameterData data = ref typeParameters[i];
-
-                if (data.IsDefaultParam)
-                {
-                    if (!ValidateTargetTypeParameter(symbol, in data, in typeParameters, diagnosticReceiver))
-                    {
-                        isValid = false;
-                    }
-
-                    lastDefaultParam = i;
-                }
-                else if (lastDefaultParam != -1)
-                {
-                    ref readonly TypeParameterData errorData = ref typeParameters[lastDefaultParam];
-                    diagnosticReceiver.ReportDiagnostic(DefaultParamDiagnostics.DUR0105_DefaultParamMustBeLast, errorData.Location, errorData.Symbol);
-                    isValid = false;
-                    lastDefaultParam = -1;
-                }
-            }
-
-            return isValid;
-        }
-
-        /// <summary>
-        /// Checks, if the specified <paramref name="typeParameters"/> are valid.
-        /// </summary>
-        /// <param name="symbol"><see cref="ISymbol"/> to analyze the type parameters of.</param>
-        /// <param name="typeParameters"><see cref="TypeParameterContainer"/> to analyze.</param>
-        /// <returns><see langword="true"/> if the type parameters contained within the <see cref="TypeParameterContainer"/> are valid, otherwise <see langword="false"/>.</returns>
-        public static bool AnalyzeTypeParameters(ISymbol symbol, in TypeParameterContainer typeParameters)
-        {
-            if (!typeParameters.HasDefaultParams)
-            {
-                return false;
-            }
-
-            int length = typeParameters.Length;
-
-            for (int i = typeParameters.FirstDefaultParamIndex; i < length; i++)
-            {
-                ref readonly TypeParameterData data = ref typeParameters[i];
-
-                if (data.IsDefaultParam)
-                {
-                    if (!ValidateTargetTypeParameter(symbol, in data, in typeParameters))
-                    {
-                        return false;
-                    }
-                }
-                else
-                {
-                    return false;
-                }
-            }
-
-            return true;
-        }
-
-        /// <summary>
-        /// Performs basic analysis of the <paramref name="symbol"/> and reports <see cref="Diagnostic"/>s if the <paramref name="symbol"/> is not valid.
-        /// </summary>
-        /// <param name="symbol"><see cref="ISymbol"/> to analyze.</param>
-        /// <param name="compilation">Current <see cref="DefaultParamCompilationData"/>.</param>
-        /// <param name="diagnosticReceiver"><see cref="IDiagnosticReceiver"/> that is used to report <see cref="Diagnostic"/>s.</param>
-        /// <param name="cancellationToken"><see cref="CancellationToken"/> that specifies if the operation should be canceled.</param>
-        /// <returns><see langword="true"/> if the <paramref name="symbol"/> is valid, otherwise <see langword="false"/>.</returns>
-        public static bool DefaultAnalyze(
-            ISymbol symbol,
-            DefaultParamCompilationData compilation,
-            IDiagnosticReceiver diagnosticReceiver,
-            CancellationToken cancellationToken = default
-        )
-        {
-            if (!TryGetTypeParameters(symbol, compilation, cancellationToken, out TypeParameterContainer typeParameters))
-            {
-                return false;
-            }
-
-            return DefaultAnalyze(symbol, compilation, in typeParameters, diagnosticReceiver, cancellationToken);
-        }
-
-        /// <summary>
-        /// Performs basic analysis of the <paramref name="symbol"/> and reports <see cref="Diagnostic"/>s if the <paramref name="symbol"/> is not valid.
-        /// </summary>
-        /// <param name="symbol"><see cref="ISymbol"/> to analyze.</param>
-        /// <param name="compilation">Current <see cref="DefaultParamCompilationData"/>.</param>
-        /// <param name="typeParameters"><see cref="TypeParameterContainer"/> that contains the <paramref name="symbol"/>'s type parameters.</param>
-        /// <param name="diagnosticReceiver"><see cref="IDiagnosticReceiver"/> that is used to report <see cref="Diagnostic"/>s.</param>
-        /// <param name="cancellationToken"><see cref="CancellationToken"/> that specifies if the operation should be canceled.</param>
-        /// <returns><see langword="true"/> if the <paramref name="symbol"/> is valid, otherwise <see langword="false"/>.</returns>
-        public static bool DefaultAnalyze(
-            ISymbol symbol,
-            DefaultParamCompilationData compilation,
-            in TypeParameterContainer typeParameters,
-            IDiagnosticReceiver diagnosticReceiver,
-            CancellationToken cancellationToken = default
-        )
-        {
-            if (!typeParameters.HasDefaultParams)
-            {
-                return false;
-            }
-
-            bool isValid = AnalyzeAgainstProhibitedAttributes(symbol, compilation, diagnosticReceiver);
-            isValid &= AnalyzeContainingTypes(symbol, compilation, diagnosticReceiver, cancellationToken: cancellationToken);
-            isValid &= AnalyzeTypeParameters(symbol, in typeParameters, diagnosticReceiver);
-
-            return isValid;
-        }
-
-        /// <summary>
-        /// Performs basic analysis of the <paramref name="symbol"/>.
-        /// </summary>
-        /// <param name="symbol"><see cref="ISymbol"/> to analyze.</param>
-        /// <param name="compilation">Current <see cref="DefaultParamCompilationData"/>.</param>
-        /// <param name="cancellationToken"><see cref="CancellationToken"/> that specifies if the operation should be canceled.</param>
-        /// <returns><see langword="true"/> if the <paramref name="symbol"/> is valid, otherwise <see langword="false"/>.</returns>
-        public static bool DefaultAnalyze(ISymbol symbol, DefaultParamCompilationData compilation, CancellationToken cancellationToken = default)
-        {
-            if (!TryGetTypeParameters(symbol, compilation, cancellationToken, out TypeParameterContainer typeParameters))
-            {
-                return false;
-            }
-
-            return DefaultAnalyze(symbol, compilation, in typeParameters, cancellationToken);
-        }
-
-        /// <summary>
-        /// Performs basic analysis of the <paramref name="symbol"/>.
-        /// </summary>
-        /// <param name="symbol"><see cref="ISymbol"/> to analyze.</param>
-        /// <param name="compilation">Current <see cref="DefaultParamCompilationData"/>.</param>
-        /// <param name="typeParameters"><see cref="TypeParameterContainer"/> that contains the <paramref name="symbol"/>'s type parameters.</param>
-        /// <param name="cancellationToken"><see cref="CancellationToken"/> that specifies if the operation should be canceled.</param>
-        /// <returns><see langword="true"/> if the <paramref name="symbol"/> is valid, otherwise <see langword="false"/>.</returns>
-        public static bool DefaultAnalyze(
-            ISymbol symbol,
-            DefaultParamCompilationData compilation,
-            in TypeParameterContainer typeParameters,
-            CancellationToken cancellationToken = default
-        )
-        {
-            if (!typeParameters.HasDefaultParams)
-            {
-                return false;
-            }
-
-            return
-                AnalyzeAgainstProhibitedAttributes(symbol, compilation) &&
-                AnalyzeContainingTypes(symbol, compilation, cancellationToken) &&
-                AnalyzeTypeParameters(symbol, in typeParameters);
-        }
-
-        /// <summary>
-        /// Returns a collection of <see cref="CollidingMember"/>s representing <see cref="ISymbol"/>s that can potentially collide with members generated from the specified <paramref name="symbol"/>.
-        /// </summary>
-        /// <param name="symbol"><see cref="ISymbol"/> to get the colliding members of.</param>
-        /// <param name="compilation">Current <see cref="DefaultParamCompilationData"/>.</param>
-        /// <param name="targetNamespace">Namespace where the generated members are located.</param>
-        /// <param name="typeParameters"><see cref="TypeParameterContainer"/> that contains the <paramref name="symbol"/>'s type parameters.</param>
-        /// <param name="numParameters">Number of parameters of this <paramref name="symbol"/>. Always use <c>0</c> for members other than methods.</param>
-        public static CollidingMember[] GetPotentiallyCollidingMembers(
-            ISymbol symbol,
-            DefaultParamCompilationData compilation,
-            string? targetNamespace,
-            in TypeParameterContainer typeParameters,
-            int numParameters = 0
-        )
-        {
-            return GetPotentiallyCollidingMembers(symbol, compilation, targetNamespace, typeParameters.Length, typeParameters.NumNonDefaultParam, numParameters);
-        }
-
-        /// <summary>
-        /// Returns a collection of <see cref="CollidingMember"/>s representing <see cref="ISymbol"/>s that can potentially collide with members generated from the specified <paramref name="symbol"/>.
-        /// </summary>
-        /// <param name="symbol"><see cref="ISymbol"/> to get the colliding members of.</param>
-        /// <param name="compilation">Current <see cref="DefaultParamCompilationData"/>.</param>
-        /// <param name="targetNamespace">Namespace where the generated members are located.</param>
-        /// <param name="numTypeParameters">Number of type parameters of this <paramref name="symbol"/>.</param>
-        /// <param name="numNonDefaultParam">Number of type parameters of this <paramref name="symbol"/> that don't have the <c>Durian.DefaultParamAttribute</c>.</param>
-        /// <param name="numParameters">Number of parameters of this <paramref name="symbol"/>. Always use <c>0</c> for members other than methods.</param>
-        public static CollidingMember[] GetPotentiallyCollidingMembers(
-            ISymbol symbol,
-            DefaultParamCompilationData compilation,
-            string? targetNamespace,
-            int numTypeParameters,
-            int numNonDefaultParam,
-            int numParameters = 0
-        )
-        {
-            return GetPotentiallyCollidingMembers_Internal(symbol, compilation, targetNamespace, numTypeParameters, numNonDefaultParam, numParameters)
-                .Select(s =>
-                {
-                    if (s is IMethodSymbol m)
-                    {
-                        return new CollidingMember(m, m.TypeParameters.ToArray(), m.Parameters.ToArray());
-                    }
-                    else if (s is INamedTypeSymbol t)
-                    {
-                        return new CollidingMember(t, t.TypeParameters.ToArray(), null);
-                    }
-
-                    return new CollidingMember(s, null, null);
-                })
-                .ToArray();
-        }
-
-        /// <summary>
-        /// Returns a <see cref="string"/> representing a namespace the target member should be generated in.
-        /// </summary>
-        /// <param name="symbol">Original <see cref="ISymbol"/> the generated member is based on.</param>
-        /// <param name="compilation">Current <see cref="DefaultParamCompilationData"/>.</param>
-        /// <param name="attributes">A collection of <see cref="AttributeData"/>a of the target <paramref name="symbol"/>.</param>
-        /// <param name="containingTypes">An array of <see cref="INamedTypeSymbol"/>s of the <paramref name="symbol"/>'s containing types in root-first order.</param>
-        public static string GetTargetNamespace(
-            ISymbol symbol,
-            DefaultParamCompilationData compilation,
-            IEnumerable<AttributeData>? attributes = null,
-            INamedTypeSymbol[]? containingTypes = null
-        )
-        {
-            const string propertyName = DefaultParamConfigurationAttributeProvider.TargetNamespace;
-
-            InitializeAttributes(ref attributes, symbol);
-            InitializeContainingTypes(ref containingTypes, symbol);
-
-            if (DefaultParamUtilities.TryGetConfigurationPropertyValue(attributes, compilation.DefaultParamConfigurationAttribute!, propertyName, out string? value))
-            {
-                return GetValueOrParentNamespace(value);
-            }
-
-            INamedTypeSymbol scopedConfigurationAttribute = compilation.DefaultParamScopedConfigurationAttribute!;
-
-            foreach (INamedTypeSymbol type in containingTypes.Reverse())
-            {
-                if (DefaultParamUtilities.TryGetConfigurationPropertyValue(type.GetAttributes(), scopedConfigurationAttribute, propertyName, out value))
-                {
-                    return GetValueOrParentNamespace(value);
-                }
-            }
-
-            return GetValueOrParentNamespace(compilation.GlobalConfiguration.TargetNamespace);
-
-            string GetValueOrParentNamespace(string? value)
-            {
-                if (symbol.ContainingType is not null || value == "Durian.Generator" || !AnalysisUtilities.IsValidNamespaceIdentifier(value!))
-                {
-                    string n = symbol.JoinNamespaces();
-
-                    return string.IsNullOrWhiteSpace(n) ? "global" : n;
-                }
-
-                return value!;
-            }
-        }
-
-        /// <summary>
-        /// Determines whether the specified <paramref name="collidingMember"/> actually collides with the <paramref name="targetParameters"/>.
-        /// </summary>
-        /// <param name="targetParameters">Array of <see cref="ParameterGeneration"/> representing parameters of a generated method.</param>
-        /// <param name="collidingMember"><see cref="CollidingMember"/> to check of actually collides with the <paramref name="targetParameters"/>.</param>
-        public static bool HasCollidingParameters(ParameterGeneration[] targetParameters, in CollidingMember collidingMember)
-        {
-            int numParameters = targetParameters.Length;
-
-            for (int i = 0; i < numParameters; i++)
-            {
-                ref readonly ParameterGeneration generation = ref targetParameters[i];
-                IParameterSymbol parameter = collidingMember.Parameters![i];
-
-                if (IsValidParameterInCollidingMember(collidingMember.TypeParameters!, parameter, in generation))
-                {
-                    return false;
-                }
-            }
-
-            return true;
-        }
-
-        /// <summary>
-        /// Determines whether the specified <paramref name="symbol"/> has the <see langword="new"/> modifier.
-        /// </summary>
-        /// <param name="symbol"><see cref="ISymbol"/> to check.</param>
-        /// <param name="cancellationToken"><see cref="CancellationToken"/> that specifies if the operation should be canceled.</param>
-        public static bool HasNewModifier(ISymbol symbol, CancellationToken cancellationToken = default)
-        {
-            if (symbol.DeclaringSyntaxReferences.FirstOrDefault()?.GetSyntax(cancellationToken) is MemberDeclarationSyntax m)
-            {
-                return m.Modifiers.Any(m => m.IsKind(SyntaxKind.NewKeyword));
-            }
-
-            return false;
-        }
-
-        /// <summary>
-        /// Determines, whether the specified <paramref name="symbol"/> has a <see cref="GeneratedCodeAttribute"/> with the <see cref="DefaultParamGenerator.GeneratorName"/> specified as the <see cref="GeneratedCodeAttribute.Tool"/>.
-        /// </summary>
-        /// <param name="symbol"><see cref="ISymbol"/> to check.</param>
-        /// <param name="compilation">Current <see cref="DefaultParamCompilationData"/>.</param>
-        public static bool IsDefaultParamGenerated(ISymbol symbol, DefaultParamCompilationData compilation)
-        {
-            AttributeData? attr = symbol.GetAttribute(compilation.GeneratedCodeAttribute!);
-
-            if (attr is null)
-            {
-                return false;
-            }
-
-            if (attr.ConstructorArguments.FirstOrDefault().Value is not string tool)
-            {
-                return false;
-            }
-
-            return tool == DefaultParamGenerator.GeneratorName;
-        }
-
-        /// <inheritdoc/>
-        public override void Register(IDurianAnalysisContext context, DefaultParamCompilationData compilation)
-        {
-            context.RegisterSymbolAction(c => AnalyzeSymbol(c, compilation), SupportedSymbolKind);
-        }
-
-        private protected static HashSet<int>? GetApplyNewOrNull(HashSet<int> applyNew)
-        {
-            if (applyNew.Count == 0)
-            {
-                return null;
-            }
-
-            return applyNew;
-        }
-
-        private protected static IEnumerable<DiagnosticDescriptor> GetBaseDiagnostics()
-        {
-            return new[]
-            {
-                DefaultParamDiagnostics.DUR0101_ContainingTypeMustBePartial,
-                DefaultParamDiagnostics.DUR0104_DefaultParamCannotBeAppliedWhenGenerationAttributesArePresent,
-                DefaultParamDiagnostics.DUR0105_DefaultParamMustBeLast,
-                DefaultParamDiagnostics.DUR0106_TargetTypeDoesNotSatisfyConstraint,
-                DefaultParamDiagnostics.DUR0116_MemberWithNameAlreadyExists,
-                DefaultParamDiagnostics.DUR0119_DefaultParamValueCannotBeLessAccessibleThanTargetMember,
-                DefaultParamDiagnostics.DUR0120_TypeCannotBeUsedWithConstraint,
-                DefaultParamDiagnostics.DUR0121_TypeIsNotValidDefaultParamValue,
-                DefaultParamDiagnostics.DUR0126_DefaultParamMembersCannotBeNested
-            };
-        }
-
-        [MethodImpl(MethodImplOptions.AggressiveInlining)]
-        private protected static void InitializeAttributes([NotNull] ref IEnumerable<AttributeData>? attributes, ISymbol symbol)
-        {
-            if (attributes is null)
-            {
-                attributes = symbol.GetAttributes();
-            }
-        }
-
-        [MethodImpl(MethodImplOptions.AggressiveInlining)]
-        private protected static void InitializeContainingTypes([NotNull] ref INamedTypeSymbol[]? containingTypes, ISymbol symbol)
-        {
-            if (containingTypes is null)
-            {
-                containingTypes = symbol.GetContainingTypeSymbols().ToArray();
-            }
-        }
-
-        /// <summary>
-        /// Analyzes the specified <paramref name="symbol"/>.
-        /// </summary>
-        /// <param name="symbol"><see cref="ISymbol"/> to analyze.</param>
-        /// <param name="compilation">Current <see cref="DefaultParamCompilationData"/>.</param>
-        /// <param name="diagnosticReceiver"><see cref="IDiagnosticReceiver"/> that is used to report <see cref="Diagnostic"/>s.</param>
-        /// <param name="cancellationToken"><see cref="CancellationToken"/> that specifies if the operation should be canceled.</param>
-        protected virtual void Analyze(
-            ISymbol symbol,
-            DefaultParamCompilationData compilation,
-            IDiagnosticReceiver diagnosticReceiver,
-            CancellationToken cancellationToken = default
-        )
-        {
-            DefaultAnalyze(symbol, compilation, diagnosticReceiver, cancellationToken);
-        }
-
-        /// <inheritdoc/>
-        protected override DefaultParamCompilationData CreateCompilation(CSharpCompilation compilation, IDiagnosticReceiver diagnosticReceiver)
-        {
-            return new DefaultParamCompilationData(compilation);
-        }
-
-        /// <summary>
-        /// Returns a collection of <see cref="DiagnosticDescriptor"/>s that are used by this analyzer specifically.
-        /// </summary>
-        protected abstract IEnumerable<DiagnosticDescriptor> GetAnalyzerSpecificDiagnostics();
-
-        /// <summary>
-        /// Determines whether analysis should be performed for the specified <paramref name="symbol"/> and <paramref name="compilation"/>.
-        /// </summary>
-        /// <param name="symbol"><see cref="ISymbol"/> to check if should be analyzed.</param>
-        /// <param name="compilation">Current <see cref="DefaultParamCompilationData"/>.</param>
-        protected abstract bool ShouldAnalyze(ISymbol symbol, DefaultParamCompilationData compilation);
-
-        private static IEnumerable<ISymbol> GetCollidingMembersForMethodSymbol(IMethodSymbol method, string fullName, IEnumerable<ISymbol> symbols, INamedTypeSymbol generatedFromAttribute, int numParameters)
-        {
-            IEnumerable<ISymbol> members = symbols.Where(s =>
-            {
-                if (s is IMethodSymbol m)
-                {
-                    return m.Parameters.Length == numParameters;
-                }
-
-                return true;
-            });
-
-            if (method.IsOverride && method.OverriddenMethod is IMethodSymbol baseMethod)
-            {
-                string baseFullName = baseMethod.ToString();
-                List<string> methodNames = new() { fullName, baseFullName };
-                methodNames.AddRange(baseMethod.GetBaseMethods().Select(m => m.ToString()));
-
-                return members.Where(s =>
-                {
-                    if (s is IMethodSymbol m)
-                    {
-                        foreach (AttributeData attr in m.GetAttributes())
-                        {
-                            if (SymbolEqualityComparer.Default.Equals(generatedFromAttribute, attr.AttributeClass) && attr.TryGetConstructorArgumentValue(0, out string? value))
-                            {
-                                return value is not null && !methodNames.Contains(value);
-                            }
-                        }
-                    }
-
-                    return true;
-                });
-            }
-
-            return members.Where(s =>
-            {
-                if (s is IMethodSymbol)
-                {
-                    return !IsGeneratedFrom(s, fullName, generatedFromAttribute);
-                }
-
-                return true;
-            });
-        }
-
-        private static INamedTypeSymbol[] GetCollidingNotNestedTypes(
-            ISymbol symbol,
-            DefaultParamCompilationData compilation,
-            string? targetNamespace,
-            int numTypeParameters,
-            int numNonDefaultParam
-        )
-        {
-            INamedTypeSymbol generatedFromAttribute = compilation.DurianGeneratedAttribute!;
-            int numDefaultParam = numTypeParameters - numNonDefaultParam;
-            string name = symbol.Name;
-            string metadata = string.IsNullOrWhiteSpace(targetNamespace) || targetNamespace == "global" ? name : $"{targetNamespace}.{name}";
-            string fullName = symbol.ToString();
-
-            List<INamedTypeSymbol> symbols = new(numDefaultParam);
-
-            if (numTypeParameters == numDefaultParam)
-            {
-                TryAdd(metadata);
-            }
-
-            for (int i = numNonDefaultParam; i < numTypeParameters; i++)
-            {
-                TryAdd($"{metadata}`{i}");
-            }
-
-            return symbols.ToArray();
-
-            void TryAdd(string metadataName)
-            {
-                INamedTypeSymbol? type = compilation.Compilation.GetTypeByMetadataName(metadataName);
-
-                if (type is not null && !IsGeneratedFrom(type, fullName, generatedFromAttribute))
-                {
-                    symbols.Add(type);
-                }
-            }
-        }
-
-        private static int GetIndexOfTypeParameterInCollidingMethod(ITypeParameterSymbol[] typeParameters, IParameterSymbol parameter)
-        {
-            int currentTypeParameterCount = typeParameters.Length;
-
-            for (int i = 0; i < currentTypeParameterCount; i++)
-            {
-                if (SymbolEqualityComparer.Default.Equals(parameter.Type, typeParameters[i]))
-                {
-                    return i;
-                }
-            }
-
-            throw new InvalidOperationException($"Unknown parameter: {parameter}");
-        }
-
-        private static IEnumerable<ISymbol> GetPotentiallyCollidingMembers_Internal(
-            ISymbol symbol,
-            DefaultParamCompilationData compilation,
-            string? targetNamespace,
-            int numTypeParameters,
-            int numNonDefaultParam,
-            int numParameters
-        )
-        {
-            INamedTypeSymbol? containingType = symbol.ContainingType;
-
-            if (containingType is null)
-            {
-                return GetCollidingNotNestedTypes(symbol, compilation, targetNamespace, numTypeParameters, numNonDefaultParam);
-            }
-
-            string name = symbol.Name;
-            string fullName = symbol.ToString();
-            INamedTypeSymbol generatedFrom = compilation.DurianGeneratedAttribute!;
-            int numDefaultParam = numTypeParameters - numNonDefaultParam;
-
-            IEnumerable<ISymbol> symbols = containingType.GetMembers(name);
-
-            if (containingType.TypeKind == TypeKind.Interface)
-            {
-                symbols = symbols
-                    .Concat(containingType.AllInterfaces
-                        .SelectMany(t => t.GetMembers(name)));
-            }
-            else
-            {
-                symbols = symbols
-                    .Concat(containingType.GetBaseTypes()
-                        .SelectMany(t => t.GetMembers(name))
-                        .Where(s => s.DeclaredAccessibility > Accessibility.Private));
-            }
-
-            bool includeNonGenericCompatibleMembers = numDefaultParam == numTypeParameters;
-
-            symbols = symbols.Where(s =>
-            {
-                if (s is IMethodSymbol m)
-                {
-                    ImmutableArray<ITypeParameterSymbol> typeParameters = m.TypeParameters;
-                    return typeParameters.Length >= numNonDefaultParam && typeParameters.Length < numTypeParameters;
-                }
-                else if (s is INamedTypeSymbol t)
-                {
-                    ImmutableArray<ITypeParameterSymbol> typeParameters = t.TypeParameters;
-                    return typeParameters.Length >= numNonDefaultParam && typeParameters.Length < numTypeParameters;
-                }
-
-                return includeNonGenericCompatibleMembers;
-            });
-
-            if (symbol is IMethodSymbol m)
-            {
-                return GetCollidingMembersForMethodSymbol(m, fullName, symbols, generatedFrom, numParameters);
-            }
-
-            if (symbol is INamedTypeSymbol type)
-            {
-                return symbols.Where(s =>
-                {
-                    if (s is INamedTypeSymbol t && t.TypeKind == type.TypeKind)
-                    {
-                        return !IsGeneratedFrom(s, fullName, generatedFrom);
-                    }
-
-                    return true;
-                });
-            }
-
-            return symbols.Where(s => !IsGeneratedFrom(s, fullName, generatedFrom));
-        }
-
-        private static bool HasPartialKeyword(ITypeData data)
-        {
-            return data.Modifiers.Any(m => m.IsKind(SyntaxKind.PartialKeyword));
-        }
-
-        private static bool HasPartialKeyword(INamedTypeSymbol symbol, CancellationToken cancellationToken)
-        {
-            return symbol.GetModifiers(cancellationToken).Any(m => m.IsKind(SyntaxKind.PartialKeyword));
-        }
-
-        private static bool HasTypeParameterAsConstraint(ITypeParameterSymbol currentTypeParameter, in TypeParameterContainer typeParameters)
-        {
-            int length = typeParameters.Length;
-
-            for (int i = 0; i < length; i++)
-            {
-                ref readonly TypeParameterData param = ref typeParameters[i];
-
-                foreach (ITypeSymbol constraint in param.Symbol.ConstraintTypes)
-                {
-                    if (SymbolEqualityComparer.Default.Equals(constraint, currentTypeParameter))
-                    {
-                        return true;
-                    }
-                }
-            }
-
-            return false;
-        }
-
-        private static bool HasValidParameterAccessibility(
-            ISymbol symbol,
-            ITypeSymbol targetType,
-            ITypeParameterSymbol currentTypeParameter,
-            in TypeParameterContainer typeParameters
-        )
-        {
-            if (targetType.GetEffectiveAccessibility() < symbol.GetEffectiveAccessibility())
-            {
-                if (symbol is IMethodSymbol m)
-                {
-                    if (IsInvalidMethod(m))
-                    {
-                        return false;
-                    }
-                }
-                else if (symbol is INamedTypeSymbol t)
-                {
-                    if (t.TypeKind == TypeKind.Delegate && IsInvalidMethod(t.DelegateInvokeMethod))
-                    {
-                        return false;
-                    }
-                }
-                else
-                {
-                    return true;
-                }
-
-                return !HasTypeParameterAsConstraint(currentTypeParameter, in typeParameters);
-            }
-
-            return true;
-
-            bool IsInvalidMethod(IMethodSymbol? method)
-            {
-                return method is null || method.ReturnType.IsOrUsesTypeParameter(currentTypeParameter) || method.Parameters.Any(p => p.Type.IsOrUsesTypeParameter(currentTypeParameter));
-            }
-        }
-
-        private static bool IsGeneratedFrom(ISymbol symbol, string fullName, INamedTypeSymbol generatedFromAttribute)
-        {
-            return symbol.GetAttributes().Any(attr =>
-            {
-                if (SymbolEqualityComparer.Default.Equals(attr.AttributeClass, generatedFromAttribute) && attr.TryGetConstructorArgumentValue(0, out string? value))
-                {
-                    return value == fullName;
-                }
-
-                return false;
-            });
-        }
-
-        private static bool IsValidForConstraint(ITypeSymbol type, ITypeParameterSymbol parameter, in TypeParameterContainer typeParameters)
-        {
-            if (parameter.HasReferenceTypeConstraint)
-            {
-                if (!type.IsReferenceType)
-                {
-                    return false;
-                }
-            }
-            else if (parameter.HasUnmanagedTypeConstraint)
-            {
-                if (!type.IsUnmanagedType)
-                {
-                    return false;
-                }
-            }
-            else if (parameter.HasValueTypeConstraint)
-            {
-                if (!type.IsValueType)
-                {
-                    return false;
-                }
-            }
-
-            if (parameter.HasConstructorConstraint)
-            {
-                if (type is INamedTypeSymbol n)
-                {
-                    if (!n.InstanceConstructors.Any(ctor => ctor.Parameters.Length == 0 && ctor.DeclaredAccessibility == Accessibility.Public))
-                    {
-                        return false;
-                    }
-                }
-                else if (type is not IDynamicTypeSymbol)
-                {
-                    return false;
-                }
-            }
-
-            foreach (ITypeSymbol constraint in parameter.ConstraintTypes)
-            {
-                if (constraint is ITypeParameterSymbol p)
-                {
-                    ref readonly TypeParameterData data = ref typeParameters[p.Ordinal];
-
-                    if (data.IsValidDefaultParam)
-                    {
-                        if (!type.InheritsFrom(data.TargetType))
-                        {
-                            return false;
-                        }
-                    }
-                    else if (!IsValidForConstraint(type, p, in typeParameters))
-                    {
-                        return false;
-                    }
-                }
-                else if (!type.InheritsFrom(constraint))
-                {
-                    return false;
-                }
-            }
-
-            return true;
-        }
-
-        private static bool IsValidParameterInCollidingMember(ITypeParameterSymbol[] typeParameters, IParameterSymbol parameter, in ParameterGeneration targetGeneration)
-        {
-            if (parameter.Type is ITypeParameterSymbol)
-            {
-                if (targetGeneration.GenericParameterIndex > -1)
-                {
-                    int typeParameterIndex = GetIndexOfTypeParameterInCollidingMethod(typeParameters, parameter);
-
-                    if (targetGeneration.GenericParameterIndex == typeParameterIndex && !AnalysisUtilities.IsValidRefKindForOverload(parameter.RefKind, targetGeneration.RefKind))
-                    {
-                        return false;
-                    }
-                }
-            }
-            else if (SymbolEqualityComparer.Default.Equals(parameter.Type, targetGeneration.Type) && !AnalysisUtilities.IsValidRefKindForOverload(parameter.RefKind, targetGeneration.RefKind))
-            {
-                return false;
-            }
-
-            return true;
-        }
-
-        private static bool TryGetTypeParameters(
-            ISymbol symbol,
-            DefaultParamCompilationData compilation,
-            CancellationToken cancellationToken,
-            out TypeParameterContainer typeParameters
-        )
-        {
-            if (symbol is IMethodSymbol m)
-            {
-                typeParameters = TypeParameterContainer.CreateFrom(m, compilation, cancellationToken);
-                return true;
-            }
-            else if (symbol is INamedTypeSymbol t)
-            {
-                typeParameters = TypeParameterContainer.CreateFrom(t, compilation, cancellationToken);
-                return true;
-            }
-
-            typeParameters = default;
-            return false;
-        }
-
-        private static bool ValidateTargetTypeParameter(
-                                                                                                                                                                                                                                                    ISymbol symbol,
-            in TypeParameterData currentTypeParameter,
-            in TypeParameterContainer typeParameters,
-            IDiagnosticReceiver diagnosticReceiver
-        )
-        {
-            ITypeSymbol? targetType = currentTypeParameter.TargetType;
-            ITypeParameterSymbol typeParameterSymbol = currentTypeParameter.Symbol;
-
-            if (targetType is null ||
-                targetType is IErrorTypeSymbol ||
-                targetType.IsStatic ||
-                targetType.IsRefLikeType ||
-                targetType is IFunctionPointerTypeSymbol ||
-                targetType is IPointerTypeSymbol ||
-                (targetType is INamedTypeSymbol t && (t.IsUnboundGenericType || t.SpecialType == SpecialType.System_Void))
-            )
-            {
-                diagnosticReceiver.ReportDiagnostic(DefaultParamDiagnostics.DUR0121_TypeIsNotValidDefaultParamValue, currentTypeParameter.Location, typeParameterSymbol, targetType);
-                return false;
-            }
-
-            if (!HasValidParameterAccessibility(symbol, targetType, typeParameterSymbol, in typeParameters))
-            {
-                diagnosticReceiver.ReportDiagnostic(DefaultParamDiagnostics.DUR0119_DefaultParamValueCannotBeLessAccessibleThanTargetMember, currentTypeParameter.Location, typeParameterSymbol, targetType);
-                return false;
-            }
-
-            if (targetType.SpecialType == SpecialType.System_Object ||
-                targetType.SpecialType == SpecialType.System_Array ||
-                targetType.SpecialType == SpecialType.System_ValueType ||
-                targetType is IArrayTypeSymbol ||
-                targetType.IsValueType ||
-                targetType.IsSealed
-            )
-            {
-                if (HasTypeParameterAsConstraint(typeParameterSymbol, in typeParameters))
-                {
-                    diagnosticReceiver.ReportDiagnostic(DefaultParamDiagnostics.DUR0120_TypeCannotBeUsedWithConstraint, currentTypeParameter.Location, typeParameters, targetType);
-                    return false;
-                }
-            }
-
-            if (!IsValidForConstraint(targetType, currentTypeParameter.Symbol, in typeParameters))
-            {
-                diagnosticReceiver.ReportDiagnostic(DefaultParamDiagnostics.DUR0106_TargetTypeDoesNotSatisfyConstraint, currentTypeParameter.Location, typeParameterSymbol, targetType);
-                return false;
-            }
-
-            return true;
-        }
-
-        private static bool ValidateTargetTypeParameter(
-            ISymbol symbol,
-            in TypeParameterData currentTypeParameter,
-            in TypeParameterContainer typeParameters
-        )
-        {
-            ITypeSymbol? targetType = currentTypeParameter.TargetType;
-            ITypeParameterSymbol typeParameterSymbol = currentTypeParameter.Symbol;
-
-            if (targetType is null || targetType is IErrorTypeSymbol)
-            {
-                return false;
-            }
-
-            if (targetType.IsStatic ||
-                targetType.IsRefLikeType ||
-                targetType is IFunctionPointerTypeSymbol ||
-                targetType is IPointerTypeSymbol ||
-                (targetType is INamedTypeSymbol t && (t.IsUnboundGenericType || t.SpecialType == SpecialType.System_Void))
-            )
-            {
-                return false;
-            }
-
-            if (!HasValidParameterAccessibility(symbol, targetType, typeParameterSymbol, in typeParameters))
-            {
-                return false;
-            }
-
-            if (targetType.SpecialType == SpecialType.System_Object ||
-                targetType.SpecialType == SpecialType.System_Array ||
-                targetType.SpecialType == SpecialType.System_ValueType ||
-                targetType is IArrayTypeSymbol ||
-                targetType.IsValueType ||
-                targetType.IsSealed
-            )
-            {
-                if (HasTypeParameterAsConstraint(typeParameterSymbol, in typeParameters))
-                {
-                    return false;
-                }
-            }
-
-            return IsValidForConstraint(targetType, currentTypeParameter.Symbol, in typeParameters);
-        }
-
-        private void AnalyzeSymbol(SymbolAnalysisContext context, DefaultParamCompilationData compilation)
-        {
-            if (!ShouldAnalyze(context.Symbol, compilation))
-            {
-                return;
-            }
-
-            DiagnosticReceiver.Contextual<SymbolAnalysisContext> diagnosticReceiver = DiagnosticReceiver.Factory.Symbol(context);
-            Analyze(context.Symbol, compilation, diagnosticReceiver, context.CancellationToken);
-        }
-    }
-}
-=======
-using Durian.Analysis.Data;
-using Durian.Analysis.Extensions;
-using Durian.Analysis.SymbolContainers;
-using Durian.Generator;
-using Microsoft.CodeAnalysis;
-using Microsoft.CodeAnalysis.CSharp;
-using Microsoft.CodeAnalysis.CSharp.Syntax;
-using Microsoft.CodeAnalysis.Diagnostics;
-
-namespace Durian.Analysis.DefaultParam
-{
-	/// <summary>
-	/// Base class for all DefaultParam analyzers. Contains <see langword="static"/> methods that perform the most basic DefaultParam-related analysis.
-	/// </summary>
-	public abstract class DefaultParamAnalyzer : DurianAnalyzer<DefaultParamCompilationData>
-	{
-		/// <inheritdoc/>
-		public sealed override ImmutableArray<DiagnosticDescriptor> SupportedDiagnostics => ImmutableArray.CreateRange(GetBaseDiagnostics().Concat(GetAnalyzerSpecificDiagnostics()));
-
-		/// <summary>
-		/// <see cref="SymbolKind"/> this analyzer can handle.
-		/// </summary>
-		public abstract SymbolKind SupportedSymbolKind { get; }
-
-		/// <summary>
-		/// Initializes a new instance of the <see cref="DefaultParamAnalyzer"/> class.
-		/// </summary>
-		protected DefaultParamAnalyzer()
-		{
-		}
-
-		/// <summary>
-		/// Determines whether the 'new' modifier is allowed to be applied to the target <see cref="ISymbol"/> according to the most specific <c>Durian.Configuration.DefaultParamConfigurationAttribute</c> or <c>Durian.Configuration.DefaultParamScopedConfigurationAttribute</c>.
-		/// </summary>
-		/// <param name="symbol"><see cref="ISymbol"/> to check.</param>
-		/// <param name="compilation">Current <see cref="DefaultParamCompilationData"/>.</param>
-		/// <param name="attributes">A collection of the target <see cref="ISymbol"/>'s attributes.</param>
-		/// <param name="containingTypes"><see cref="INamedTypeSymbol"/>s that contain this <see cref="IMethodSymbol"/>.</param>
-		public static bool AllowsNewModifier(
-			ISymbol symbol,
-			DefaultParamCompilationData compilation,
-			IEnumerable<AttributeData>? attributes = null,
-			ImmutableArray<INamedTypeSymbol> containingTypes = default
-		)
-		{
-			InitializeAttributes(ref attributes, symbol);
-			InitializeContainingTypes(ref containingTypes, symbol);
-
-			const string configPropertyName = DefaultParamConfigurationAttributeProvider.ApplyNewModifierWhenPossible;
-			const string scopedPropertyName = DefaultParamScopedConfigurationAttributeProvider.ApplyNewModifierWhenPossible;
-
-			if (DefaultParamUtilities.TryGetConfigurationPropertyValue(attributes, compilation.DefaultParamConfigurationAttribute!, configPropertyName, out bool value))
-			{
-				return value;
-			}
-			else
-			{
-				int length = containingTypes.Length;
-
-				if (length > 0)
-				{
-					INamedTypeSymbol scopedAttribute = compilation.DefaultParamScopedConfigurationAttribute!;
-
-					foreach (INamedTypeSymbol type in containingTypes.Reverse())
-					{
-						if (DefaultParamUtilities.TryGetConfigurationPropertyValue(type.GetAttributes(), scopedAttribute, scopedPropertyName, out value))
-						{
-							return value;
-						}
-					}
-				}
-
-				return compilation.GlobalConfiguration.ApplyNewModifierWhenPossible;
-			}
-		}
-
-		/// <summary>
-		/// Analyzes if the provided collection of <see cref="AttributeData"/>s contains <see cref="DurianGeneratedAttribute"/> or <see cref="GeneratedCodeAttribute"/> and reports appropriate <see cref="Diagnostic"/>s.
-		/// </summary>
-		/// <param name="symbol"><see cref="ISymbol"/> that owns the <paramref name="attributes"/>.</param>
-		/// <param name="compilation">Current <see cref="DefaultParamCompilationData"/>.</param>
-		/// <param name="diagnosticReceiver"><see cref="IDiagnosticReceiver"/> that is used to report <see cref="Diagnostic"/>s.</param>
-		/// <param name="attributes">A collection of <see cref="AttributeData"/> to analyze.</param>
-		/// <returns><see langword="true"/> if all the <paramref name="attributes"/> are valid (neither of them is prohibited), otherwise <see langword="false"/>.</returns>
-		public static bool AnalyzeAgainstProhibitedAttributes(
-			ISymbol symbol,
-			DefaultParamCompilationData compilation,
-			IDiagnosticReceiver diagnosticReceiver,
-			IEnumerable<AttributeData>? attributes = null
-		)
-		{
-			InitializeAttributes(ref attributes, symbol);
-
-			foreach (AttributeData attr in attributes)
-			{
-				if (SymbolEqualityComparer.Default.Equals(attr.AttributeClass, compilation.GeneratedCodeAttribute) ||
-					SymbolEqualityComparer.Default.Equals(attr.AttributeClass, compilation.DurianGeneratedAttribute))
-				{
-					diagnosticReceiver.ReportDiagnostic(DefaultParamDiagnostics.DUR0104_DefaultParamCannotBeAppliedWhenGenerationAttributesArePresent, symbol);
-
-					return false;
-				}
-			}
-
-			return true;
-		}
-
-		/// <summary>
-		/// Analyzes if the <paramref name="symbol"/> has <see cref="DurianGeneratedAttribute"/> or <see cref="GeneratedCodeAttribute"/> and reports <see cref="Diagnostic"/>s if the <paramref name="symbol"/> is not valid. If the <paramref name="symbol"/> is valid, returns an array of <paramref name="attributes"/> of that <paramref name="symbol"/>.
-		/// </summary>
-		/// <param name="symbol"><see cref="ISymbol"/> to analyze.</param>
-		/// <param name="compilation">Current <see cref="DefaultParamCompilationData"/>.</param>
-		/// <param name="attributes">An array of <see cref="AttributeData"/>s of the <paramref name="symbol"/>. Returned if the method itself returns <see langword="true"/>.</param>
-		/// <param name="diagnosticReceiver"><see cref="IDiagnosticReceiver"/> that is used to report <see cref="Diagnostic"/>s.</param>
-		/// <returns><see langword="true"/> if the <paramref name="symbol"/> is valid (does not have the prohibited attributes), otherwise <see langword="false"/>.</returns>
-		public static bool AnalyzeAgainstProhibitedAttributes(
-			ISymbol symbol,
-			DefaultParamCompilationData compilation,
-			out AttributeData[]? attributes,
-			IDiagnosticReceiver diagnosticReceiver
-		)
-		{
-			AttributeData[] attrs = symbol.GetAttributes().ToArray();
-			bool isValid = AnalyzeAgainstProhibitedAttributes(symbol, compilation, diagnosticReceiver, attrs);
-			attributes = isValid ? attrs : null;
-			return isValid;
-		}
-
-		/// <summary>
-		/// Analyzes if the provided collection of <see cref="AttributeData"/>s contains <see cref="DurianGeneratedAttribute"/> or <see cref="GeneratedCodeAttribute"/>.
-		/// </summary>
-		/// <param name="attributes">A collection of <see cref="AttributeData"/> to analyze.</param>
-		/// <param name="compilation">Current <see cref="DefaultParamCompilationData"/>.</param>
-		/// <returns><see langword="true"/> if all the <paramref name="attributes"/> are valid (neither of them is prohibited), otherwise <see langword="false"/>.</returns>
-		public static bool AnalyzeAgainstProhibitedAttributes(IEnumerable<AttributeData> attributes, DefaultParamCompilationData compilation)
-		{
-			foreach (AttributeData attr in attributes)
-			{
-				if (SymbolEqualityComparer.Default.Equals(attr.AttributeClass, compilation.GeneratedCodeAttribute) ||
-					SymbolEqualityComparer.Default.Equals(attr.AttributeClass, compilation.DurianGeneratedAttribute))
-				{
-					return false;
-				}
-			}
-
-			return true;
-		}
-
-		/// <summary>
-		/// Analyzes if the <paramref name="symbol"/> has <see cref="DurianGeneratedAttribute"/> or <see cref="GeneratedCodeAttribute"/>.
-		/// </summary>
-		/// <param name="symbol"><see cref="ISymbol"/> to analyze.</param>
-		/// <param name="compilation">Current <see cref="DefaultParamCompilationData"/>.</param>
-		/// <returns><see langword="true"/> if the <paramref name="symbol"/> is valid (does not have the prohibited attributes), otherwise <see langword="false"/>.</returns>
-		public static bool AnalyzeAgainstProhibitedAttributes(ISymbol symbol, DefaultParamCompilationData compilation)
-		{
-			return AnalyzeAgainstProhibitedAttributes(symbol, compilation, out _);
-		}
-
-		/// <summary>
-		/// Analyzes if the <paramref name="symbol"/> has <see cref="DurianGeneratedAttribute"/> or <see cref="GeneratedCodeAttribute"/>. If the <paramref name="symbol"/> is valid, returns an array of <paramref name="attributes"/> of that <paramref name="symbol"/>.
-		/// </summary>
-		/// <param name="symbol"><see cref="ISymbol"/> to analyze.</param>
-		/// <param name="compilation">Current <see cref="DefaultParamCompilationData"/>.</param>
-		/// <param name="attributes">An array of <see cref="AttributeData"/>s of the <paramref name="symbol"/>. Returned if the method itself returns <see langword="true"/>.</param>
-		/// <returns><see langword="true"/> if the <paramref name="symbol"/> is valid (does not have the prohibited attributes), otherwise <see langword="false"/>.</returns>
-		public static bool AnalyzeAgainstProhibitedAttributes(
-			ISymbol symbol,
-			DefaultParamCompilationData compilation,
-			[NotNullWhen(true)] out AttributeData[]? attributes
-		)
-		{
-			AttributeData[] attrs = symbol.GetAttributes().ToArray();
-			bool isValid = AnalyzeAgainstProhibitedAttributes(attrs, compilation);
-			attributes = isValid ? attrs : null;
-			return isValid;
-		}
-
-		/// <summary>
-		/// Analyzes if the containing types of the <paramref name="symbol"/> are valid and reports appropriate <see cref="Diagnostic"/>s.
-		/// </summary>
-		/// <param name="symbol"><see cref="ISymbol"/> to analyze.</param>
-		/// <param name="compilation">Current <see cref="DefaultParamCompilationData"/>.</param>
-		/// <param name="containingTypes">An array of the <paramref name="symbol"/>'s containing types' <see cref="INamedTypeSymbol"/>s. Returned if the method itself returns <see langword="true"/>.</param>
-		/// <param name="diagnosticReceiver"><see cref="IDiagnosticReceiver"/> that is used to report <see cref="Diagnostic"/>s.</param>
-		/// <returns><see langword="true"/> if the containing types of the <paramref name="symbol"/> are valid, otherwise <see langword="false"/>.</returns>
-		public static bool AnalyzeContainingTypes(
-			ISymbol symbol,
-			DefaultParamCompilationData compilation,
-			out ImmutableArray<INamedTypeSymbol> containingTypes,
-			IDiagnosticReceiver diagnosticReceiver
-		)
-		{
-			ImmutableArray<INamedTypeSymbol> types = symbol.GetContainingTypes().ToImmutableArray();
-			bool isValid = AnalyzeContainingTypes(symbol, compilation, diagnosticReceiver, types);
-			containingTypes = isValid ? types : default;
-			return isValid;
-		}
-
-		/// <summary>
-		/// Analyzes if the containing types of the <paramref name="symbol"/> are valid and reports appropriate <see cref="Diagnostic"/>s.
-		/// </summary>
-		/// <param name="symbol"><see cref="ISymbol"/> to analyze.</param>
-		/// <param name="compilation">Current <see cref="DefaultParamCompilationData"/>.</param>
-		/// <param name="diagnosticReceiver"><see cref="IDiagnosticReceiver"/> that is used to report <see cref="Diagnostic"/>s.</param>
-		/// <param name="containingTypes">An array of the <paramref name="symbol"/>'s containing types' <see cref="INamedTypeSymbol"/>s. Returned if the method itself returns <see langword="true"/>.</param>
-		/// <returns><see langword="true"/> if the containing types of the <paramref name="symbol"/> are valid, otherwise <see langword="false"/>.</returns>
-		public static bool AnalyzeContainingTypes(
-			ISymbol symbol,
-			DefaultParamCompilationData compilation,
-			IDiagnosticReceiver diagnosticReceiver,
-			ImmutableArray<INamedTypeSymbol> containingTypes = default
-		)
-		{
-			InitializeContainingTypes(ref containingTypes, symbol);
-
-			bool isValid = true;
-
-			foreach (INamedTypeSymbol parent in containingTypes)
-			{
-				if (!parent.IsPartial())
-				{
-					diagnosticReceiver.ReportDiagnostic(DefaultParamDiagnostics.DUR0101_ContainingTypeMustBePartial, parent);
-					isValid = false;
-				}
-
-				if (!HasDefaultParamAttribute(parent, compilation))
-				{
-					diagnosticReceiver.ReportDiagnostic(DefaultParamDiagnostics.DUR0126_DefaultParamMembersCannotBeNested, symbol);
-					isValid = false;
-				}
-			}
-
-			return isValid;
-		}
-
-		/// <summary>
-		/// Analyzes if the containing types of the <paramref name="symbol"/> are valid and reports appropriate <see cref="Diagnostic"/>s. If the <paramref name="symbol"/> is valid, returns an array of <see cref="ITypeData"/>s of its containing types.
-		/// </summary>
-		/// <param name="symbol"><see cref="ISymbol"/> to analyze.</param>
-		/// <param name="compilation">Current <see cref="DefaultParamCompilationData"/>.</param>
-		/// <param name="containingTypes">An array of the <paramref name="symbol"/>'s containing types' <see cref="ITypeData"/>s. Returned if the method itself returns <see langword="true"/>.</param>
-		/// <param name="diagnosticReceiver"><see cref="IDiagnosticReceiver"/> that is used to report <see cref="Diagnostic"/>s.</param>
-		/// <returns><see langword="true"/> if the containing types of the <paramref name="symbol"/> are valid, otherwise <see langword="false"/>.</returns>
-		public static bool AnalyzeContainingTypes(
-			ISymbol symbol,
-			DefaultParamCompilationData compilation,
-			[NotNullWhen(true)] out IWritableSymbolContainer<INamedTypeSymbol, ITypeData>? containingTypes,
-			IDiagnosticReceiver diagnosticReceiver
-		)
-		{
-			IWritableSymbolContainer<INamedTypeSymbol, ITypeData> container = symbol.GetContainingTypes().ToWritableContainer(compilation);
-			bool isValid = true;
-
-			foreach (ITypeData parent in container.GetData())
-			{
-				if (!parent.IsPartial)
-				{
-					diagnosticReceiver.ReportDiagnostic(DefaultParamDiagnostics.DUR0101_ContainingTypeMustBePartial, parent.Symbol);
-					isValid = false;
-				}
-
-				ImmutableArray<ITypeParameterSymbol> typeParameters = parent.Symbol.TypeParameters;
-
-				if (typeParameters.Length > 0 && typeParameters.SelectMany(t => t.GetAttributes()).Any(attr => SymbolEqualityComparer.Default.Equals(attr.AttributeClass, compilation.DefaultParamAttribute)))
-				{
-					diagnosticReceiver.ReportDiagnostic(DefaultParamDiagnostics.DUR0126_DefaultParamMembersCannotBeNested, symbol);
-					isValid = false;
-				}
-			}
-
-			containingTypes = isValid ? container : null;
-
-			return isValid;
-		}
-
-		/// <summary>
-		/// Analyzes if the containing types of the <paramref name="symbol"/> are valid.
-		/// </summary>
-		/// <param name="symbol"><see cref="ISymbol"/> to analyze.</param>
-		/// <param name="compilation">Current <see cref="DefaultParamCompilationData"/>.</param>
-		/// <param name="containingTypes">An array of the <paramref name="symbol"/>'s containing types' <see cref="INamedTypeSymbol"/>s. Returned if the method itself returns <see langword="true"/>.</param>
-		/// <returns><see langword="true"/> if the containing types of the <paramref name="symbol"/> are valid, otherwise <see langword="false"/>.</returns>
-		public static bool AnalyzeContainingTypes(
-			ISymbol symbol,
-			DefaultParamCompilationData compilation,
-			out ImmutableArray<INamedTypeSymbol> containingTypes
-		)
-		{
-			ImmutableArray<INamedTypeSymbol> containing = symbol.GetContainingTypes().ToImmutableArray();
-			bool isValid = AnalyzeContainingTypes(containing, compilation);
-			containingTypes = isValid ? containing : default;
-			return isValid;
-		}
-
-		/// <summary>
-		/// Analyzes if the <paramref name="containingTypes"/> of the target <see cref="ISymbol"/> are valid.
-		/// </summary>
-		/// <param name="containingTypes">An array of <see cref="INamedTypeSymbol"/>s to analyze.</param>
-		/// <param name="compilation">Current <see cref="DefaultParamCompilationData"/>.</param>
-		/// <returns><see langword="true"/> if the <paramref name="containingTypes"/> of the target <see cref="ISymbol"/> are valid, otherwise <see langword="false"/>.</returns>
-		public static bool AnalyzeContainingTypes(ImmutableArray<INamedTypeSymbol> containingTypes, DefaultParamCompilationData compilation)
-		{
-			foreach (INamedTypeSymbol parent in containingTypes)
-			{
-				if (!parent.IsPartial())
-				{
-					return false;
-				}
-
-				if (!HasDefaultParamAttribute(parent, compilation))
-				{
-					return false;
-				}
-			}
-
-			return true;
-		}
-
-		/// <summary>
-		/// Analyzes if the containing types of the <paramref name="symbol"/> are valid.
-		/// </summary>
-		/// <param name="symbol"><see cref="ISymbol"/> to analyze.</param>
-		/// <param name="compilation">Current <see cref="DefaultParamCompilationData"/>.</param>
-		/// <returns><see langword="true"/> if the containing types of the <paramref name="symbol"/> are valid, otherwise <see langword="false"/>.</returns>
-		public static bool AnalyzeContainingTypes(ISymbol symbol, DefaultParamCompilationData compilation)
-		{
-			ImmutableArray<INamedTypeSymbol> types = symbol.GetContainingTypes().ToImmutableArray();
-
-			return AnalyzeContainingTypes(types, compilation);
-		}
-
-		/// <summary>
-		/// Analyzes if the <paramref name="symbol"/> and its containing types are valid.
-		/// </summary>
-		/// <param name="symbol"><see cref="ISymbol"/> to analyze.</param>
-		/// <param name="compilation">Current <see cref="DefaultParamCompilationData"/>.</param>
-		/// <param name="containingTypes">An array of the <paramref name="symbol"/>'s containing types' <see cref="ITypeData"/>s. Returned if the method itself returns <see langword="true"/>.</param>
-		/// <returns><see langword="true"/> if the containing types of the <paramref name="symbol"/> are valid, otherwise <see langword="false"/>.</returns>
-		public static bool AnalyzeContainingTypes(
-			ISymbol symbol,
-			DefaultParamCompilationData compilation,
-			[NotNullWhen(true)] out ITypeData[]? containingTypes
-		)
-		{
-			INamedTypeSymbol[] types = symbol.GetContainingTypes().ToArray();
-
-			if (types.Length == 0)
-			{
-				containingTypes = null;
-				return false;
-			}
-
-			ImmutableArray<ITypeData> arr = types.ToWritableContainer(compilation).GetData();
-
-			foreach (ITypeData parent in arr)
-			{
-				if (!parent.IsPartial)
-				{
-					containingTypes = null;
-					return false;
-				}
-
-				if (!HasDefaultParamAttribute((parent.Symbol as INamedTypeSymbol)!, compilation))
-				{
-					containingTypes = null;
-					return false;
-				}
-			}
-
-			containingTypes = arr.ToArray();
-			return true;
-		}
-
-		/// <summary>
-		/// Performs basic analysis of the <paramref name="symbol"/>.
-		/// </summary>
-		/// <param name="symbol"><see cref="ISymbol"/> to analyze.</param>
-		/// <param name="compilation">Current <see cref="DefaultParamCompilationData"/>.</param>
-		/// <param name="cancellationToken"><see cref="CancellationToken"/> that specifies if the operation should be canceled.</param>
-		/// <returns><see langword="true"/> if the <paramref name="symbol"/> is valid, otherwise <see langword="false"/>.</returns>
-		public static bool AnalyzeDefault(ISymbol symbol, DefaultParamCompilationData compilation, CancellationToken cancellationToken = default)
-		{
-			if (!TryGetTypeParameters(symbol, compilation, cancellationToken, out TypeParameterContainer typeParameters))
-			{
-				return false;
-			}
-
-			return AnalyzeDefault(symbol, compilation, in typeParameters);
-		}
-
-		/// <summary>
-		/// Performs basic analysis of the <paramref name="symbol"/>.
-		/// </summary>
-		/// <param name="symbol"><see cref="ISymbol"/> to analyze.</param>
-		/// <param name="compilation">Current <see cref="DefaultParamCompilationData"/>.</param>
-		/// <param name="typeParameters"><see cref="TypeParameterContainer"/> that contains the <paramref name="symbol"/>'s type parameters.</param>
-		/// <returns><see langword="true"/> if the <paramref name="symbol"/> is valid, otherwise <see langword="false"/>.</returns>
-		public static bool AnalyzeDefault(
-			ISymbol symbol,
-			DefaultParamCompilationData compilation,
-			in TypeParameterContainer typeParameters
-		)
-		{
-			if (!typeParameters.HasDefaultParams)
-			{
-				return false;
-			}
-
-			return
-				AnalyzeAgainstProhibitedAttributes(symbol, compilation) &&
-				AnalyzeContainingTypes(symbol, compilation) &&
-				AnalyzeTypeParameters(symbol, in typeParameters);
-		}
-
-		/// <summary>
-		/// Performs basic analysis of the <paramref name="symbol"/> and reports <see cref="Diagnostic"/>s if the <paramref name="symbol"/> is not valid.
-		/// </summary>
-		/// <param name="symbol"><see cref="ISymbol"/> to analyze.</param>
-		/// <param name="compilation">Current <see cref="DefaultParamCompilationData"/>.</param>
-		/// <param name="diagnosticReceiver"><see cref="IDiagnosticReceiver"/> that is used to report <see cref="Diagnostic"/>s.</param>
-		/// <param name="cancellationToken"><see cref="CancellationToken"/> that specifies if the operation should be canceled.</param>
-		/// <returns><see langword="true"/> if the <paramref name="symbol"/> is valid, otherwise <see langword="false"/>.</returns>
-		public static bool AnalyzeDefault(
-			ISymbol symbol,
-			DefaultParamCompilationData compilation,
-			IDiagnosticReceiver diagnosticReceiver,
-			CancellationToken cancellationToken = default
-		)
-		{
-			if (!TryGetTypeParameters(symbol, compilation, cancellationToken, out TypeParameterContainer typeParameters))
-			{
-				return false;
-			}
-
-			return AnalyzeDefault(symbol, compilation, in typeParameters, diagnosticReceiver);
-		}
-
-		/// <summary>
-		/// Performs basic analysis of the <paramref name="symbol"/> and reports <see cref="Diagnostic"/>s if the <paramref name="symbol"/> is not valid.
-		/// </summary>
-		/// <param name="symbol"><see cref="ISymbol"/> to analyze.</param>
-		/// <param name="compilation">Current <see cref="DefaultParamCompilationData"/>.</param>
-		/// <param name="typeParameters"><see cref="TypeParameterContainer"/> that contains the <paramref name="symbol"/>'s type parameters.</param>
-		/// <param name="diagnosticReceiver"><see cref="IDiagnosticReceiver"/> that is used to report <see cref="Diagnostic"/>s.</param>
-		/// <returns><see langword="true"/> if the <paramref name="symbol"/> is valid, otherwise <see langword="false"/>.</returns>
-		public static bool AnalyzeDefault(
-			ISymbol symbol,
-			DefaultParamCompilationData compilation,
-			in TypeParameterContainer typeParameters,
-			IDiagnosticReceiver diagnosticReceiver
-		)
-		{
-			if (!typeParameters.HasDefaultParams)
-			{
-				return false;
-			}
-
-			bool isValid = AnalyzeAgainstProhibitedAttributes(symbol, compilation, diagnosticReceiver);
-			isValid &= AnalyzeContainingTypes(symbol, compilation, diagnosticReceiver);
-			isValid &= AnalyzeTypeParameters(symbol, in typeParameters, diagnosticReceiver);
-
-			return isValid;
-		}
-
-		/// <summary>
-		/// Checks, if the specified <paramref name="typeParameters"/> are valid and reports <see cref="Diagnostic"/> if they are not.
-		/// </summary>
-		/// <param name="symbol"><see cref="ISymbol"/> to analyze the type parameters of.</param>
-		/// <param name="typeParameters"><see cref="TypeParameterContainer"/> to analyze.</param>
-		/// <param name="diagnosticReceiver"><see cref="IDiagnosticReceiver"/> that is used to report <see cref="Diagnostic"/>s.</param>
-		/// <returns><see langword="true"/> if the type parameters contained within the <see cref="TypeParameterContainer"/> are valid, otherwise <see langword="false"/>.</returns>
-		public static bool AnalyzeTypeParameters(
-			ISymbol symbol,
-			in TypeParameterContainer typeParameters,
-			IDiagnosticReceiver diagnosticReceiver
-		)
-		{
-			if (!typeParameters.HasDefaultParams)
-			{
-				return false;
-			}
-
-			int length = typeParameters.Length;
-			bool isValid = true;
-			int lastDefaultParam = typeParameters.FirstDefaultParamIndex;
-
-			for (int i = typeParameters.FirstDefaultParamIndex; i < length; i++)
-			{
-				ref readonly TypeParameterData data = ref typeParameters[i];
-
-				if (data.IsDefaultParam)
-				{
-					if (!ValidateTargetTypeParameter(symbol, in data, in typeParameters, diagnosticReceiver))
-					{
-						isValid = false;
-					}
-
-					lastDefaultParam = i;
-				}
-				else if (lastDefaultParam != -1)
-				{
-					ref readonly TypeParameterData errorData = ref typeParameters[lastDefaultParam];
-					diagnosticReceiver.ReportDiagnostic(DefaultParamDiagnostics.DUR0105_DefaultParamMustBeLast, errorData.Location, errorData.Symbol);
-					isValid = false;
-					lastDefaultParam = -1;
-				}
-			}
-
-			return isValid;
-		}
-
-		/// <summary>
-		/// Checks, if the specified <paramref name="typeParameters"/> are valid.
-		/// </summary>
-		/// <param name="symbol"><see cref="ISymbol"/> to analyze the type parameters of.</param>
-		/// <param name="typeParameters"><see cref="TypeParameterContainer"/> to analyze.</param>
-		/// <returns><see langword="true"/> if the type parameters contained within the <see cref="TypeParameterContainer"/> are valid, otherwise <see langword="false"/>.</returns>
-		public static bool AnalyzeTypeParameters(ISymbol symbol, in TypeParameterContainer typeParameters)
-		{
-			if (!typeParameters.HasDefaultParams)
-			{
-				return false;
-			}
-
-			int length = typeParameters.Length;
-
-			for (int i = typeParameters.FirstDefaultParamIndex; i < length; i++)
-			{
-				ref readonly TypeParameterData data = ref typeParameters[i];
-
-				if (data.IsDefaultParam)
-				{
-					if (!ValidateTargetTypeParameter(symbol, in data, in typeParameters))
-					{
-						return false;
-					}
-				}
-				else
-				{
-					return false;
-				}
-			}
-
-			return true;
-		}
-
-		/// <summary>
-		/// Returns a collection of <see cref="CollidingMember"/>s representing <see cref="ISymbol"/>s that can potentially collide with members generated from the specified <paramref name="symbol"/>.
-		/// </summary>
-		/// <param name="symbol"><see cref="ISymbol"/> to get the colliding members of.</param>
-		/// <param name="compilation">Current <see cref="DefaultParamCompilationData"/>.</param>
-		/// <param name="targetNamespace">Namespace where the generated members are located.</param>
-		/// <param name="typeParameters"><see cref="TypeParameterContainer"/> that contains the <paramref name="symbol"/>'s type parameters.</param>
-		/// <param name="numParameters">Number of parameters of this <paramref name="symbol"/>. Always use <c>0</c> for members other than methods.</param>
-		public static CollidingMember[] GetPotentiallyCollidingMembers(
-			ISymbol symbol,
-			DefaultParamCompilationData compilation,
-			string? targetNamespace,
-			in TypeParameterContainer typeParameters,
-			int numParameters = 0
-		)
-		{
-			return GetPotentiallyCollidingMembers(symbol, compilation, targetNamespace, typeParameters.Length, typeParameters.NumNonDefaultParam, numParameters);
-		}
-
-		/// <summary>
-		/// Returns a collection of <see cref="CollidingMember"/>s representing <see cref="ISymbol"/>s that can potentially collide with members generated from the specified <paramref name="symbol"/>.
-		/// </summary>
-		/// <param name="symbol"><see cref="ISymbol"/> to get the colliding members of.</param>
-		/// <param name="compilation">Current <see cref="DefaultParamCompilationData"/>.</param>
-		/// <param name="targetNamespace">Namespace where the generated members are located.</param>
-		/// <param name="numTypeParameters">Number of type parameters of this <paramref name="symbol"/>.</param>
-		/// <param name="numNonDefaultParam">Number of type parameters of this <paramref name="symbol"/> that don't have the <c>Durian.DefaultParamAttribute</c>.</param>
-		/// <param name="numParameters">Number of parameters of this <paramref name="symbol"/>. Always use <c>0</c> for members other than methods.</param>
-		public static CollidingMember[] GetPotentiallyCollidingMembers(
-			ISymbol symbol,
-			DefaultParamCompilationData compilation,
-			string? targetNamespace,
-			int numTypeParameters,
-			int numNonDefaultParam,
-			int numParameters = 0
-		)
-		{
-			return GetPotentiallyCollidingMembers_Internal(symbol, compilation, targetNamespace, numTypeParameters, numNonDefaultParam, numParameters)
-				.Select(s =>
-				{
-					if (s is IMethodSymbol m)
-					{
-						return new CollidingMember(m, m.TypeParameters.ToArray(), m.Parameters.ToArray());
-					}
-					else if (s is INamedTypeSymbol t)
-					{
-						return new CollidingMember(t, t.TypeParameters.ToArray(), null);
-					}
-
-					return new CollidingMember(s, null, null);
-				})
-				.ToArray();
-		}
-
-		/// <summary>
-		/// Returns a <see cref="string"/> representing a namespace the target member should be generated in.
-		/// </summary>
-		/// <param name="symbol">Original <see cref="ISymbol"/> the generated member is based on.</param>
-		/// <param name="compilation">Current <see cref="DefaultParamCompilationData"/>.</param>
-		/// <param name="attributes">A collection of <see cref="AttributeData"/>a of the target <paramref name="symbol"/>.</param>
-		/// <param name="containingTypes">An array of <see cref="INamedTypeSymbol"/>s of the <paramref name="symbol"/>'s containing types in root-first order.</param>
-		public static string GetTargetNamespace(
-			ISymbol symbol,
-			DefaultParamCompilationData compilation,
-			IEnumerable<AttributeData>? attributes = null,
-			ImmutableArray<INamedTypeSymbol> containingTypes = default
-		)
-		{
-			const string propertyName = DefaultParamConfigurationAttributeProvider.TargetNamespace;
-
-			InitializeAttributes(ref attributes, symbol);
-			InitializeContainingTypes(ref containingTypes, symbol);
-
-			if (DefaultParamUtilities.TryGetConfigurationPropertyValue(attributes, compilation.DefaultParamConfigurationAttribute!, propertyName, out string? value))
-			{
-				return GetValueOrParentNamespace(value);
-			}
-
-			INamedTypeSymbol scopedConfigurationAttribute = compilation.DefaultParamScopedConfigurationAttribute!;
-
-			foreach (INamedTypeSymbol type in containingTypes.Reverse())
-			{
-				if (DefaultParamUtilities.TryGetConfigurationPropertyValue(type.GetAttributes(), scopedConfigurationAttribute, propertyName, out value))
-				{
-					return GetValueOrParentNamespace(value);
-				}
-			}
-
-			return GetValueOrParentNamespace(compilation.GlobalConfiguration.TargetNamespace);
-
-			string GetValueOrParentNamespace(string? value)
-			{
-				if (symbol.ContainingType is not null || value == "Durian.Generator" || !AnalysisUtilities.IsValidNamespaceIdentifier(value!))
-				{
-					string n = string.Join(".", symbol.GetContainingNamespaces().Select(n => n.Name));
-
-					return string.IsNullOrWhiteSpace(n) ? "global" : n;
-				}
-
-				return value!;
-			}
-		}
-
-		/// <summary>
-		/// Determines whether the specified <paramref name="collidingMember"/> actually collides with the <paramref name="targetParameters"/>.
-		/// </summary>
-		/// <param name="targetParameters">Array of <see cref="ParameterGeneration"/> representing parameters of a generated method.</param>
-		/// <param name="collidingMember"><see cref="CollidingMember"/> to check of actually collides with the <paramref name="targetParameters"/>.</param>
-		public static bool HasCollidingParameters(ParameterGeneration[] targetParameters, in CollidingMember collidingMember)
-		{
-			int numParameters = targetParameters.Length;
-
-			for (int i = 0; i < numParameters; i++)
-			{
-				ref readonly ParameterGeneration generation = ref targetParameters[i];
-				IParameterSymbol parameter = collidingMember.Parameters![i];
-
-				if (IsValidParameterInCollidingMember(collidingMember.TypeParameters!, parameter, in generation))
-				{
-					return false;
-				}
-			}
-
-			return true;
-		}
-
-		/// <summary>
-		/// Determines whether the specified <paramref name="symbol"/> has the <see langword="new"/> modifier.
-		/// </summary>
-		/// <param name="symbol"><see cref="ISymbol"/> to check.</param>
-		/// <param name="cancellationToken"><see cref="CancellationToken"/> that specifies if the operation should be canceled.</param>
-		public static bool HasNewModifier(ISymbol symbol, CancellationToken cancellationToken = default)
-		{
-			if (symbol.DeclaringSyntaxReferences.FirstOrDefault()?.GetSyntax(cancellationToken) is MemberDeclarationSyntax m)
-			{
-				return m.Modifiers.Any(m => m.IsKind(SyntaxKind.NewKeyword));
-			}
-
-			return false;
-		}
-
-		/// <summary>
-		/// Determines, whether the specified <paramref name="symbol"/> has a <see cref="GeneratedCodeAttribute"/> with the <see cref="DefaultParamGenerator.GeneratorName"/> specified as the <see cref="GeneratedCodeAttribute.Tool"/>.
-		/// </summary>
-		/// <param name="symbol"><see cref="ISymbol"/> to check.</param>
-		/// <param name="compilation">Current <see cref="DefaultParamCompilationData"/>.</param>
-		public static bool IsDefaultParamGenerated(ISymbol symbol, DefaultParamCompilationData compilation)
-		{
-			AttributeData? attr = symbol.GetAttribute(compilation.GeneratedCodeAttribute!);
-
-			if (attr is null)
-			{
-				return false;
-			}
-
-			if (attr.ConstructorArguments.FirstOrDefault().Value is not string tool)
-			{
-				return false;
-			}
-
-			return tool == DefaultParamGenerator.Name;
-		}
-
-		/// <inheritdoc/>
-		public override void Register(IDurianAnalysisContext context, DefaultParamCompilationData compilation)
-		{
-			context.RegisterSymbolAction(c => AnalyzeSymbol(c, compilation), SupportedSymbolKind);
-		}
-
-		/// <summary>
-		/// Analyzes the specified <paramref name="symbol"/>.
-		/// </summary>
-		/// <param name="symbol"><see cref="ISymbol"/> to analyze.</param>
-		/// <param name="compilation">Current <see cref="DefaultParamCompilationData"/>.</param>
-		/// <param name="diagnosticReceiver"><see cref="IDiagnosticReceiver"/> that is used to report <see cref="Diagnostic"/>s.</param>
-		/// <param name="cancellationToken"><see cref="CancellationToken"/> that specifies if the operation should be canceled.</param>
-		protected virtual void Analyze(
-			ISymbol symbol,
-			DefaultParamCompilationData compilation,
-			IDiagnosticReceiver diagnosticReceiver,
-			CancellationToken cancellationToken = default
-		)
-		{
-			AnalyzeDefault(symbol, compilation, diagnosticReceiver, cancellationToken);
-		}
-
-		/// <inheritdoc/>
-		protected override DefaultParamCompilationData CreateCompilation(CSharpCompilation compilation, IDiagnosticReceiver diagnosticReceiver)
-		{
-			return new DefaultParamCompilationData(compilation);
-		}
-
-		/// <summary>
-		/// Returns a collection of <see cref="DiagnosticDescriptor"/>s that are used by this analyzer specifically.
-		/// </summary>
-		protected abstract IEnumerable<DiagnosticDescriptor> GetAnalyzerSpecificDiagnostics();
-
-		/// <summary>
-		/// Determines whether analysis should be performed for the specified <paramref name="symbol"/> and <paramref name="compilation"/>.
-		/// </summary>
-		/// <param name="symbol"><see cref="ISymbol"/> to check if should be analyzed.</param>
-		/// <param name="compilation">Current <see cref="DefaultParamCompilationData"/>.</param>
-		protected abstract bool ShouldAnalyze(ISymbol symbol, DefaultParamCompilationData compilation);
-
-		private protected static HashSet<int>? GetApplyNewOrNull(HashSet<int> applyNew)
-		{
-			if (applyNew.Count == 0)
-			{
-				return null;
-			}
-
-			return applyNew;
-		}
-
-		private protected static IEnumerable<DiagnosticDescriptor> GetBaseDiagnostics()
-		{
-			return new[]
-			{
-				DefaultParamDiagnostics.DUR0101_ContainingTypeMustBePartial,
-				DefaultParamDiagnostics.DUR0104_DefaultParamCannotBeAppliedWhenGenerationAttributesArePresent,
-				DefaultParamDiagnostics.DUR0105_DefaultParamMustBeLast,
-				DefaultParamDiagnostics.DUR0106_TargetTypeDoesNotSatisfyConstraint,
-				DefaultParamDiagnostics.DUR0116_MemberWithNameAlreadyExists,
-				DefaultParamDiagnostics.DUR0119_DefaultParamValueCannotBeLessAccessibleThanTargetMember,
-				DefaultParamDiagnostics.DUR0120_TypeCannotBeUsedWithConstraint,
-				DefaultParamDiagnostics.DUR0121_TypeIsNotValidDefaultParamValue,
-				DefaultParamDiagnostics.DUR0126_DefaultParamMembersCannotBeNested
-			};
-		}
-
-		[MethodImpl(MethodImplOptions.AggressiveInlining)]
-		private protected static void InitializeAttributes([NotNull] ref IEnumerable<AttributeData>? attributes, ISymbol symbol)
-		{
-			if (attributes is null)
-			{
-				attributes = symbol.GetAttributes();
-			}
-		}
-
-		[MethodImpl(MethodImplOptions.AggressiveInlining)]
-		private protected static void InitializeContainingTypes([NotNull] ref ImmutableArray<INamedTypeSymbol> containingTypes, ISymbol symbol)
-		{
-			if (containingTypes.IsDefault)
-			{
-				containingTypes = symbol.GetContainingTypes().ToImmutableArray();
-			}
-		}
-
-		private static IEnumerable<ISymbol> GetCollidingMembersForMethodSymbol(IMethodSymbol method, string fullName, IEnumerable<ISymbol> symbols, INamedTypeSymbol generatedFromAttribute, int numParameters)
-		{
-			IEnumerable<ISymbol> members = symbols.Where(s =>
-			{
-				if (s is IMethodSymbol m)
-				{
-					return m.Parameters.Length == numParameters;
-				}
-
-				return true;
-			});
-
-			if (method.IsOverride && method.OverriddenMethod is IMethodSymbol baseMethod)
-			{
-				string baseFullName = baseMethod.ToString();
-				List<string> methodNames = new() { fullName, baseFullName };
-				methodNames.AddRange(baseMethod.GetOverriddenSymbols().Select(m => m.ToString()));
-
-				return members.Where(s =>
-				{
-					if (s is IMethodSymbol m)
-					{
-						foreach (AttributeData attr in m.GetAttributes())
-						{
-							if (SymbolEqualityComparer.Default.Equals(generatedFromAttribute, attr.AttributeClass) && attr.TryGetConstructorArgumentValue(0, out string? value))
-							{
-								return value is not null && !methodNames.Contains(value);
-							}
-						}
-					}
-
-					return true;
-				});
-			}
-
-			return members.Where(s =>
-			{
-				if (s is IMethodSymbol)
-				{
-					return !IsGeneratedFrom(s, fullName, generatedFromAttribute);
-				}
-
-				return true;
-			});
-		}
-
-		private static INamedTypeSymbol[] GetCollidingNotNestedTypes(
-			ISymbol symbol,
-			DefaultParamCompilationData compilation,
-			string? targetNamespace,
-			int numTypeParameters,
-			int numNonDefaultParam
-		)
-		{
-			INamedTypeSymbol generatedFromAttribute = compilation.DurianGeneratedAttribute!;
-			int numDefaultParam = numTypeParameters - numNonDefaultParam;
-			string name = symbol.Name;
-			string metadata = string.IsNullOrWhiteSpace(targetNamespace) || targetNamespace == "global" ? name : $"{targetNamespace}.{name}";
-			string fullName = symbol.ToString();
-
-			List<INamedTypeSymbol> symbols = new(numDefaultParam);
-
-			if (numTypeParameters == numDefaultParam)
-			{
-				TryAdd(metadata);
-			}
-
-			for (int i = numNonDefaultParam; i < numTypeParameters; i++)
-			{
-				TryAdd($"{metadata}`{i}");
-			}
-
-			return symbols.ToArray();
-
-			void TryAdd(string metadataName)
-			{
-				INamedTypeSymbol? type = compilation.Compilation.GetTypeByMetadataName(metadataName);
-
-				if (type is not null && !IsGeneratedFrom(type, fullName, generatedFromAttribute))
-				{
-					symbols.Add(type);
-				}
-			}
-		}
-
-		private static int GetIndexOfTypeParameterInCollidingMethod(ITypeParameterSymbol[] typeParameters, IParameterSymbol parameter)
-		{
-			int currentTypeParameterCount = typeParameters.Length;
-
-			for (int i = 0; i < currentTypeParameterCount; i++)
-			{
-				if (SymbolEqualityComparer.Default.Equals(parameter.Type, typeParameters[i]))
-				{
-					return i;
-				}
-			}
-
-			throw new InvalidOperationException($"Unknown parameter: {parameter}");
-		}
-
-		private static IEnumerable<ISymbol> GetPotentiallyCollidingMembers_Internal(
-			ISymbol symbol,
-			DefaultParamCompilationData compilation,
-			string? targetNamespace,
-			int numTypeParameters,
-			int numNonDefaultParam,
-			int numParameters
-		)
-		{
-			INamedTypeSymbol? containingType = symbol.ContainingType;
-
-			if (containingType is null)
-			{
-				return GetCollidingNotNestedTypes(symbol, compilation, targetNamespace, numTypeParameters, numNonDefaultParam);
-			}
-
-			string name = symbol.Name;
-			string fullName = symbol.ToString();
-			INamedTypeSymbol generatedFrom = compilation.DurianGeneratedAttribute!;
-			int numDefaultParam = numTypeParameters - numNonDefaultParam;
-
-			IEnumerable<ISymbol> symbols = containingType.GetMembers(name);
-
-			if (containingType.TypeKind == TypeKind.Interface)
-			{
-				symbols = symbols
-					.Concat(containingType.AllInterfaces
-						.SelectMany(t => t.GetMembers(name)));
-			}
-			else
-			{
-				symbols = symbols
-					.Concat(containingType.GetBaseTypes()
-						.SelectMany(t =>
-						{
-							ImmutableArray<ISymbol> members = t.GetMembers(name);
-							return members;
-						})
-						.Where(s => s.DeclaredAccessibility > Accessibility.Private));
-			}
-
-			bool includeNonGenericCompatibleMembers = numDefaultParam == numTypeParameters;
-
-			symbols = symbols.Where(s =>
-			{
-				if (s is IMethodSymbol m)
-				{
-					ImmutableArray<ITypeParameterSymbol> typeParameters = m.TypeParameters;
-					return typeParameters.Length >= numNonDefaultParam && typeParameters.Length < numTypeParameters;
-				}
-				else if (s is INamedTypeSymbol t)
-				{
-					ImmutableArray<ITypeParameterSymbol> typeParameters = t.TypeParameters;
-					return typeParameters.Length >= numNonDefaultParam && typeParameters.Length < numTypeParameters;
-				}
-
-				return includeNonGenericCompatibleMembers;
-			});
-
-			if (symbol is IMethodSymbol m)
-			{
-				return GetCollidingMembersForMethodSymbol(m, fullName, symbols, generatedFrom, numParameters);
-			}
-
-			if (symbol is INamedTypeSymbol type)
-			{
-				return symbols.Where(s =>
-				{
-					if (s is INamedTypeSymbol t && t.TypeKind == type.TypeKind)
-					{
-						return !IsGeneratedFrom(s, fullName, generatedFrom);
-					}
-
-					return true;
-				});
-			}
-
-			return symbols.Where(s => !IsGeneratedFrom(s, fullName, generatedFrom));
-		}
-
-		private static bool HasDefaultParamAttribute(INamedTypeSymbol type, DefaultParamCompilationData compilation)
-		{
-			ImmutableArray<ITypeParameterSymbol> typeParameters = type.TypeParameters;
-
-			return
-				typeParameters.Length > 0 &&
-				typeParameters.Any(t => t.HasAttribute(compilation.DefaultParamAttribute!));
-		}
-
-		private static bool HasTypeParameterAsConstraint(ITypeParameterSymbol currentTypeParameter, in TypeParameterContainer typeParameters)
-		{
-			int length = typeParameters.Length;
-
-			for (int i = 0; i < length; i++)
-			{
-				ref readonly TypeParameterData param = ref typeParameters[i];
-
-				foreach (ITypeSymbol constraint in param.Symbol.ConstraintTypes)
-				{
-					if (SymbolEqualityComparer.Default.Equals(constraint, currentTypeParameter))
-					{
-						return true;
-					}
-				}
-			}
-
-			return false;
-		}
-
-		private static bool HasValidParameterAccessibility(
-			ISymbol symbol,
-			ITypeSymbol targetType,
-			ITypeParameterSymbol currentTypeParameter,
-			in TypeParameterContainer typeParameters
-		)
-		{
-			if (targetType.GetEffectiveAccessibility() < symbol.GetEffectiveAccessibility())
-			{
-				if (symbol is IMethodSymbol m)
-				{
-					if (IsInvalidMethod(m))
-					{
-						return false;
-					}
-				}
-				else if (symbol is INamedTypeSymbol t)
-				{
-					if (t.TypeKind == TypeKind.Delegate && IsInvalidMethod(t.DelegateInvokeMethod))
-					{
-						return false;
-					}
-				}
-				else
-				{
-					return true;
-				}
-
-				return !HasTypeParameterAsConstraint(currentTypeParameter, in typeParameters);
-			}
-
-			return true;
-
-			bool IsInvalidMethod(IMethodSymbol? method)
-			{
-				return method is null || method.ReturnType.HandlesTypeParameter(currentTypeParameter) || method.Parameters.Any(p => p.Type.HandlesTypeParameter(currentTypeParameter));
-			}
-		}
-
-		private static bool IsGeneratedFrom(ISymbol symbol, string fullName, INamedTypeSymbol generatedFromAttribute)
-		{
-			return symbol.GetAttributes().Any(attr =>
-			{
-				if (SymbolEqualityComparer.Default.Equals(attr.AttributeClass, generatedFromAttribute) && attr.TryGetConstructorArgumentValue(0, out string? value))
-				{
-					return value == fullName;
-				}
-
-				return false;
-			});
-		}
-
-		private static bool IsValidForConstraint(ITypeSymbol type, ITypeParameterSymbol parameter, in TypeParameterContainer typeParameters)
-		{
-			if (parameter.HasReferenceTypeConstraint)
-			{
-				if (!type.IsReferenceType)
-				{
-					return false;
-				}
-			}
-			else if (parameter.HasUnmanagedTypeConstraint)
-			{
-				if (!type.IsUnmanagedType)
-				{
-					return false;
-				}
-			}
-			else if (parameter.HasValueTypeConstraint)
-			{
-				if (!type.IsValueType)
-				{
-					return false;
-				}
-			}
-
-			if (parameter.HasConstructorConstraint)
-			{
-				if (type is INamedTypeSymbol n)
-				{
-					if (!n.InstanceConstructors.Any(ctor => ctor.Parameters.Length == 0 && ctor.DeclaredAccessibility == Accessibility.Public))
-					{
-						return false;
-					}
-				}
-				else if (type is not IDynamicTypeSymbol)
-				{
-					return false;
-				}
-			}
-
-			foreach (ITypeSymbol constraint in parameter.ConstraintTypes)
-			{
-				if (constraint is ITypeParameterSymbol p)
-				{
-					ref readonly TypeParameterData data = ref typeParameters[p.Ordinal];
-
-					if (data.IsValidDefaultParam)
-					{
-						if (!type.InheritsOrImplements(data.TargetType))
-						{
-							return false;
-						}
-					}
-					else if (!IsValidForConstraint(type, p, in typeParameters))
-					{
-						return false;
-					}
-				}
-				else if (!type.InheritsOrImplements(constraint))
-				{
-					return false;
-				}
-			}
-
-			return true;
-		}
-
-		private static bool IsValidParameterInCollidingMember(ITypeParameterSymbol[] typeParameters, IParameterSymbol parameter, in ParameterGeneration targetGeneration)
-		{
-			if (parameter.Type is ITypeParameterSymbol)
-			{
-				if (targetGeneration.GenericParameterIndex > -1)
-				{
-					int typeParameterIndex = GetIndexOfTypeParameterInCollidingMethod(typeParameters, parameter);
-
-					if (targetGeneration.GenericParameterIndex == typeParameterIndex && !parameter.RefKind.IsValidForOverload(targetGeneration.RefKind))
-					{
-						return false;
-					}
-				}
-			}
-			else if (SymbolEqualityComparer.Default.Equals(parameter.Type, targetGeneration.Type) && !parameter.RefKind.IsValidForOverload(targetGeneration.RefKind))
-			{
-				return false;
-			}
-
-			return true;
-		}
-
-		private static bool TryGetTypeParameters(
-			ISymbol symbol,
-			DefaultParamCompilationData compilation,
-			CancellationToken cancellationToken,
-			out TypeParameterContainer typeParameters
-		)
-		{
-			if (symbol is IMethodSymbol m)
-			{
-				typeParameters = TypeParameterContainer.CreateFrom(m, compilation, cancellationToken);
-				return true;
-			}
-			else if (symbol is INamedTypeSymbol t)
-			{
-				typeParameters = TypeParameterContainer.CreateFrom(t, compilation, cancellationToken);
-				return true;
-			}
-
-			typeParameters = default;
-			return false;
-		}
-
-		private static bool ValidateTargetTypeParameter(
-			ISymbol symbol,
-			in TypeParameterData currentTypeParameter,
-			in TypeParameterContainer typeParameters,
-			IDiagnosticReceiver diagnosticReceiver
-		)
-		{
-			ITypeSymbol? targetType = currentTypeParameter.TargetType;
-			ITypeParameterSymbol typeParameterSymbol = currentTypeParameter.Symbol;
-
-			if (targetType is null ||
-				targetType is IErrorTypeSymbol ||
-				targetType.IsStatic ||
-				targetType.IsRefLikeType ||
-				targetType is IFunctionPointerTypeSymbol ||
-				targetType is IPointerTypeSymbol ||
-				(targetType is INamedTypeSymbol t && (t.IsUnboundGenericType || t.SpecialType == SpecialType.System_Void))
-			)
-			{
-				diagnosticReceiver.ReportDiagnostic(DefaultParamDiagnostics.DUR0121_TypeIsNotValidDefaultParamValue, currentTypeParameter.Location, typeParameterSymbol, targetType);
-				return false;
-			}
-
-			if (!HasValidParameterAccessibility(symbol, targetType, typeParameterSymbol, in typeParameters))
-			{
-				diagnosticReceiver.ReportDiagnostic(DefaultParamDiagnostics.DUR0119_DefaultParamValueCannotBeLessAccessibleThanTargetMember, currentTypeParameter.Location, typeParameterSymbol, targetType);
-				return false;
-			}
-
-			if (targetType.SpecialType == SpecialType.System_Object ||
-				targetType.SpecialType == SpecialType.System_Array ||
-				targetType.SpecialType == SpecialType.System_ValueType ||
-				targetType is IArrayTypeSymbol ||
-				targetType.IsValueType ||
-				targetType.IsSealed
-			)
-			{
-				if (HasTypeParameterAsConstraint(typeParameterSymbol, in typeParameters))
-				{
-					diagnosticReceiver.ReportDiagnostic(DefaultParamDiagnostics.DUR0120_TypeCannotBeUsedWithConstraint, currentTypeParameter.Location, typeParameters, targetType);
-					return false;
-				}
-			}
-
-			if (!IsValidForConstraint(targetType, currentTypeParameter.Symbol, in typeParameters))
-			{
-				diagnosticReceiver.ReportDiagnostic(DefaultParamDiagnostics.DUR0106_TargetTypeDoesNotSatisfyConstraint, currentTypeParameter.Location, typeParameterSymbol, targetType);
-				return false;
-			}
-
-			return true;
-		}
-
-		private static bool ValidateTargetTypeParameter(
-			ISymbol symbol,
-			in TypeParameterData currentTypeParameter,
-			in TypeParameterContainer typeParameters
-		)
-		{
-			ITypeSymbol? targetType = currentTypeParameter.TargetType;
-			ITypeParameterSymbol typeParameterSymbol = currentTypeParameter.Symbol;
-
-			if (targetType is null || targetType is IErrorTypeSymbol)
-			{
-				return false;
-			}
-
-			if (targetType.IsStatic ||
-				targetType.IsRefLikeType ||
-				targetType is IFunctionPointerTypeSymbol ||
-				targetType is IPointerTypeSymbol ||
-				(targetType is INamedTypeSymbol t && (t.IsUnboundGenericType || t.SpecialType == SpecialType.System_Void))
-			)
-			{
-				return false;
-			}
-
-			if (!HasValidParameterAccessibility(symbol, targetType, typeParameterSymbol, in typeParameters))
-			{
-				return false;
-			}
-
-			if (targetType.SpecialType == SpecialType.System_Object ||
-				targetType.SpecialType == SpecialType.System_Array ||
-				targetType.SpecialType == SpecialType.System_ValueType ||
-				targetType is IArrayTypeSymbol ||
-				targetType.IsValueType ||
-				targetType.IsSealed
-			)
-			{
-				if (HasTypeParameterAsConstraint(typeParameterSymbol, in typeParameters))
-				{
-					return false;
-				}
-			}
-
-			return IsValidForConstraint(targetType, currentTypeParameter.Symbol, in typeParameters);
-		}
-
-		private void AnalyzeSymbol(SymbolAnalysisContext context, DefaultParamCompilationData compilation)
-		{
-			if (!ShouldAnalyze(context.Symbol, compilation))
-			{
-				return;
-			}
-
-			DiagnosticReceiver.Contextual<SymbolAnalysisContext> diagnosticReceiver = DiagnosticReceiver.Factory.Symbol(context);
-			Analyze(context.Symbol, compilation, diagnosticReceiver, context.CancellationToken);
-		}
-	}
-}
-
->>>>>>> 6184197d
+﻿// Copyright (c) Piotr Stenke. All rights reserved.
+// Licensed under the MIT license.
+
+using System;
+using System.CodeDom.Compiler;
+using System.Collections.Generic;
+using System.Collections.Immutable;
+using System.Diagnostics.CodeAnalysis;
+using System.Linq;
+using System.Runtime.CompilerServices;
+using System.Threading;
+using Durian.Analysis.Data;
+using Durian.Analysis.Extensions;
+using Durian.Analysis.SymbolContainers;
+using Durian.Generator;
+using Microsoft.CodeAnalysis;
+using Microsoft.CodeAnalysis.CSharp;
+using Microsoft.CodeAnalysis.CSharp.Syntax;
+using Microsoft.CodeAnalysis.Diagnostics;
+
+namespace Durian.Analysis.DefaultParam
+{
+	/// <summary>
+	/// Base class for all DefaultParam analyzers. Contains <see langword="static"/> methods that perform the most basic DefaultParam-related analysis.
+	/// </summary>
+	public abstract class DefaultParamAnalyzer : DurianAnalyzer<DefaultParamCompilationData>
+	{
+		/// <inheritdoc/>
+		public sealed override ImmutableArray<DiagnosticDescriptor> SupportedDiagnostics => ImmutableArray.CreateRange(GetBaseDiagnostics().Concat(GetAnalyzerSpecificDiagnostics()));
+
+		/// <summary>
+		/// <see cref="SymbolKind"/> this analyzer can handle.
+		/// </summary>
+		public abstract SymbolKind SupportedSymbolKind { get; }
+
+		/// <summary>
+		/// Initializes a new instance of the <see cref="DefaultParamAnalyzer"/> class.
+		/// </summary>
+		protected DefaultParamAnalyzer()
+		{
+		}
+
+		/// <summary>
+		/// Determines whether the 'new' modifier is allowed to be applied to the target <see cref="ISymbol"/> according to the most specific <c>Durian.Configuration.DefaultParamConfigurationAttribute</c> or <c>Durian.Configuration.DefaultParamScopedConfigurationAttribute</c>.
+		/// </summary>
+		/// <param name="symbol"><see cref="ISymbol"/> to check.</param>
+		/// <param name="compilation">Current <see cref="DefaultParamCompilationData"/>.</param>
+		/// <param name="attributes">A collection of the target <see cref="ISymbol"/>'s attributes.</param>
+		/// <param name="containingTypes"><see cref="INamedTypeSymbol"/>s that contain this <see cref="IMethodSymbol"/>.</param>
+		public static bool AllowsNewModifier(
+			ISymbol symbol,
+			DefaultParamCompilationData compilation,
+			IEnumerable<AttributeData>? attributes = null,
+			ImmutableArray<INamedTypeSymbol> containingTypes = default
+		)
+		{
+			InitializeAttributes(ref attributes, symbol);
+			InitializeContainingTypes(ref containingTypes, symbol);
+
+			const string configPropertyName = DefaultParamConfigurationAttributeProvider.ApplyNewModifierWhenPossible;
+			const string scopedPropertyName = DefaultParamScopedConfigurationAttributeProvider.ApplyNewModifierWhenPossible;
+
+			if (DefaultParamUtilities.TryGetConfigurationPropertyValue(attributes, compilation.DefaultParamConfigurationAttribute!, configPropertyName, out bool value))
+			{
+				return value;
+			}
+			else
+			{
+				int length = containingTypes.Length;
+
+				if (length > 0)
+				{
+					INamedTypeSymbol scopedAttribute = compilation.DefaultParamScopedConfigurationAttribute!;
+
+					foreach (INamedTypeSymbol type in containingTypes.Reverse())
+					{
+						if (DefaultParamUtilities.TryGetConfigurationPropertyValue(type.GetAttributes(), scopedAttribute, scopedPropertyName, out value))
+						{
+							return value;
+						}
+					}
+				}
+
+				return compilation.GlobalConfiguration.ApplyNewModifierWhenPossible;
+			}
+		}
+
+		/// <summary>
+		/// Analyzes if the provided collection of <see cref="AttributeData"/>s contains <see cref="DurianGeneratedAttribute"/> or <see cref="GeneratedCodeAttribute"/> and reports appropriate <see cref="Diagnostic"/>s.
+		/// </summary>
+		/// <param name="symbol"><see cref="ISymbol"/> that owns the <paramref name="attributes"/>.</param>
+		/// <param name="compilation">Current <see cref="DefaultParamCompilationData"/>.</param>
+		/// <param name="diagnosticReceiver"><see cref="IDiagnosticReceiver"/> that is used to report <see cref="Diagnostic"/>s.</param>
+		/// <param name="attributes">A collection of <see cref="AttributeData"/> to analyze.</param>
+		/// <returns><see langword="true"/> if all the <paramref name="attributes"/> are valid (neither of them is prohibited), otherwise <see langword="false"/>.</returns>
+		public static bool AnalyzeAgainstProhibitedAttributes(
+			ISymbol symbol,
+			DefaultParamCompilationData compilation,
+			IDiagnosticReceiver diagnosticReceiver,
+			IEnumerable<AttributeData>? attributes = null
+		)
+		{
+			InitializeAttributes(ref attributes, symbol);
+
+			foreach (AttributeData attr in attributes)
+			{
+				if (SymbolEqualityComparer.Default.Equals(attr.AttributeClass, compilation.GeneratedCodeAttribute) ||
+					SymbolEqualityComparer.Default.Equals(attr.AttributeClass, compilation.DurianGeneratedAttribute))
+				{
+					diagnosticReceiver.ReportDiagnostic(DefaultParamDiagnostics.DUR0104_DefaultParamCannotBeAppliedWhenGenerationAttributesArePresent, symbol);
+
+					return false;
+				}
+			}
+
+			return true;
+		}
+
+		/// <summary>
+		/// Analyzes if the <paramref name="symbol"/> has <see cref="DurianGeneratedAttribute"/> or <see cref="GeneratedCodeAttribute"/> and reports <see cref="Diagnostic"/>s if the <paramref name="symbol"/> is not valid. If the <paramref name="symbol"/> is valid, returns an array of <paramref name="attributes"/> of that <paramref name="symbol"/>.
+		/// </summary>
+		/// <param name="symbol"><see cref="ISymbol"/> to analyze.</param>
+		/// <param name="compilation">Current <see cref="DefaultParamCompilationData"/>.</param>
+		/// <param name="attributes">An array of <see cref="AttributeData"/>s of the <paramref name="symbol"/>. Returned if the method itself returns <see langword="true"/>.</param>
+		/// <param name="diagnosticReceiver"><see cref="IDiagnosticReceiver"/> that is used to report <see cref="Diagnostic"/>s.</param>
+		/// <returns><see langword="true"/> if the <paramref name="symbol"/> is valid (does not have the prohibited attributes), otherwise <see langword="false"/>.</returns>
+		public static bool AnalyzeAgainstProhibitedAttributes(
+			ISymbol symbol,
+			DefaultParamCompilationData compilation,
+			out AttributeData[]? attributes,
+			IDiagnosticReceiver diagnosticReceiver
+		)
+		{
+			AttributeData[] attrs = symbol.GetAttributes().ToArray();
+			bool isValid = AnalyzeAgainstProhibitedAttributes(symbol, compilation, diagnosticReceiver, attrs);
+			attributes = isValid ? attrs : null;
+			return isValid;
+		}
+
+		/// <summary>
+		/// Analyzes if the provided collection of <see cref="AttributeData"/>s contains <see cref="DurianGeneratedAttribute"/> or <see cref="GeneratedCodeAttribute"/>.
+		/// </summary>
+		/// <param name="attributes">A collection of <see cref="AttributeData"/> to analyze.</param>
+		/// <param name="compilation">Current <see cref="DefaultParamCompilationData"/>.</param>
+		/// <returns><see langword="true"/> if all the <paramref name="attributes"/> are valid (neither of them is prohibited), otherwise <see langword="false"/>.</returns>
+		public static bool AnalyzeAgainstProhibitedAttributes(IEnumerable<AttributeData> attributes, DefaultParamCompilationData compilation)
+		{
+			foreach (AttributeData attr in attributes)
+			{
+				if (SymbolEqualityComparer.Default.Equals(attr.AttributeClass, compilation.GeneratedCodeAttribute) ||
+					SymbolEqualityComparer.Default.Equals(attr.AttributeClass, compilation.DurianGeneratedAttribute))
+				{
+					return false;
+				}
+			}
+
+			return true;
+		}
+
+		/// <summary>
+		/// Analyzes if the <paramref name="symbol"/> has <see cref="DurianGeneratedAttribute"/> or <see cref="GeneratedCodeAttribute"/>.
+		/// </summary>
+		/// <param name="symbol"><see cref="ISymbol"/> to analyze.</param>
+		/// <param name="compilation">Current <see cref="DefaultParamCompilationData"/>.</param>
+		/// <returns><see langword="true"/> if the <paramref name="symbol"/> is valid (does not have the prohibited attributes), otherwise <see langword="false"/>.</returns>
+		public static bool AnalyzeAgainstProhibitedAttributes(ISymbol symbol, DefaultParamCompilationData compilation)
+		{
+			return AnalyzeAgainstProhibitedAttributes(symbol, compilation, out _);
+		}
+
+		/// <summary>
+		/// Analyzes if the <paramref name="symbol"/> has <see cref="DurianGeneratedAttribute"/> or <see cref="GeneratedCodeAttribute"/>. If the <paramref name="symbol"/> is valid, returns an array of <paramref name="attributes"/> of that <paramref name="symbol"/>.
+		/// </summary>
+		/// <param name="symbol"><see cref="ISymbol"/> to analyze.</param>
+		/// <param name="compilation">Current <see cref="DefaultParamCompilationData"/>.</param>
+		/// <param name="attributes">An array of <see cref="AttributeData"/>s of the <paramref name="symbol"/>. Returned if the method itself returns <see langword="true"/>.</param>
+		/// <returns><see langword="true"/> if the <paramref name="symbol"/> is valid (does not have the prohibited attributes), otherwise <see langword="false"/>.</returns>
+		public static bool AnalyzeAgainstProhibitedAttributes(
+			ISymbol symbol,
+			DefaultParamCompilationData compilation,
+			[NotNullWhen(true)] out AttributeData[]? attributes
+		)
+		{
+			AttributeData[] attrs = symbol.GetAttributes().ToArray();
+			bool isValid = AnalyzeAgainstProhibitedAttributes(attrs, compilation);
+			attributes = isValid ? attrs : null;
+			return isValid;
+		}
+
+		/// <summary>
+		/// Analyzes if the containing types of the <paramref name="symbol"/> are valid and reports appropriate <see cref="Diagnostic"/>s.
+		/// </summary>
+		/// <param name="symbol"><see cref="ISymbol"/> to analyze.</param>
+		/// <param name="compilation">Current <see cref="DefaultParamCompilationData"/>.</param>
+		/// <param name="containingTypes">An array of the <paramref name="symbol"/>'s containing types' <see cref="INamedTypeSymbol"/>s. Returned if the method itself returns <see langword="true"/>.</param>
+		/// <param name="diagnosticReceiver"><see cref="IDiagnosticReceiver"/> that is used to report <see cref="Diagnostic"/>s.</param>
+		/// <returns><see langword="true"/> if the containing types of the <paramref name="symbol"/> are valid, otherwise <see langword="false"/>.</returns>
+		public static bool AnalyzeContainingTypes(
+			ISymbol symbol,
+			DefaultParamCompilationData compilation,
+			out ImmutableArray<INamedTypeSymbol> containingTypes,
+			IDiagnosticReceiver diagnosticReceiver
+		)
+		{
+			ImmutableArray<INamedTypeSymbol> types = symbol.GetContainingTypes().ToImmutableArray();
+			bool isValid = AnalyzeContainingTypes(symbol, compilation, diagnosticReceiver, types);
+			containingTypes = isValid ? types : default;
+			return isValid;
+		}
+
+		/// <summary>
+		/// Analyzes if the containing types of the <paramref name="symbol"/> are valid and reports appropriate <see cref="Diagnostic"/>s.
+		/// </summary>
+		/// <param name="symbol"><see cref="ISymbol"/> to analyze.</param>
+		/// <param name="compilation">Current <see cref="DefaultParamCompilationData"/>.</param>
+		/// <param name="diagnosticReceiver"><see cref="IDiagnosticReceiver"/> that is used to report <see cref="Diagnostic"/>s.</param>
+		/// <param name="containingTypes">An array of the <paramref name="symbol"/>'s containing types' <see cref="INamedTypeSymbol"/>s. Returned if the method itself returns <see langword="true"/>.</param>
+		/// <returns><see langword="true"/> if the containing types of the <paramref name="symbol"/> are valid, otherwise <see langword="false"/>.</returns>
+		public static bool AnalyzeContainingTypes(
+			ISymbol symbol,
+			DefaultParamCompilationData compilation,
+			IDiagnosticReceiver diagnosticReceiver,
+			ImmutableArray<INamedTypeSymbol> containingTypes = default
+		)
+		{
+			InitializeContainingTypes(ref containingTypes, symbol);
+
+			bool isValid = true;
+
+			foreach (INamedTypeSymbol parent in containingTypes)
+			{
+				if (!parent.IsPartial())
+				{
+					diagnosticReceiver.ReportDiagnostic(DefaultParamDiagnostics.DUR0101_ContainingTypeMustBePartial, parent);
+					isValid = false;
+				}
+
+				if (!HasDefaultParamAttribute(parent, compilation))
+				{
+					diagnosticReceiver.ReportDiagnostic(DefaultParamDiagnostics.DUR0126_DefaultParamMembersCannotBeNested, symbol);
+					isValid = false;
+				}
+			}
+
+			return isValid;
+		}
+
+		/// <summary>
+		/// Analyzes if the containing types of the <paramref name="symbol"/> are valid and reports appropriate <see cref="Diagnostic"/>s. If the <paramref name="symbol"/> is valid, returns an array of <see cref="ITypeData"/>s of its containing types.
+		/// </summary>
+		/// <param name="symbol"><see cref="ISymbol"/> to analyze.</param>
+		/// <param name="compilation">Current <see cref="DefaultParamCompilationData"/>.</param>
+		/// <param name="containingTypes">An array of the <paramref name="symbol"/>'s containing types' <see cref="ITypeData"/>s. Returned if the method itself returns <see langword="true"/>.</param>
+		/// <param name="diagnosticReceiver"><see cref="IDiagnosticReceiver"/> that is used to report <see cref="Diagnostic"/>s.</param>
+		/// <returns><see langword="true"/> if the containing types of the <paramref name="symbol"/> are valid, otherwise <see langword="false"/>.</returns>
+		public static bool AnalyzeContainingTypes(
+			ISymbol symbol,
+			DefaultParamCompilationData compilation,
+			[NotNullWhen(true)] out IWritableSymbolContainer<INamedTypeSymbol, ITypeData>? containingTypes,
+			IDiagnosticReceiver diagnosticReceiver
+		)
+		{
+			IWritableSymbolContainer<INamedTypeSymbol, ITypeData> container = symbol.GetContainingTypes().ToWritableContainer(compilation);
+			bool isValid = true;
+
+			foreach (ITypeData parent in container.GetData())
+			{
+				if (!parent.IsPartial)
+				{
+					diagnosticReceiver.ReportDiagnostic(DefaultParamDiagnostics.DUR0101_ContainingTypeMustBePartial, parent.Symbol);
+					isValid = false;
+				}
+
+				ImmutableArray<ITypeParameterSymbol> typeParameters = parent.Symbol.TypeParameters;
+
+				if (typeParameters.Length > 0 && typeParameters.SelectMany(t => t.GetAttributes()).Any(attr => SymbolEqualityComparer.Default.Equals(attr.AttributeClass, compilation.DefaultParamAttribute)))
+				{
+					diagnosticReceiver.ReportDiagnostic(DefaultParamDiagnostics.DUR0126_DefaultParamMembersCannotBeNested, symbol);
+					isValid = false;
+				}
+			}
+
+			containingTypes = isValid ? container : null;
+
+			return isValid;
+		}
+
+		/// <summary>
+		/// Analyzes if the containing types of the <paramref name="symbol"/> are valid.
+		/// </summary>
+		/// <param name="symbol"><see cref="ISymbol"/> to analyze.</param>
+		/// <param name="compilation">Current <see cref="DefaultParamCompilationData"/>.</param>
+		/// <param name="containingTypes">An array of the <paramref name="symbol"/>'s containing types' <see cref="INamedTypeSymbol"/>s. Returned if the method itself returns <see langword="true"/>.</param>
+		/// <returns><see langword="true"/> if the containing types of the <paramref name="symbol"/> are valid, otherwise <see langword="false"/>.</returns>
+		public static bool AnalyzeContainingTypes(
+			ISymbol symbol,
+			DefaultParamCompilationData compilation,
+			out ImmutableArray<INamedTypeSymbol> containingTypes
+		)
+		{
+			ImmutableArray<INamedTypeSymbol> containing = symbol.GetContainingTypes().ToImmutableArray();
+			bool isValid = AnalyzeContainingTypes(containing, compilation);
+			containingTypes = isValid ? containing : default;
+			return isValid;
+		}
+
+		/// <summary>
+		/// Analyzes if the <paramref name="containingTypes"/> of the target <see cref="ISymbol"/> are valid.
+		/// </summary>
+		/// <param name="containingTypes">An array of <see cref="INamedTypeSymbol"/>s to analyze.</param>
+		/// <param name="compilation">Current <see cref="DefaultParamCompilationData"/>.</param>
+		/// <returns><see langword="true"/> if the <paramref name="containingTypes"/> of the target <see cref="ISymbol"/> are valid, otherwise <see langword="false"/>.</returns>
+		public static bool AnalyzeContainingTypes(ImmutableArray<INamedTypeSymbol> containingTypes, DefaultParamCompilationData compilation)
+		{
+			foreach (INamedTypeSymbol parent in containingTypes)
+			{
+				if (!parent.IsPartial())
+				{
+					return false;
+				}
+
+				if (!HasDefaultParamAttribute(parent, compilation))
+				{
+					return false;
+				}
+			}
+
+			return true;
+		}
+
+		/// <summary>
+		/// Analyzes if the containing types of the <paramref name="symbol"/> are valid.
+		/// </summary>
+		/// <param name="symbol"><see cref="ISymbol"/> to analyze.</param>
+		/// <param name="compilation">Current <see cref="DefaultParamCompilationData"/>.</param>
+		/// <returns><see langword="true"/> if the containing types of the <paramref name="symbol"/> are valid, otherwise <see langword="false"/>.</returns>
+		public static bool AnalyzeContainingTypes(ISymbol symbol, DefaultParamCompilationData compilation)
+		{
+			ImmutableArray<INamedTypeSymbol> types = symbol.GetContainingTypes().ToImmutableArray();
+
+			return AnalyzeContainingTypes(types, compilation);
+		}
+
+		/// <summary>
+		/// Analyzes if the <paramref name="symbol"/> and its containing types are valid.
+		/// </summary>
+		/// <param name="symbol"><see cref="ISymbol"/> to analyze.</param>
+		/// <param name="compilation">Current <see cref="DefaultParamCompilationData"/>.</param>
+		/// <param name="containingTypes">An array of the <paramref name="symbol"/>'s containing types' <see cref="ITypeData"/>s. Returned if the method itself returns <see langword="true"/>.</param>
+		/// <returns><see langword="true"/> if the containing types of the <paramref name="symbol"/> are valid, otherwise <see langword="false"/>.</returns>
+		public static bool AnalyzeContainingTypes(
+			ISymbol symbol,
+			DefaultParamCompilationData compilation,
+			[NotNullWhen(true)] out ITypeData[]? containingTypes
+		)
+		{
+			INamedTypeSymbol[] types = symbol.GetContainingTypes().ToArray();
+
+			if (types.Length == 0)
+			{
+				containingTypes = null;
+				return false;
+			}
+
+			ImmutableArray<ITypeData> arr = types.ToWritableContainer(compilation).GetData();
+
+			foreach (ITypeData parent in arr)
+			{
+				if (!parent.IsPartial)
+				{
+					containingTypes = null;
+					return false;
+				}
+
+				if (!HasDefaultParamAttribute((parent.Symbol as INamedTypeSymbol)!, compilation))
+				{
+					containingTypes = null;
+					return false;
+				}
+			}
+
+			containingTypes = arr.ToArray();
+			return true;
+		}
+
+		/// <summary>
+		/// Performs basic analysis of the <paramref name="symbol"/>.
+		/// </summary>
+		/// <param name="symbol"><see cref="ISymbol"/> to analyze.</param>
+		/// <param name="compilation">Current <see cref="DefaultParamCompilationData"/>.</param>
+		/// <param name="cancellationToken"><see cref="CancellationToken"/> that specifies if the operation should be canceled.</param>
+		/// <returns><see langword="true"/> if the <paramref name="symbol"/> is valid, otherwise <see langword="false"/>.</returns>
+		public static bool AnalyzeDefault(ISymbol symbol, DefaultParamCompilationData compilation, CancellationToken cancellationToken = default)
+		{
+			if (!TryGetTypeParameters(symbol, compilation, cancellationToken, out TypeParameterContainer typeParameters))
+			{
+				return false;
+			}
+
+			return AnalyzeDefault(symbol, compilation, in typeParameters);
+		}
+
+		/// <summary>
+		/// Performs basic analysis of the <paramref name="symbol"/>.
+		/// </summary>
+		/// <param name="symbol"><see cref="ISymbol"/> to analyze.</param>
+		/// <param name="compilation">Current <see cref="DefaultParamCompilationData"/>.</param>
+		/// <param name="typeParameters"><see cref="TypeParameterContainer"/> that contains the <paramref name="symbol"/>'s type parameters.</param>
+		/// <returns><see langword="true"/> if the <paramref name="symbol"/> is valid, otherwise <see langword="false"/>.</returns>
+		public static bool AnalyzeDefault(
+			ISymbol symbol,
+			DefaultParamCompilationData compilation,
+			in TypeParameterContainer typeParameters
+		)
+		{
+			if (!typeParameters.HasDefaultParams)
+			{
+				return false;
+			}
+
+			return
+				AnalyzeAgainstProhibitedAttributes(symbol, compilation) &&
+				AnalyzeContainingTypes(symbol, compilation) &&
+				AnalyzeTypeParameters(symbol, in typeParameters);
+		}
+
+		/// <summary>
+		/// Performs basic analysis of the <paramref name="symbol"/> and reports <see cref="Diagnostic"/>s if the <paramref name="symbol"/> is not valid.
+		/// </summary>
+		/// <param name="symbol"><see cref="ISymbol"/> to analyze.</param>
+		/// <param name="compilation">Current <see cref="DefaultParamCompilationData"/>.</param>
+		/// <param name="diagnosticReceiver"><see cref="IDiagnosticReceiver"/> that is used to report <see cref="Diagnostic"/>s.</param>
+		/// <param name="cancellationToken"><see cref="CancellationToken"/> that specifies if the operation should be canceled.</param>
+		/// <returns><see langword="true"/> if the <paramref name="symbol"/> is valid, otherwise <see langword="false"/>.</returns>
+		public static bool AnalyzeDefault(
+			ISymbol symbol,
+			DefaultParamCompilationData compilation,
+			IDiagnosticReceiver diagnosticReceiver,
+			CancellationToken cancellationToken = default
+		)
+		{
+			if (!TryGetTypeParameters(symbol, compilation, cancellationToken, out TypeParameterContainer typeParameters))
+			{
+				return false;
+			}
+
+			return AnalyzeDefault(symbol, compilation, in typeParameters, diagnosticReceiver);
+		}
+
+		/// <summary>
+		/// Performs basic analysis of the <paramref name="symbol"/> and reports <see cref="Diagnostic"/>s if the <paramref name="symbol"/> is not valid.
+		/// </summary>
+		/// <param name="symbol"><see cref="ISymbol"/> to analyze.</param>
+		/// <param name="compilation">Current <see cref="DefaultParamCompilationData"/>.</param>
+		/// <param name="typeParameters"><see cref="TypeParameterContainer"/> that contains the <paramref name="symbol"/>'s type parameters.</param>
+		/// <param name="diagnosticReceiver"><see cref="IDiagnosticReceiver"/> that is used to report <see cref="Diagnostic"/>s.</param>
+		/// <returns><see langword="true"/> if the <paramref name="symbol"/> is valid, otherwise <see langword="false"/>.</returns>
+		public static bool AnalyzeDefault(
+			ISymbol symbol,
+			DefaultParamCompilationData compilation,
+			in TypeParameterContainer typeParameters,
+			IDiagnosticReceiver diagnosticReceiver
+		)
+		{
+			if (!typeParameters.HasDefaultParams)
+			{
+				return false;
+			}
+
+			bool isValid = AnalyzeAgainstProhibitedAttributes(symbol, compilation, diagnosticReceiver);
+			isValid &= AnalyzeContainingTypes(symbol, compilation, diagnosticReceiver);
+			isValid &= AnalyzeTypeParameters(symbol, in typeParameters, diagnosticReceiver);
+
+			return isValid;
+		}
+
+		/// <summary>
+		/// Checks, if the specified <paramref name="typeParameters"/> are valid and reports <see cref="Diagnostic"/> if they are not.
+		/// </summary>
+		/// <param name="symbol"><see cref="ISymbol"/> to analyze the type parameters of.</param>
+		/// <param name="typeParameters"><see cref="TypeParameterContainer"/> to analyze.</param>
+		/// <param name="diagnosticReceiver"><see cref="IDiagnosticReceiver"/> that is used to report <see cref="Diagnostic"/>s.</param>
+		/// <returns><see langword="true"/> if the type parameters contained within the <see cref="TypeParameterContainer"/> are valid, otherwise <see langword="false"/>.</returns>
+		public static bool AnalyzeTypeParameters(
+			ISymbol symbol,
+			in TypeParameterContainer typeParameters,
+			IDiagnosticReceiver diagnosticReceiver
+		)
+		{
+			if (!typeParameters.HasDefaultParams)
+			{
+				return false;
+			}
+
+			int length = typeParameters.Length;
+			bool isValid = true;
+			int lastDefaultParam = typeParameters.FirstDefaultParamIndex;
+
+			for (int i = typeParameters.FirstDefaultParamIndex; i < length; i++)
+			{
+				ref readonly TypeParameterData data = ref typeParameters[i];
+
+				if (data.IsDefaultParam)
+				{
+					if (!ValidateTargetTypeParameter(symbol, in data, in typeParameters, diagnosticReceiver))
+					{
+						isValid = false;
+					}
+
+					lastDefaultParam = i;
+				}
+				else if (lastDefaultParam != -1)
+				{
+					ref readonly TypeParameterData errorData = ref typeParameters[lastDefaultParam];
+					diagnosticReceiver.ReportDiagnostic(DefaultParamDiagnostics.DUR0105_DefaultParamMustBeLast, errorData.Location, errorData.Symbol);
+					isValid = false;
+					lastDefaultParam = -1;
+				}
+			}
+
+			return isValid;
+		}
+
+		/// <summary>
+		/// Checks, if the specified <paramref name="typeParameters"/> are valid.
+		/// </summary>
+		/// <param name="symbol"><see cref="ISymbol"/> to analyze the type parameters of.</param>
+		/// <param name="typeParameters"><see cref="TypeParameterContainer"/> to analyze.</param>
+		/// <returns><see langword="true"/> if the type parameters contained within the <see cref="TypeParameterContainer"/> are valid, otherwise <see langword="false"/>.</returns>
+		public static bool AnalyzeTypeParameters(ISymbol symbol, in TypeParameterContainer typeParameters)
+		{
+			if (!typeParameters.HasDefaultParams)
+			{
+				return false;
+			}
+
+			int length = typeParameters.Length;
+
+			for (int i = typeParameters.FirstDefaultParamIndex; i < length; i++)
+			{
+				ref readonly TypeParameterData data = ref typeParameters[i];
+
+				if (data.IsDefaultParam)
+				{
+					if (!ValidateTargetTypeParameter(symbol, in data, in typeParameters))
+					{
+						return false;
+					}
+				}
+				else
+				{
+					return false;
+				}
+			}
+
+			return true;
+		}
+
+		/// <summary>
+		/// Returns a collection of <see cref="CollidingMember"/>s representing <see cref="ISymbol"/>s that can potentially collide with members generated from the specified <paramref name="symbol"/>.
+		/// </summary>
+		/// <param name="symbol"><see cref="ISymbol"/> to get the colliding members of.</param>
+		/// <param name="compilation">Current <see cref="DefaultParamCompilationData"/>.</param>
+		/// <param name="targetNamespace">Namespace where the generated members are located.</param>
+		/// <param name="typeParameters"><see cref="TypeParameterContainer"/> that contains the <paramref name="symbol"/>'s type parameters.</param>
+		/// <param name="numParameters">Number of parameters of this <paramref name="symbol"/>. Always use <c>0</c> for members other than methods.</param>
+		public static CollidingMember[] GetPotentiallyCollidingMembers(
+			ISymbol symbol,
+			DefaultParamCompilationData compilation,
+			string? targetNamespace,
+			in TypeParameterContainer typeParameters,
+			int numParameters = 0
+		)
+		{
+			return GetPotentiallyCollidingMembers(symbol, compilation, targetNamespace, typeParameters.Length, typeParameters.NumNonDefaultParam, numParameters);
+		}
+
+		/// <summary>
+		/// Returns a collection of <see cref="CollidingMember"/>s representing <see cref="ISymbol"/>s that can potentially collide with members generated from the specified <paramref name="symbol"/>.
+		/// </summary>
+		/// <param name="symbol"><see cref="ISymbol"/> to get the colliding members of.</param>
+		/// <param name="compilation">Current <see cref="DefaultParamCompilationData"/>.</param>
+		/// <param name="targetNamespace">Namespace where the generated members are located.</param>
+		/// <param name="numTypeParameters">Number of type parameters of this <paramref name="symbol"/>.</param>
+		/// <param name="numNonDefaultParam">Number of type parameters of this <paramref name="symbol"/> that don't have the <c>Durian.DefaultParamAttribute</c>.</param>
+		/// <param name="numParameters">Number of parameters of this <paramref name="symbol"/>. Always use <c>0</c> for members other than methods.</param>
+		public static CollidingMember[] GetPotentiallyCollidingMembers(
+			ISymbol symbol,
+			DefaultParamCompilationData compilation,
+			string? targetNamespace,
+			int numTypeParameters,
+			int numNonDefaultParam,
+			int numParameters = 0
+		)
+		{
+			return GetPotentiallyCollidingMembers_Internal(symbol, compilation, targetNamespace, numTypeParameters, numNonDefaultParam, numParameters)
+				.Select(s =>
+				{
+					if (s is IMethodSymbol m)
+					{
+						return new CollidingMember(m, m.TypeParameters.ToArray(), m.Parameters.ToArray());
+					}
+					else if (s is INamedTypeSymbol t)
+					{
+						return new CollidingMember(t, t.TypeParameters.ToArray(), null);
+					}
+
+					return new CollidingMember(s, null, null);
+				})
+				.ToArray();
+		}
+
+		/// <summary>
+		/// Returns a <see cref="string"/> representing a namespace the target member should be generated in.
+		/// </summary>
+		/// <param name="symbol">Original <see cref="ISymbol"/> the generated member is based on.</param>
+		/// <param name="compilation">Current <see cref="DefaultParamCompilationData"/>.</param>
+		/// <param name="attributes">A collection of <see cref="AttributeData"/>a of the target <paramref name="symbol"/>.</param>
+		/// <param name="containingTypes">An array of <see cref="INamedTypeSymbol"/>s of the <paramref name="symbol"/>'s containing types in root-first order.</param>
+		public static string GetTargetNamespace(
+			ISymbol symbol,
+			DefaultParamCompilationData compilation,
+			IEnumerable<AttributeData>? attributes = null,
+			ImmutableArray<INamedTypeSymbol> containingTypes = default
+		)
+		{
+			const string propertyName = DefaultParamConfigurationAttributeProvider.TargetNamespace;
+
+			InitializeAttributes(ref attributes, symbol);
+			InitializeContainingTypes(ref containingTypes, symbol);
+
+			if (DefaultParamUtilities.TryGetConfigurationPropertyValue(attributes, compilation.DefaultParamConfigurationAttribute!, propertyName, out string? value))
+			{
+				return GetValueOrParentNamespace(value);
+			}
+
+			INamedTypeSymbol scopedConfigurationAttribute = compilation.DefaultParamScopedConfigurationAttribute!;
+
+			foreach (INamedTypeSymbol type in containingTypes.Reverse())
+			{
+				if (DefaultParamUtilities.TryGetConfigurationPropertyValue(type.GetAttributes(), scopedConfigurationAttribute, propertyName, out value))
+				{
+					return GetValueOrParentNamespace(value);
+				}
+			}
+
+			return GetValueOrParentNamespace(compilation.GlobalConfiguration.TargetNamespace);
+
+			string GetValueOrParentNamespace(string? value)
+			{
+				if (symbol.ContainingType is not null || value == "Durian.Generator" || !AnalysisUtilities.IsValidNamespaceIdentifier(value!))
+				{
+					string n = string.Join(".", symbol.GetContainingNamespaces().Select(n => n.Name));
+
+					return string.IsNullOrWhiteSpace(n) ? "global" : n;
+				}
+
+				return value!;
+			}
+		}
+
+		/// <summary>
+		/// Determines whether the specified <paramref name="collidingMember"/> actually collides with the <paramref name="targetParameters"/>.
+		/// </summary>
+		/// <param name="targetParameters">Array of <see cref="ParameterGeneration"/> representing parameters of a generated method.</param>
+		/// <param name="collidingMember"><see cref="CollidingMember"/> to check of actually collides with the <paramref name="targetParameters"/>.</param>
+		public static bool HasCollidingParameters(ParameterGeneration[] targetParameters, in CollidingMember collidingMember)
+		{
+			int numParameters = targetParameters.Length;
+
+			for (int i = 0; i < numParameters; i++)
+			{
+				ref readonly ParameterGeneration generation = ref targetParameters[i];
+				IParameterSymbol parameter = collidingMember.Parameters![i];
+
+				if (IsValidParameterInCollidingMember(collidingMember.TypeParameters!, parameter, in generation))
+				{
+					return false;
+				}
+			}
+
+			return true;
+		}
+
+		/// <summary>
+		/// Determines whether the specified <paramref name="symbol"/> has the <see langword="new"/> modifier.
+		/// </summary>
+		/// <param name="symbol"><see cref="ISymbol"/> to check.</param>
+		/// <param name="cancellationToken"><see cref="CancellationToken"/> that specifies if the operation should be canceled.</param>
+		public static bool HasNewModifier(ISymbol symbol, CancellationToken cancellationToken = default)
+		{
+			if (symbol.DeclaringSyntaxReferences.FirstOrDefault()?.GetSyntax(cancellationToken) is MemberDeclarationSyntax m)
+			{
+				return m.Modifiers.Any(m => m.IsKind(SyntaxKind.NewKeyword));
+			}
+
+			return false;
+		}
+
+		/// <summary>
+		/// Determines, whether the specified <paramref name="symbol"/> has a <see cref="GeneratedCodeAttribute"/> with the <see cref="DefaultParamGenerator.GeneratorName"/> specified as the <see cref="GeneratedCodeAttribute.Tool"/>.
+		/// </summary>
+		/// <param name="symbol"><see cref="ISymbol"/> to check.</param>
+		/// <param name="compilation">Current <see cref="DefaultParamCompilationData"/>.</param>
+		public static bool IsDefaultParamGenerated(ISymbol symbol, DefaultParamCompilationData compilation)
+		{
+			AttributeData? attr = symbol.GetAttribute(compilation.GeneratedCodeAttribute!);
+
+			if (attr is null)
+			{
+				return false;
+			}
+
+			if (attr.ConstructorArguments.FirstOrDefault().Value is not string tool)
+			{
+				return false;
+			}
+
+			return tool == DefaultParamGenerator.Name;
+		}
+
+		/// <inheritdoc/>
+		public override void Register(IDurianAnalysisContext context, DefaultParamCompilationData compilation)
+		{
+			context.RegisterSymbolAction(c => AnalyzeSymbol(c, compilation), SupportedSymbolKind);
+		}
+
+		/// <summary>
+		/// Analyzes the specified <paramref name="symbol"/>.
+		/// </summary>
+		/// <param name="symbol"><see cref="ISymbol"/> to analyze.</param>
+		/// <param name="compilation">Current <see cref="DefaultParamCompilationData"/>.</param>
+		/// <param name="diagnosticReceiver"><see cref="IDiagnosticReceiver"/> that is used to report <see cref="Diagnostic"/>s.</param>
+		/// <param name="cancellationToken"><see cref="CancellationToken"/> that specifies if the operation should be canceled.</param>
+		protected virtual void Analyze(
+			ISymbol symbol,
+			DefaultParamCompilationData compilation,
+			IDiagnosticReceiver diagnosticReceiver,
+			CancellationToken cancellationToken = default
+		)
+		{
+			AnalyzeDefault(symbol, compilation, diagnosticReceiver, cancellationToken);
+		}
+
+		/// <inheritdoc/>
+		protected override DefaultParamCompilationData CreateCompilation(CSharpCompilation compilation, IDiagnosticReceiver diagnosticReceiver)
+		{
+			return new DefaultParamCompilationData(compilation);
+		}
+
+		/// <summary>
+		/// Returns a collection of <see cref="DiagnosticDescriptor"/>s that are used by this analyzer specifically.
+		/// </summary>
+		protected abstract IEnumerable<DiagnosticDescriptor> GetAnalyzerSpecificDiagnostics();
+
+		/// <summary>
+		/// Determines whether analysis should be performed for the specified <paramref name="symbol"/> and <paramref name="compilation"/>.
+		/// </summary>
+		/// <param name="symbol"><see cref="ISymbol"/> to check if should be analyzed.</param>
+		/// <param name="compilation">Current <see cref="DefaultParamCompilationData"/>.</param>
+		protected abstract bool ShouldAnalyze(ISymbol symbol, DefaultParamCompilationData compilation);
+
+		private protected static HashSet<int>? GetApplyNewOrNull(HashSet<int> applyNew)
+		{
+			if (applyNew.Count == 0)
+			{
+				return null;
+			}
+
+			return applyNew;
+		}
+
+		private protected static IEnumerable<DiagnosticDescriptor> GetBaseDiagnostics()
+		{
+			return new[]
+			{
+				DefaultParamDiagnostics.DUR0101_ContainingTypeMustBePartial,
+				DefaultParamDiagnostics.DUR0104_DefaultParamCannotBeAppliedWhenGenerationAttributesArePresent,
+				DefaultParamDiagnostics.DUR0105_DefaultParamMustBeLast,
+				DefaultParamDiagnostics.DUR0106_TargetTypeDoesNotSatisfyConstraint,
+				DefaultParamDiagnostics.DUR0116_MemberWithNameAlreadyExists,
+				DefaultParamDiagnostics.DUR0119_DefaultParamValueCannotBeLessAccessibleThanTargetMember,
+				DefaultParamDiagnostics.DUR0120_TypeCannotBeUsedWithConstraint,
+				DefaultParamDiagnostics.DUR0121_TypeIsNotValidDefaultParamValue,
+				DefaultParamDiagnostics.DUR0126_DefaultParamMembersCannotBeNested
+			};
+		}
+
+		[MethodImpl(MethodImplOptions.AggressiveInlining)]
+		private protected static void InitializeAttributes([NotNull] ref IEnumerable<AttributeData>? attributes, ISymbol symbol)
+		{
+			if (attributes is null)
+			{
+				attributes = symbol.GetAttributes();
+			}
+		}
+
+		[MethodImpl(MethodImplOptions.AggressiveInlining)]
+		private protected static void InitializeContainingTypes([NotNull] ref ImmutableArray<INamedTypeSymbol> containingTypes, ISymbol symbol)
+		{
+			if (containingTypes.IsDefault)
+			{
+				containingTypes = symbol.GetContainingTypes().ToImmutableArray();
+			}
+		}
+
+		private static IEnumerable<ISymbol> GetCollidingMembersForMethodSymbol(IMethodSymbol method, string fullName, IEnumerable<ISymbol> symbols, INamedTypeSymbol generatedFromAttribute, int numParameters)
+		{
+			IEnumerable<ISymbol> members = symbols.Where(s =>
+			{
+				if (s is IMethodSymbol m)
+				{
+					return m.Parameters.Length == numParameters;
+				}
+
+				return true;
+			});
+
+			if (method.IsOverride && method.OverriddenMethod is IMethodSymbol baseMethod)
+			{
+				string baseFullName = baseMethod.ToString();
+				List<string> methodNames = new() { fullName, baseFullName };
+				methodNames.AddRange(baseMethod.GetOverriddenSymbols().Select(m => m.ToString()));
+
+				return members.Where(s =>
+				{
+					if (s is IMethodSymbol m)
+					{
+						foreach (AttributeData attr in m.GetAttributes())
+						{
+							if (SymbolEqualityComparer.Default.Equals(generatedFromAttribute, attr.AttributeClass) && attr.TryGetConstructorArgumentValue(0, out string? value))
+							{
+								return value is not null && !methodNames.Contains(value);
+							}
+						}
+					}
+
+					return true;
+				});
+			}
+
+			return members.Where(s =>
+			{
+				if (s is IMethodSymbol)
+				{
+					return !IsGeneratedFrom(s, fullName, generatedFromAttribute);
+				}
+
+				return true;
+			});
+		}
+
+		private static INamedTypeSymbol[] GetCollidingNotNestedTypes(
+			ISymbol symbol,
+			DefaultParamCompilationData compilation,
+			string? targetNamespace,
+			int numTypeParameters,
+			int numNonDefaultParam
+		)
+		{
+			INamedTypeSymbol generatedFromAttribute = compilation.DurianGeneratedAttribute!;
+			int numDefaultParam = numTypeParameters - numNonDefaultParam;
+			string name = symbol.Name;
+			string metadata = string.IsNullOrWhiteSpace(targetNamespace) || targetNamespace == "global" ? name : $"{targetNamespace}.{name}";
+			string fullName = symbol.ToString();
+
+			List<INamedTypeSymbol> symbols = new(numDefaultParam);
+
+			if (numTypeParameters == numDefaultParam)
+			{
+				TryAdd(metadata);
+			}
+
+			for (int i = numNonDefaultParam; i < numTypeParameters; i++)
+			{
+				TryAdd($"{metadata}`{i}");
+			}
+
+			return symbols.ToArray();
+
+			void TryAdd(string metadataName)
+			{
+				INamedTypeSymbol? type = compilation.Compilation.GetTypeByMetadataName(metadataName);
+
+				if (type is not null && !IsGeneratedFrom(type, fullName, generatedFromAttribute))
+				{
+					symbols.Add(type);
+				}
+			}
+		}
+
+		private static int GetIndexOfTypeParameterInCollidingMethod(ITypeParameterSymbol[] typeParameters, IParameterSymbol parameter)
+		{
+			int currentTypeParameterCount = typeParameters.Length;
+
+			for (int i = 0; i < currentTypeParameterCount; i++)
+			{
+				if (SymbolEqualityComparer.Default.Equals(parameter.Type, typeParameters[i]))
+				{
+					return i;
+				}
+			}
+
+			throw new InvalidOperationException($"Unknown parameter: {parameter}");
+		}
+
+		private static IEnumerable<ISymbol> GetPotentiallyCollidingMembers_Internal(
+			ISymbol symbol,
+			DefaultParamCompilationData compilation,
+			string? targetNamespace,
+			int numTypeParameters,
+			int numNonDefaultParam,
+			int numParameters
+		)
+		{
+			INamedTypeSymbol? containingType = symbol.ContainingType;
+
+			if (containingType is null)
+			{
+				return GetCollidingNotNestedTypes(symbol, compilation, targetNamespace, numTypeParameters, numNonDefaultParam);
+			}
+
+			string name = symbol.Name;
+			string fullName = symbol.ToString();
+			INamedTypeSymbol generatedFrom = compilation.DurianGeneratedAttribute!;
+			int numDefaultParam = numTypeParameters - numNonDefaultParam;
+
+			IEnumerable<ISymbol> symbols = containingType.GetMembers(name);
+
+			if (containingType.TypeKind == TypeKind.Interface)
+			{
+				symbols = symbols
+					.Concat(containingType.AllInterfaces
+						.SelectMany(t => t.GetMembers(name)));
+			}
+			else
+			{
+				symbols = symbols
+					.Concat(containingType.GetBaseTypes()
+						.SelectMany(t =>
+						{
+							ImmutableArray<ISymbol> members = t.GetMembers(name);
+							return members;
+						})
+						.Where(s => s.DeclaredAccessibility > Accessibility.Private));
+			}
+
+			bool includeNonGenericCompatibleMembers = numDefaultParam == numTypeParameters;
+
+			symbols = symbols.Where(s =>
+			{
+				if (s is IMethodSymbol m)
+				{
+					ImmutableArray<ITypeParameterSymbol> typeParameters = m.TypeParameters;
+					return typeParameters.Length >= numNonDefaultParam && typeParameters.Length < numTypeParameters;
+				}
+				else if (s is INamedTypeSymbol t)
+				{
+					ImmutableArray<ITypeParameterSymbol> typeParameters = t.TypeParameters;
+					return typeParameters.Length >= numNonDefaultParam && typeParameters.Length < numTypeParameters;
+				}
+
+				return includeNonGenericCompatibleMembers;
+			});
+
+			if (symbol is IMethodSymbol m)
+			{
+				return GetCollidingMembersForMethodSymbol(m, fullName, symbols, generatedFrom, numParameters);
+			}
+
+			if (symbol is INamedTypeSymbol type)
+			{
+				return symbols.Where(s =>
+				{
+					if (s is INamedTypeSymbol t && t.TypeKind == type.TypeKind)
+					{
+						return !IsGeneratedFrom(s, fullName, generatedFrom);
+					}
+
+					return true;
+				});
+			}
+
+			return symbols.Where(s => !IsGeneratedFrom(s, fullName, generatedFrom));
+		}
+
+		private static bool HasDefaultParamAttribute(INamedTypeSymbol type, DefaultParamCompilationData compilation)
+		{
+			ImmutableArray<ITypeParameterSymbol> typeParameters = type.TypeParameters;
+
+			return
+				typeParameters.Length > 0 &&
+				typeParameters.Any(t => t.HasAttribute(compilation.DefaultParamAttribute!));
+		}
+
+		private static bool HasTypeParameterAsConstraint(ITypeParameterSymbol currentTypeParameter, in TypeParameterContainer typeParameters)
+		{
+			int length = typeParameters.Length;
+
+			for (int i = 0; i < length; i++)
+			{
+				ref readonly TypeParameterData param = ref typeParameters[i];
+
+				foreach (ITypeSymbol constraint in param.Symbol.ConstraintTypes)
+				{
+					if (SymbolEqualityComparer.Default.Equals(constraint, currentTypeParameter))
+					{
+						return true;
+					}
+				}
+			}
+
+			return false;
+		}
+
+		private static bool HasValidParameterAccessibility(
+			ISymbol symbol,
+			ITypeSymbol targetType,
+			ITypeParameterSymbol currentTypeParameter,
+			in TypeParameterContainer typeParameters
+		)
+		{
+			if (targetType.GetEffectiveAccessibility() < symbol.GetEffectiveAccessibility())
+			{
+				if (symbol is IMethodSymbol m)
+				{
+					if (IsInvalidMethod(m))
+					{
+						return false;
+					}
+				}
+				else if (symbol is INamedTypeSymbol t)
+				{
+					if (t.TypeKind == TypeKind.Delegate && IsInvalidMethod(t.DelegateInvokeMethod))
+					{
+						return false;
+					}
+				}
+				else
+				{
+					return true;
+				}
+
+				return !HasTypeParameterAsConstraint(currentTypeParameter, in typeParameters);
+			}
+
+			return true;
+
+			bool IsInvalidMethod(IMethodSymbol? method)
+			{
+				return method is null || method.ReturnType.HandlesTypeParameter(currentTypeParameter) || method.Parameters.Any(p => p.Type.HandlesTypeParameter(currentTypeParameter));
+			}
+		}
+
+		private static bool IsGeneratedFrom(ISymbol symbol, string fullName, INamedTypeSymbol generatedFromAttribute)
+		{
+			return symbol.GetAttributes().Any(attr =>
+			{
+				if (SymbolEqualityComparer.Default.Equals(attr.AttributeClass, generatedFromAttribute) && attr.TryGetConstructorArgumentValue(0, out string? value))
+				{
+					return value == fullName;
+				}
+
+				return false;
+			});
+		}
+
+		private static bool IsValidForConstraint(ITypeSymbol type, ITypeParameterSymbol parameter, in TypeParameterContainer typeParameters)
+		{
+			if (parameter.HasReferenceTypeConstraint)
+			{
+				if (!type.IsReferenceType)
+				{
+					return false;
+				}
+			}
+			else if (parameter.HasUnmanagedTypeConstraint)
+			{
+				if (!type.IsUnmanagedType)
+				{
+					return false;
+				}
+			}
+			else if (parameter.HasValueTypeConstraint)
+			{
+				if (!type.IsValueType)
+				{
+					return false;
+				}
+			}
+
+			if (parameter.HasConstructorConstraint)
+			{
+				if (type is INamedTypeSymbol n)
+				{
+					if (!n.InstanceConstructors.Any(ctor => ctor.Parameters.Length == 0 && ctor.DeclaredAccessibility == Accessibility.Public))
+					{
+						return false;
+					}
+				}
+				else if (type is not IDynamicTypeSymbol)
+				{
+					return false;
+				}
+			}
+
+			foreach (ITypeSymbol constraint in parameter.ConstraintTypes)
+			{
+				if (constraint is ITypeParameterSymbol p)
+				{
+					ref readonly TypeParameterData data = ref typeParameters[p.Ordinal];
+
+					if (data.IsValidDefaultParam)
+					{
+						if (!type.InheritsOrImplements(data.TargetType))
+						{
+							return false;
+						}
+					}
+					else if (!IsValidForConstraint(type, p, in typeParameters))
+					{
+						return false;
+					}
+				}
+				else if (!type.InheritsOrImplements(constraint))
+				{
+					return false;
+				}
+			}
+
+			return true;
+		}
+
+		private static bool IsValidParameterInCollidingMember(ITypeParameterSymbol[] typeParameters, IParameterSymbol parameter, in ParameterGeneration targetGeneration)
+		{
+			if (parameter.Type is ITypeParameterSymbol)
+			{
+				if (targetGeneration.GenericParameterIndex > -1)
+				{
+					int typeParameterIndex = GetIndexOfTypeParameterInCollidingMethod(typeParameters, parameter);
+
+					if (targetGeneration.GenericParameterIndex == typeParameterIndex && !parameter.RefKind.IsValidForOverload(targetGeneration.RefKind))
+					{
+						return false;
+					}
+				}
+			}
+			else if (SymbolEqualityComparer.Default.Equals(parameter.Type, targetGeneration.Type) && !parameter.RefKind.IsValidForOverload(targetGeneration.RefKind))
+			{
+				return false;
+			}
+
+			return true;
+		}
+
+		private static bool TryGetTypeParameters(
+			ISymbol symbol,
+			DefaultParamCompilationData compilation,
+			CancellationToken cancellationToken,
+			out TypeParameterContainer typeParameters
+		)
+		{
+			if (symbol is IMethodSymbol m)
+			{
+				typeParameters = TypeParameterContainer.CreateFrom(m, compilation, cancellationToken);
+				return true;
+			}
+			else if (symbol is INamedTypeSymbol t)
+			{
+				typeParameters = TypeParameterContainer.CreateFrom(t, compilation, cancellationToken);
+				return true;
+			}
+
+			typeParameters = default;
+			return false;
+		}
+
+		private static bool ValidateTargetTypeParameter(
+			ISymbol symbol,
+			in TypeParameterData currentTypeParameter,
+			in TypeParameterContainer typeParameters,
+			IDiagnosticReceiver diagnosticReceiver
+		)
+		{
+			ITypeSymbol? targetType = currentTypeParameter.TargetType;
+			ITypeParameterSymbol typeParameterSymbol = currentTypeParameter.Symbol;
+
+			if (targetType is null ||
+				targetType is IErrorTypeSymbol ||
+				targetType.IsStatic ||
+				targetType.IsRefLikeType ||
+				targetType is IFunctionPointerTypeSymbol ||
+				targetType is IPointerTypeSymbol ||
+				(targetType is INamedTypeSymbol t && (t.IsUnboundGenericType || t.SpecialType == SpecialType.System_Void))
+			)
+			{
+				diagnosticReceiver.ReportDiagnostic(DefaultParamDiagnostics.DUR0121_TypeIsNotValidDefaultParamValue, currentTypeParameter.Location, typeParameterSymbol, targetType);
+				return false;
+			}
+
+			if (!HasValidParameterAccessibility(symbol, targetType, typeParameterSymbol, in typeParameters))
+			{
+				diagnosticReceiver.ReportDiagnostic(DefaultParamDiagnostics.DUR0119_DefaultParamValueCannotBeLessAccessibleThanTargetMember, currentTypeParameter.Location, typeParameterSymbol, targetType);
+				return false;
+			}
+
+			if (targetType.SpecialType == SpecialType.System_Object ||
+				targetType.SpecialType == SpecialType.System_Array ||
+				targetType.SpecialType == SpecialType.System_ValueType ||
+				targetType is IArrayTypeSymbol ||
+				targetType.IsValueType ||
+				targetType.IsSealed
+			)
+			{
+				if (HasTypeParameterAsConstraint(typeParameterSymbol, in typeParameters))
+				{
+					diagnosticReceiver.ReportDiagnostic(DefaultParamDiagnostics.DUR0120_TypeCannotBeUsedWithConstraint, currentTypeParameter.Location, typeParameters, targetType);
+					return false;
+				}
+			}
+
+			if (!IsValidForConstraint(targetType, currentTypeParameter.Symbol, in typeParameters))
+			{
+				diagnosticReceiver.ReportDiagnostic(DefaultParamDiagnostics.DUR0106_TargetTypeDoesNotSatisfyConstraint, currentTypeParameter.Location, typeParameterSymbol, targetType);
+				return false;
+			}
+
+			return true;
+		}
+
+		private static bool ValidateTargetTypeParameter(
+			ISymbol symbol,
+			in TypeParameterData currentTypeParameter,
+			in TypeParameterContainer typeParameters
+		)
+		{
+			ITypeSymbol? targetType = currentTypeParameter.TargetType;
+			ITypeParameterSymbol typeParameterSymbol = currentTypeParameter.Symbol;
+
+			if (targetType is null || targetType is IErrorTypeSymbol)
+			{
+				return false;
+			}
+
+			if (targetType.IsStatic ||
+				targetType.IsRefLikeType ||
+				targetType is IFunctionPointerTypeSymbol ||
+				targetType is IPointerTypeSymbol ||
+				(targetType is INamedTypeSymbol t && (t.IsUnboundGenericType || t.SpecialType == SpecialType.System_Void))
+			)
+			{
+				return false;
+			}
+
+			if (!HasValidParameterAccessibility(symbol, targetType, typeParameterSymbol, in typeParameters))
+			{
+				return false;
+			}
+
+			if (targetType.SpecialType == SpecialType.System_Object ||
+				targetType.SpecialType == SpecialType.System_Array ||
+				targetType.SpecialType == SpecialType.System_ValueType ||
+				targetType is IArrayTypeSymbol ||
+				targetType.IsValueType ||
+				targetType.IsSealed
+			)
+			{
+				if (HasTypeParameterAsConstraint(typeParameterSymbol, in typeParameters))
+				{
+					return false;
+				}
+			}
+
+			return IsValidForConstraint(targetType, currentTypeParameter.Symbol, in typeParameters);
+		}
+
+		private void AnalyzeSymbol(SymbolAnalysisContext context, DefaultParamCompilationData compilation)
+		{
+			if (!ShouldAnalyze(context.Symbol, compilation))
+			{
+				return;
+			}
+
+			DiagnosticReceiver.Contextual<SymbolAnalysisContext> diagnosticReceiver = DiagnosticReceiver.Factory.Symbol(context);
+			Analyze(context.Symbol, compilation, diagnosticReceiver, context.CancellationToken);
+		}
+	}
+}