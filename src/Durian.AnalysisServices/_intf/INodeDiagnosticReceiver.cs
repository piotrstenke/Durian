--- conflicted
+++ resolved
@@ -1,28 +1,8 @@
 ﻿// Copyright (c) Piotr Stenke. All rights reserved.
 // Licensed under the MIT license.
 
+using System;
 using Microsoft.CodeAnalysis;
-<<<<<<< HEAD
-using Microsoft.CodeAnalysis.CSharp;
-using System;
-
-namespace Durian.Analysis
-{
-    /// <summary>
-    /// <see cref="IDiagnosticReceiver"/> that reports <see cref="Diagnostic"/>s for a specified <see cref="CSharpSyntaxNode"/>.
-    /// </summary>
-    public interface INodeDiagnosticReceiver : IDirectDiagnosticReceiver, IDiagnosticReceiverWithBuffer
-    {
-        /// <summary>
-        /// Sets the <see cref="CSharpSyntaxNode"/> that the diagnostics will be reported for.
-        /// </summary>
-        /// <param name="node"><see cref="CSharpSyntaxNode"/> to set as the target.</param>
-        /// <param name="hintName">Name that is used to identify the <paramref name="node"/>.</param>
-        /// <exception cref="ArgumentNullException"><paramref name="node"/> is <see langword="null"/>.</exception>
-        /// <exception cref="ArgumentException"><paramref name="hintName"/> is <see langword="null"/> or empty.</exception>
-        void SetTargetNode(CSharpSyntaxNode node, string hintName);
-    }
-=======
 
 namespace Durian.Analysis
 {
@@ -40,5 +20,4 @@
 		/// <exception cref="ArgumentException"><paramref name="hintName"/> is <see langword="null"/> or empty.</exception>
 		void SetTargetNode(SyntaxNode node, string hintName);
 	}
->>>>>>> 6184197d
 }