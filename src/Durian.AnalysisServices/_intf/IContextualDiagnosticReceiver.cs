﻿// Copyright (c) Piotr Stenke. All rights reserved.
// Licensed under the MIT license.

namespace Durian.Analysis
{
<<<<<<< HEAD
    /// <summary>
    /// Provides a mechanism for reporting diagnostic messages to a context.
    /// </summary>
    /// <typeparam name="T">Type of context this <see cref="IContextualDiagnosticReceiver{T}"/> is compliant with.</typeparam>
    public interface IContextualDiagnosticReceiver<T> : IDirectDiagnosticReceiver where T : struct
    {
        /// <summary>
        /// Returns a reference to the target context.
        /// </summary>
        ref readonly T GetContext();
=======
	/// <summary>
	/// Provides a mechanism for reporting diagnostic messages to a context.
	/// </summary>
	/// <typeparam name="T">Type of context this <see cref="IContextualDiagnosticReceiver{T}"/> is compliant with.</typeparam>
	public interface IContextualDiagnosticReceiver<T> : IDiagnosticReceiver
	{
		/// <summary>
		/// Determines whether target context is specified.
		/// </summary>
		bool HasContext { get; }

		/// <summary>
		/// Returns a reference to the target context.
		/// </summary>
		ref readonly T GetContext();
>>>>>>> 6184197d

        /// <summary>
        /// Resets the internal context to <see langword="default"/>.
        /// </summary>
        void RemoveContext();

        /// <summary>
        /// Sets the target context.
        /// </summary>
        /// <param name="context">Context to set as a target of this <see cref="IContextualDiagnosticReceiver{T}"/>.</param>
        void SetContext(in T context);
    }
}<|MERGE_RESOLUTION|>--- conflicted
+++ resolved
@@ -3,18 +3,6 @@
 
 namespace Durian.Analysis
 {
-<<<<<<< HEAD
-    /// <summary>
-    /// Provides a mechanism for reporting diagnostic messages to a context.
-    /// </summary>
-    /// <typeparam name="T">Type of context this <see cref="IContextualDiagnosticReceiver{T}"/> is compliant with.</typeparam>
-    public interface IContextualDiagnosticReceiver<T> : IDirectDiagnosticReceiver where T : struct
-    {
-        /// <summary>
-        /// Returns a reference to the target context.
-        /// </summary>
-        ref readonly T GetContext();
-=======
 	/// <summary>
 	/// Provides a mechanism for reporting diagnostic messages to a context.
 	/// </summary>
@@ -30,17 +18,16 @@
 		/// Returns a reference to the target context.
 		/// </summary>
 		ref readonly T GetContext();
->>>>>>> 6184197d
 
-        /// <summary>
-        /// Resets the internal context to <see langword="default"/>.
-        /// </summary>
-        void RemoveContext();
+		/// <summary>
+		/// Resets the internal context to <see langword="default"/>.
+		/// </summary>
+		void RemoveContext();
 
-        /// <summary>
-        /// Sets the target context.
-        /// </summary>
-        /// <param name="context">Context to set as a target of this <see cref="IContextualDiagnosticReceiver{T}"/>.</param>
-        void SetContext(in T context);
-    }
+		/// <summary>
+		/// Sets the target context.
+		/// </summary>
+		/// <param name="context">Context to set as a target of this <see cref="IContextualDiagnosticReceiver{T}"/>.</param>
+		void SetContext(in T context);
+	}
 }