﻿// Copyright (c) Piotr Stenke. All rights reserved.
// Licensed under the MIT license.

namespace Durian.Analysis
{
<<<<<<< HEAD
    /// <summary>
    /// Provides text and hint name of a syntax tree.
    /// </summary>
    public interface ISourceTextProvider
    {
        /// <summary>
        /// Returns full name of the syntax tree, e.g. a fully-qualified type name.
        /// </summary>
        string GetFullName();
=======
	/// <summary>
	/// Provides text and hint name of a syntax tree.
	/// </summary>
	public interface ISourceTextProvider
	{
		/// <summary>
		/// Returns full name of the syntax tree, e.g. a fully-qualified type name.
		/// </summary>
		string GetFullName();

		/// <summary>
		/// Returns the name of the syntax tree.
		/// </summary>
		string GetHintName();
>>>>>>> 6184197d

        /// <summary>
        /// Returns the name of the syntax tree.
        /// </summary>
        string GetHintName();

<<<<<<< HEAD
        /// <summary>
        /// Returns name of the namespace the type represented by the syntax tree is part of.
        /// </summary>
        string GetNamespace();

        /// <summary>
        /// Returns the text of the syntax tree.
        /// </summary>
        string GetText();

        /// <summary>
        /// Returns name of the type the syntax tree represents.
        /// </summary>
        string GetTypeName();
    }
=======
		/// <summary>
		/// Returns the text of the syntax tree.
		/// </summary>
		string GetText();

		/// <summary>
		/// Returns name of the type the syntax tree represents.
		/// </summary>
		string GetTypeName();
	}
>>>>>>> 6184197d
}<|MERGE_RESOLUTION|>--- conflicted
+++ resolved
@@ -3,17 +3,6 @@
 
 namespace Durian.Analysis
 {
-<<<<<<< HEAD
-    /// <summary>
-    /// Provides text and hint name of a syntax tree.
-    /// </summary>
-    public interface ISourceTextProvider
-    {
-        /// <summary>
-        /// Returns full name of the syntax tree, e.g. a fully-qualified type name.
-        /// </summary>
-        string GetFullName();
-=======
 	/// <summary>
 	/// Provides text and hint name of a syntax tree.
 	/// </summary>
@@ -28,30 +17,12 @@
 		/// Returns the name of the syntax tree.
 		/// </summary>
 		string GetHintName();
->>>>>>> 6184197d
 
-        /// <summary>
-        /// Returns the name of the syntax tree.
-        /// </summary>
-        string GetHintName();
+		/// <summary>
+		/// Returns name of the namespace the type represented by the syntax tree is part of.
+		/// </summary>
+		string GetNamespace();
 
-<<<<<<< HEAD
-        /// <summary>
-        /// Returns name of the namespace the type represented by the syntax tree is part of.
-        /// </summary>
-        string GetNamespace();
-
-        /// <summary>
-        /// Returns the text of the syntax tree.
-        /// </summary>
-        string GetText();
-
-        /// <summary>
-        /// Returns name of the type the syntax tree represents.
-        /// </summary>
-        string GetTypeName();
-    }
-=======
 		/// <summary>
 		/// Returns the text of the syntax tree.
 		/// </summary>
@@ -62,5 +33,4 @@
 		/// </summary>
 		string GetTypeName();
 	}
->>>>>>> 6184197d
 }