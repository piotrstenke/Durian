﻿// Copyright (c) Piotr Stenke. All rights reserved.
// Licensed under the MIT license.

<<<<<<< HEAD
=======
using System;
using System.Diagnostics;
>>>>>>> 6184197d
using Microsoft.CodeAnalysis;
using System;

namespace Durian.Analysis
{
<<<<<<< HEAD
    /// <summary>
    /// Specifies that the target <see cref="DiagnosticDescriptor"/> does not have a specific location.
    /// </summary>
    [AttributeUsage(AttributeTargets.Field, AllowMultiple = false, Inherited = false)]
    public sealed class WithoutLocationAttribute : Attribute
    {
        /// <summary>
        /// Initializes a new instance of the <see cref="WithoutLocationAttribute"/> class.
        /// </summary>
        public WithoutLocationAttribute()
        {
        }
    }
=======
	/// <summary>
	/// Specifies that the target <see cref="DiagnosticDescriptor"/> does not have a specific location.
	/// </summary>
	[AttributeUsage(AttributeTargets.Field, AllowMultiple = false, Inherited = false)]
	[Conditional("DEBUG")]
	internal sealed class WithoutLocationAttribute : Attribute
	{
		/// <summary>
		/// Initializes a new instance of the <see cref="WithoutLocationAttribute"/> class.
		/// </summary>
		public WithoutLocationAttribute()
		{
		}
	}
>>>>>>> 6184197d
}<|MERGE_RESOLUTION|>--- conflicted
+++ resolved
@@ -1,31 +1,12 @@
 ﻿// Copyright (c) Piotr Stenke. All rights reserved.
 // Licensed under the MIT license.
 
-<<<<<<< HEAD
-=======
 using System;
 using System.Diagnostics;
->>>>>>> 6184197d
 using Microsoft.CodeAnalysis;
-using System;
 
 namespace Durian.Analysis
 {
-<<<<<<< HEAD
-    /// <summary>
-    /// Specifies that the target <see cref="DiagnosticDescriptor"/> does not have a specific location.
-    /// </summary>
-    [AttributeUsage(AttributeTargets.Field, AllowMultiple = false, Inherited = false)]
-    public sealed class WithoutLocationAttribute : Attribute
-    {
-        /// <summary>
-        /// Initializes a new instance of the <see cref="WithoutLocationAttribute"/> class.
-        /// </summary>
-        public WithoutLocationAttribute()
-        {
-        }
-    }
-=======
 	/// <summary>
 	/// Specifies that the target <see cref="DiagnosticDescriptor"/> does not have a specific location.
 	/// </summary>
@@ -40,5 +21,4 @@
 		{
 		}
 	}
->>>>>>> 6184197d
 }