﻿// Copyright (c) Piotr Stenke. All rights reserved.
// Licensed under the MIT license.

using Durian.Analysis.Extensions;
using Microsoft.CodeAnalysis;
using Microsoft.CodeAnalysis.CSharp;
using Microsoft.CodeAnalysis.CSharp.Syntax;
using System;
using System.Collections.Generic;
using System.Threading;

namespace Durian.Analysis.CodeFixes
{
<<<<<<< HEAD
    /// <summary>
    /// Contains some utility methods for dealing with code fixes.
    /// </summary>
    public static class CodeFixUtility
    {
        /// <summary>
        /// Returns a <see cref="NameSyntax"/> for the specified <paramref name="targetType"/> based on the existing <paramref name="usings"/> and <paramref name="currentNamespace"/>.
        /// </summary>
        /// <param name="semanticModel"><see cref="SemanticModel"/> of the <paramref name="usings"/>.</param>
        /// <param name="usings">A collection of <see cref="UsingDirectiveSyntax"/>.</param>
        /// <param name="currentNamespace">Namespace where the created <see cref="NameSyntax"/> is to be located in.</param>
        /// <param name="targetType"><see cref="ITypeSymbol"/> to get the <see cref="NameSyntax"/> for.</param>
        /// <param name="cancellationToken"><see cref="CancellationToken"/> that specifies if the operation should be canceled.</param>
        public static NameSyntax GetNameSyntax(
            this SemanticModel semanticModel,
            IEnumerable<UsingDirectiveSyntax> usings,
            INamespaceSymbol currentNamespace,
            ITypeSymbol targetType,
            CancellationToken cancellationToken = default)
        {
            if (targetType.ContainingNamespace is null ||
                targetType.ContainingNamespace.IsGlobalNamespace
            )
            {
                return SyntaxFactory.ParseName(targetType.GetGenericName(false));
            }

            if (targetType.IsPredefinedOrDynamic((CSharpCompilation)semanticModel.Compilation))
            {
                return SyntaxFactory.IdentifierName(targetType.Name);
            }

            string @namespace = currentNamespace.ToString();
            string targetNamespace = targetType.ContainingNamespace.ToString();

            if (@namespace.StartsWith(targetNamespace))
            {
                return SyntaxFactory.ParseName(targetType.GetGenericName(false));
            }

            foreach (UsingDirectiveSyntax u in usings)
            {
                SymbolInfo info = semanticModel.GetSymbolInfo(u.Name, cancellationToken);

                if (info.Symbol is not INamespaceSymbol n)
                {
                    continue;
                }

                if (n.ToString() == targetNamespace)
                {
                    return SyntaxFactory.ParseName(targetType.GetGenericName(false));
                }
            }

            return SyntaxFactory.ParseName(targetType.ToString());
        }

        /// <summary>
        /// Returns a <see cref="NameSyntax"/> for the specified <see cref="INamedTypeSymbol"/> of an <see cref="Attribute"/> type based on the existing <paramref name="usings"/> and <paramref name="currentNamespace"/>.
        /// </summary>
        /// <param name="semanticModel"><see cref="SemanticModel"/> of the <paramref name="usings"/>.</param>
        /// <param name="usings">A collection of <see cref="UsingDirectiveSyntax"/>.</param>
        /// <param name="currentNamespace">Namespace where the created <see cref="NameSyntax"/> is to be located in.</param>
        /// <param name="targetType"><see cref="INamedTypeSymbol"/> of an <see cref="Attribute"/> to get the <see cref="NameSyntax"/> for.</param>
        /// <param name="cancellationToken"><see cref="CancellationToken"/> that specifies if the operation should be canceled.</param>
        public static NameSyntax GetNameSyntaxForAttribute(
            this SemanticModel semanticModel,
            IEnumerable<UsingDirectiveSyntax> usings,
            INamespaceSymbol currentNamespace,
            INamedTypeSymbol targetType,
            CancellationToken cancellationToken = default)
        {
            if (targetType.ContainingNamespace is null ||
                targetType.ContainingNamespace.IsGlobalNamespace ||
                targetType.IsPredefinedOrDynamic((CSharpCompilation)semanticModel.Compilation)
            )
            {
                return SyntaxFactory.IdentifierName(GetIdentifier(targetType.Name));
            }

            string @namespace = currentNamespace.ToString();
            string targetNamespace = targetType.ContainingNamespace.ToString();

            if (@namespace.StartsWith(targetNamespace))
            {
                return SyntaxFactory.IdentifierName(GetIdentifier(targetType.Name));
            }

            foreach (UsingDirectiveSyntax u in usings)
            {
                SymbolInfo info = semanticModel.GetSymbolInfo(u.Name, cancellationToken);

                if (info.Symbol is not INamespaceSymbol n)
                {
                    continue;
                }

                if (n.ToString() == targetNamespace)
                {
                    return SyntaxFactory.IdentifierName(GetIdentifier(targetType.Name));
                }
            }

            return SyntaxFactory.ParseName(GetIdentifier(targetType.ToString()));

            static string GetIdentifier(string str)
            {
                const string attribute = "Attribute";

                if (str.EndsWith(attribute))
                {
                    return str.Substring(0, str.Length - attribute.Length);
                }

                return str;
            }
        }

        /// <summary>
        /// Determines whether there is a <see cref="UsingDirectiveSyntax"/> specified for the given <paramref name="targetType"/>.
        /// </summary>
        /// <param name="semanticModel"><see cref="SemanticModel"/> of the <paramref name="usings"/>.</param>
        /// <param name="usings">A collection of <see cref="UsingDirectiveSyntax"/>.</param>
        /// <param name="currentNamespace">Current namespace.</param>
        /// <param name="targetType"><see cref="ITypeSymbol"/> to check.</param>
        /// <param name="cancellationToken"><see cref="CancellationToken"/> that specifies if the operation should be canceled.</param>
        public static bool HasUsingDirective(
            this SemanticModel semanticModel,
            IEnumerable<UsingDirectiveSyntax> usings,
            INamespaceSymbol currentNamespace,
            ITypeSymbol targetType,
            CancellationToken cancellationToken = default)
        {
            if (targetType.ContainingNamespace is null ||
                targetType.ContainingNamespace.IsGlobalNamespace ||
                targetType.IsPredefinedOrDynamic((CSharpCompilation)semanticModel.Compilation)
            )
            {
                return true;
            }

            string @namespace = currentNamespace.ToString();
            string targetNamespace = targetType.ContainingNamespace.ToString();

            if (@namespace.StartsWith(targetNamespace))
            {
                return true;
            }

            foreach (UsingDirectiveSyntax u in usings)
            {
                SymbolInfo info = semanticModel.GetSymbolInfo(u.Name, cancellationToken);

                if (info.Symbol is not INamespaceSymbol n)
                {
                    continue;
                }

                if (n.ToString() == targetNamespace)
                {
                    return true;
                }
            }

            return false;
        }
    }
=======
	/// <summary>
	/// Contains some utility methods for dealing with code fixes.
	/// </summary>
	public static class CodeFixUtility
	{
		/// <summary>
		/// Returns a <see cref="NameSyntax"/> for the specified <paramref name="targetType"/> based on the existing <paramref name="usings"/> and <paramref name="currentNamespace"/>.
		/// </summary>
		/// <param name="semanticModel"><see cref="SemanticModel"/> of the <paramref name="usings"/>.</param>
		/// <param name="usings">A collection of <see cref="UsingDirectiveSyntax"/>.</param>
		/// <param name="currentNamespace">Namespace where the created <see cref="NameSyntax"/> is to be located in.</param>
		/// <param name="targetType"><see cref="ITypeSymbol"/> to get the <see cref="NameSyntax"/> for.</param>
		/// <param name="cancellationToken"><see cref="CancellationToken"/> that specifies if the operation should be canceled.</param>
		public static NameSyntax GetNameSyntax(
			this SemanticModel semanticModel,
			IEnumerable<UsingDirectiveSyntax> usings,
			INamespaceSymbol currentNamespace,
			ITypeSymbol targetType,
			CancellationToken cancellationToken = default)
		{
			if (targetType.ContainingNamespace is null ||
				targetType.ContainingNamespace.IsGlobalNamespace
			)
			{
				return SyntaxFactory.ParseName(targetType.GetGenericName(true));
			}

			if (targetType.IsKeyword())
			{
				return SyntaxFactory.IdentifierName(targetType.Name);
			}

			string @namespace = currentNamespace.ToString();
			string targetNamespace = targetType.ContainingNamespace.ToString();

			if (@namespace.StartsWith(targetNamespace))
			{
				return SyntaxFactory.ParseName(targetType.GetGenericName(true));
			}

			foreach (UsingDirectiveSyntax u in usings)
			{
				SymbolInfo info = semanticModel.GetSymbolInfo(u.Name, cancellationToken);

				if (info.Symbol is not INamespaceSymbol n)
				{
					continue;
				}

				if (n.ToString() == targetNamespace)
				{
					return SyntaxFactory.ParseName(targetType.GetGenericName(true));
				}
			}

			return SyntaxFactory.ParseName(targetType.ToString());
		}

		/// <summary>
		/// Returns a <see cref="NameSyntax"/> for the specified <see cref="INamedTypeSymbol"/> of an <see cref="Attribute"/> type based on the existing <paramref name="usings"/> and <paramref name="currentNamespace"/>.
		/// </summary>
		/// <param name="semanticModel"><see cref="SemanticModel"/> of the <paramref name="usings"/>.</param>
		/// <param name="usings">A collection of <see cref="UsingDirectiveSyntax"/>.</param>
		/// <param name="currentNamespace">Namespace where the created <see cref="NameSyntax"/> is to be located in.</param>
		/// <param name="targetType"><see cref="INamedTypeSymbol"/> of an <see cref="Attribute"/> to get the <see cref="NameSyntax"/> for.</param>
		/// <param name="cancellationToken"><see cref="CancellationToken"/> that specifies if the operation should be canceled.</param>
		public static NameSyntax GetNameSyntaxForAttribute(
			this SemanticModel semanticModel,
			IEnumerable<UsingDirectiveSyntax> usings,
			INamespaceSymbol currentNamespace,
			INamedTypeSymbol targetType,
			CancellationToken cancellationToken = default)
		{
			if (targetType.ContainingNamespace is null ||
				targetType.ContainingNamespace.IsGlobalNamespace ||
				targetType.IsKeyword()
			)
			{
				return SyntaxFactory.IdentifierName(GetIdentifier(targetType.Name));
			}

			string @namespace = currentNamespace.ToString();
			string targetNamespace = targetType.ContainingNamespace.ToString();

			if (@namespace.StartsWith(targetNamespace))
			{
				return SyntaxFactory.IdentifierName(GetIdentifier(targetType.Name));
			}

			foreach (UsingDirectiveSyntax u in usings)
			{
				SymbolInfo info = semanticModel.GetSymbolInfo(u.Name, cancellationToken);

				if (info.Symbol is not INamespaceSymbol n)
				{
					continue;
				}

				if (n.ToString() == targetNamespace)
				{
					return SyntaxFactory.IdentifierName(GetIdentifier(targetType.Name));
				}
			}

			return SyntaxFactory.ParseName(GetIdentifier(targetType.ToString()));

			static string GetIdentifier(string str)
			{
				const string attribute = "Attribute";

				if (str.EndsWith(attribute))
				{
					return str.Substring(0, str.Length - attribute.Length);
				}

				return str;
			}
		}

		/// <summary>
		/// Determines whether there is a <see cref="UsingDirectiveSyntax"/> specified for the given <paramref name="targetType"/>.
		/// </summary>
		/// <param name="semanticModel"><see cref="SemanticModel"/> of the <paramref name="usings"/>.</param>
		/// <param name="usings">A collection of <see cref="UsingDirectiveSyntax"/>.</param>
		/// <param name="currentNamespace">Current namespace.</param>
		/// <param name="targetType"><see cref="ITypeSymbol"/> to check.</param>
		/// <param name="cancellationToken"><see cref="CancellationToken"/> that specifies if the operation should be canceled.</param>
		public static bool HasUsingDirective(
			this SemanticModel semanticModel,
			IEnumerable<UsingDirectiveSyntax> usings,
			INamespaceSymbol currentNamespace,
			ITypeSymbol targetType,
			CancellationToken cancellationToken = default)
		{
			if (targetType.ContainingNamespace is null ||
				targetType.ContainingNamespace.IsGlobalNamespace ||
				targetType.IsKeyword()
			)
			{
				return true;
			}

			string @namespace = currentNamespace.ToString();
			string targetNamespace = targetType.ContainingNamespace.ToString();

			if (@namespace.StartsWith(targetNamespace))
			{
				return true;
			}

			foreach (UsingDirectiveSyntax u in usings)
			{
				SymbolInfo info = semanticModel.GetSymbolInfo(u.Name, cancellationToken);

				if (info.Symbol is not INamespaceSymbol n)
				{
					continue;
				}

				if (n.ToString() == targetNamespace)
				{
					return true;
				}
			}

			return false;
		}
	}
>>>>>>> 6184197d
}<|MERGE_RESOLUTION|>--- conflicted
+++ resolved
@@ -1,186 +1,16 @@
 ﻿// Copyright (c) Piotr Stenke. All rights reserved.
 // Licensed under the MIT license.
 
+using System;
+using System.Collections.Generic;
+using System.Threading;
 using Durian.Analysis.Extensions;
 using Microsoft.CodeAnalysis;
 using Microsoft.CodeAnalysis.CSharp;
 using Microsoft.CodeAnalysis.CSharp.Syntax;
-using System;
-using System.Collections.Generic;
-using System.Threading;
 
 namespace Durian.Analysis.CodeFixes
 {
-<<<<<<< HEAD
-    /// <summary>
-    /// Contains some utility methods for dealing with code fixes.
-    /// </summary>
-    public static class CodeFixUtility
-    {
-        /// <summary>
-        /// Returns a <see cref="NameSyntax"/> for the specified <paramref name="targetType"/> based on the existing <paramref name="usings"/> and <paramref name="currentNamespace"/>.
-        /// </summary>
-        /// <param name="semanticModel"><see cref="SemanticModel"/> of the <paramref name="usings"/>.</param>
-        /// <param name="usings">A collection of <see cref="UsingDirectiveSyntax"/>.</param>
-        /// <param name="currentNamespace">Namespace where the created <see cref="NameSyntax"/> is to be located in.</param>
-        /// <param name="targetType"><see cref="ITypeSymbol"/> to get the <see cref="NameSyntax"/> for.</param>
-        /// <param name="cancellationToken"><see cref="CancellationToken"/> that specifies if the operation should be canceled.</param>
-        public static NameSyntax GetNameSyntax(
-            this SemanticModel semanticModel,
-            IEnumerable<UsingDirectiveSyntax> usings,
-            INamespaceSymbol currentNamespace,
-            ITypeSymbol targetType,
-            CancellationToken cancellationToken = default)
-        {
-            if (targetType.ContainingNamespace is null ||
-                targetType.ContainingNamespace.IsGlobalNamespace
-            )
-            {
-                return SyntaxFactory.ParseName(targetType.GetGenericName(false));
-            }
-
-            if (targetType.IsPredefinedOrDynamic((CSharpCompilation)semanticModel.Compilation))
-            {
-                return SyntaxFactory.IdentifierName(targetType.Name);
-            }
-
-            string @namespace = currentNamespace.ToString();
-            string targetNamespace = targetType.ContainingNamespace.ToString();
-
-            if (@namespace.StartsWith(targetNamespace))
-            {
-                return SyntaxFactory.ParseName(targetType.GetGenericName(false));
-            }
-
-            foreach (UsingDirectiveSyntax u in usings)
-            {
-                SymbolInfo info = semanticModel.GetSymbolInfo(u.Name, cancellationToken);
-
-                if (info.Symbol is not INamespaceSymbol n)
-                {
-                    continue;
-                }
-
-                if (n.ToString() == targetNamespace)
-                {
-                    return SyntaxFactory.ParseName(targetType.GetGenericName(false));
-                }
-            }
-
-            return SyntaxFactory.ParseName(targetType.ToString());
-        }
-
-        /// <summary>
-        /// Returns a <see cref="NameSyntax"/> for the specified <see cref="INamedTypeSymbol"/> of an <see cref="Attribute"/> type based on the existing <paramref name="usings"/> and <paramref name="currentNamespace"/>.
-        /// </summary>
-        /// <param name="semanticModel"><see cref="SemanticModel"/> of the <paramref name="usings"/>.</param>
-        /// <param name="usings">A collection of <see cref="UsingDirectiveSyntax"/>.</param>
-        /// <param name="currentNamespace">Namespace where the created <see cref="NameSyntax"/> is to be located in.</param>
-        /// <param name="targetType"><see cref="INamedTypeSymbol"/> of an <see cref="Attribute"/> to get the <see cref="NameSyntax"/> for.</param>
-        /// <param name="cancellationToken"><see cref="CancellationToken"/> that specifies if the operation should be canceled.</param>
-        public static NameSyntax GetNameSyntaxForAttribute(
-            this SemanticModel semanticModel,
-            IEnumerable<UsingDirectiveSyntax> usings,
-            INamespaceSymbol currentNamespace,
-            INamedTypeSymbol targetType,
-            CancellationToken cancellationToken = default)
-        {
-            if (targetType.ContainingNamespace is null ||
-                targetType.ContainingNamespace.IsGlobalNamespace ||
-                targetType.IsPredefinedOrDynamic((CSharpCompilation)semanticModel.Compilation)
-            )
-            {
-                return SyntaxFactory.IdentifierName(GetIdentifier(targetType.Name));
-            }
-
-            string @namespace = currentNamespace.ToString();
-            string targetNamespace = targetType.ContainingNamespace.ToString();
-
-            if (@namespace.StartsWith(targetNamespace))
-            {
-                return SyntaxFactory.IdentifierName(GetIdentifier(targetType.Name));
-            }
-
-            foreach (UsingDirectiveSyntax u in usings)
-            {
-                SymbolInfo info = semanticModel.GetSymbolInfo(u.Name, cancellationToken);
-
-                if (info.Symbol is not INamespaceSymbol n)
-                {
-                    continue;
-                }
-
-                if (n.ToString() == targetNamespace)
-                {
-                    return SyntaxFactory.IdentifierName(GetIdentifier(targetType.Name));
-                }
-            }
-
-            return SyntaxFactory.ParseName(GetIdentifier(targetType.ToString()));
-
-            static string GetIdentifier(string str)
-            {
-                const string attribute = "Attribute";
-
-                if (str.EndsWith(attribute))
-                {
-                    return str.Substring(0, str.Length - attribute.Length);
-                }
-
-                return str;
-            }
-        }
-
-        /// <summary>
-        /// Determines whether there is a <see cref="UsingDirectiveSyntax"/> specified for the given <paramref name="targetType"/>.
-        /// </summary>
-        /// <param name="semanticModel"><see cref="SemanticModel"/> of the <paramref name="usings"/>.</param>
-        /// <param name="usings">A collection of <see cref="UsingDirectiveSyntax"/>.</param>
-        /// <param name="currentNamespace">Current namespace.</param>
-        /// <param name="targetType"><see cref="ITypeSymbol"/> to check.</param>
-        /// <param name="cancellationToken"><see cref="CancellationToken"/> that specifies if the operation should be canceled.</param>
-        public static bool HasUsingDirective(
-            this SemanticModel semanticModel,
-            IEnumerable<UsingDirectiveSyntax> usings,
-            INamespaceSymbol currentNamespace,
-            ITypeSymbol targetType,
-            CancellationToken cancellationToken = default)
-        {
-            if (targetType.ContainingNamespace is null ||
-                targetType.ContainingNamespace.IsGlobalNamespace ||
-                targetType.IsPredefinedOrDynamic((CSharpCompilation)semanticModel.Compilation)
-            )
-            {
-                return true;
-            }
-
-            string @namespace = currentNamespace.ToString();
-            string targetNamespace = targetType.ContainingNamespace.ToString();
-
-            if (@namespace.StartsWith(targetNamespace))
-            {
-                return true;
-            }
-
-            foreach (UsingDirectiveSyntax u in usings)
-            {
-                SymbolInfo info = semanticModel.GetSymbolInfo(u.Name, cancellationToken);
-
-                if (info.Symbol is not INamespaceSymbol n)
-                {
-                    continue;
-                }
-
-                if (n.ToString() == targetNamespace)
-                {
-                    return true;
-                }
-            }
-
-            return false;
-        }
-    }
-=======
 	/// <summary>
 	/// Contains some utility methods for dealing with code fixes.
 	/// </summary>
@@ -349,5 +179,4 @@
 			return false;
 		}
 	}
->>>>>>> 6184197d
 }