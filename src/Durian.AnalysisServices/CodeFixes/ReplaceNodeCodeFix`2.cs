<<<<<<< HEAD
﻿// Copyright (c) Piotr Stenke. All rights reserved.
// Licensed under the MIT license.

using Durian.Analysis.Extensions;
using Microsoft.CodeAnalysis;
using Microsoft.CodeAnalysis.CSharp;
=======
﻿// Copyright (c) Piotr Stenke. All rights reserved.
// Licensed under the MIT license.

using System.Threading.Tasks;
using Durian.Analysis.Extensions;
using Microsoft.CodeAnalysis;
using Microsoft.CodeAnalysis.CSharp;
>>>>>>> 6184197d
using Microsoft.CodeAnalysis.CSharp.Syntax;
using System.Threading.Tasks;

<<<<<<< HEAD
namespace Durian.Analysis.CodeFixes
{
    /// <summary>
    /// A code fix that replaces a specific <see cref="CSharpSyntaxNode"/> with a new one.
    /// </summary>
    /// <typeparam name="T">Type of <see cref="CSharpSyntaxNode"/> to replace.</typeparam>
    /// <typeparam name="U">Type of <see cref="CSharpSyntaxNode"/> to replace old <see cref="CSharpSyntaxNode"/> with.</typeparam>
    public abstract class ReplaceNodeCodeFix<T, U> : DurianCodeFix<T> where T : CSharpSyntaxNode where U : CSharpSyntaxNode
    {
        /// <summary>
        /// Creates a new instance of the <see cref="ReplaceNodeCodeFix{T}"/> class.
        /// </summary>
        protected ReplaceNodeCodeFix()
        {
        }

        /// <inheritdoc/>
        protected override sealed Task<Document> ExecuteAsync(CodeFixExecutionContext<T> context)
        {
            U newNode = GetNewNode(context.Node, context.Compilation, context.SemanticModel, out INamespaceSymbol[]? requiredNamespaces);
            CompilationUnitSyntax newRoot = context.Root.ReplaceNode(context.Node, newNode);

            if (requiredNamespaces?.Length > 0)
            {
                newRoot = newRoot.AddUsings(requiredNamespaces);
            }

            return Task.FromResult(context.Document.WithSyntaxRoot(newRoot));
        }

        /// <inheritdoc cref="ReplaceNodeCodeFix{T}.GetNewNode(T, CSharpCompilation, SemanticModel, out INamespaceSymbol[])"/>
        protected abstract U GetNewNode(T currentNode, CSharpCompilation compilation, SemanticModel semanticModel, out INamespaceSymbol[]? requiredNamespaces);
    }
}
=======
namespace Durian.Analysis.CodeFixes
{
	/// <summary>
	/// A code fix that replaces a specific <see cref="CSharpSyntaxNode"/> with a new one.
	/// </summary>
	/// <typeparam name="T">Type of <see cref="CSharpSyntaxNode"/> to replace.</typeparam>
	/// <typeparam name="U">Type of <see cref="CSharpSyntaxNode"/> to replace old <see cref="CSharpSyntaxNode"/> with.</typeparam>
	public abstract class ReplaceNodeCodeFix<T, U> : DurianCodeFix<T> where T : CSharpSyntaxNode where U : CSharpSyntaxNode
	{
		/// <summary>
		/// Creates a new instance of the <see cref="ReplaceNodeCodeFix{T}"/> class.
		/// </summary>
		protected ReplaceNodeCodeFix()
		{
		}

		/// <inheritdoc/>
		protected sealed override Task<Document> ExecuteAsync(CodeFixExecutionContext<T> context)
		{
			U newNode = GetNewNode(context.Node, context.Compilation, context.SemanticModel, out INamespaceSymbol[]? requiredNamespaces);
			CompilationUnitSyntax newRoot = context.Root.ReplaceNode(context.Node, newNode);

			if (requiredNamespaces?.Length > 0)
			{
				newRoot = newRoot.AddUsings(requiredNamespaces);
			}

			return Task.FromResult(context.Document.WithSyntaxRoot(newRoot));
		}

		/// <inheritdoc cref="ReplaceNodeCodeFix{T}.GetNewNode(T, CSharpCompilation, SemanticModel, out INamespaceSymbol[])"/>
		protected abstract U GetNewNode(T currentNode, CSharpCompilation compilation, SemanticModel semanticModel, out INamespaceSymbol[]? requiredNamespaces);
	}
}
>>>>>>> 6184197d
<|MERGE_RESOLUTION|>--- conflicted
+++ resolved
@@ -1,90 +1,43 @@
-<<<<<<< HEAD
-﻿// Copyright (c) Piotr Stenke. All rights reserved.
-// Licensed under the MIT license.
-
-using Durian.Analysis.Extensions;
-using Microsoft.CodeAnalysis;
-using Microsoft.CodeAnalysis.CSharp;
-=======
-﻿// Copyright (c) Piotr Stenke. All rights reserved.
-// Licensed under the MIT license.
-
-using System.Threading.Tasks;
-using Durian.Analysis.Extensions;
-using Microsoft.CodeAnalysis;
-using Microsoft.CodeAnalysis.CSharp;
->>>>>>> 6184197d
-using Microsoft.CodeAnalysis.CSharp.Syntax;
-using System.Threading.Tasks;
-
-<<<<<<< HEAD
-namespace Durian.Analysis.CodeFixes
-{
-    /// <summary>
-    /// A code fix that replaces a specific <see cref="CSharpSyntaxNode"/> with a new one.
-    /// </summary>
-    /// <typeparam name="T">Type of <see cref="CSharpSyntaxNode"/> to replace.</typeparam>
-    /// <typeparam name="U">Type of <see cref="CSharpSyntaxNode"/> to replace old <see cref="CSharpSyntaxNode"/> with.</typeparam>
-    public abstract class ReplaceNodeCodeFix<T, U> : DurianCodeFix<T> where T : CSharpSyntaxNode where U : CSharpSyntaxNode
-    {
-        /// <summary>
-        /// Creates a new instance of the <see cref="ReplaceNodeCodeFix{T}"/> class.
-        /// </summary>
-        protected ReplaceNodeCodeFix()
-        {
-        }
-
-        /// <inheritdoc/>
-        protected override sealed Task<Document> ExecuteAsync(CodeFixExecutionContext<T> context)
-        {
-            U newNode = GetNewNode(context.Node, context.Compilation, context.SemanticModel, out INamespaceSymbol[]? requiredNamespaces);
-            CompilationUnitSyntax newRoot = context.Root.ReplaceNode(context.Node, newNode);
-
-            if (requiredNamespaces?.Length > 0)
-            {
-                newRoot = newRoot.AddUsings(requiredNamespaces);
-            }
-
-            return Task.FromResult(context.Document.WithSyntaxRoot(newRoot));
-        }
-
-        /// <inheritdoc cref="ReplaceNodeCodeFix{T}.GetNewNode(T, CSharpCompilation, SemanticModel, out INamespaceSymbol[])"/>
-        protected abstract U GetNewNode(T currentNode, CSharpCompilation compilation, SemanticModel semanticModel, out INamespaceSymbol[]? requiredNamespaces);
-    }
-}
-=======
-namespace Durian.Analysis.CodeFixes
-{
-	/// <summary>
-	/// A code fix that replaces a specific <see cref="CSharpSyntaxNode"/> with a new one.
-	/// </summary>
-	/// <typeparam name="T">Type of <see cref="CSharpSyntaxNode"/> to replace.</typeparam>
-	/// <typeparam name="U">Type of <see cref="CSharpSyntaxNode"/> to replace old <see cref="CSharpSyntaxNode"/> with.</typeparam>
-	public abstract class ReplaceNodeCodeFix<T, U> : DurianCodeFix<T> where T : CSharpSyntaxNode where U : CSharpSyntaxNode
-	{
-		/// <summary>
-		/// Creates a new instance of the <see cref="ReplaceNodeCodeFix{T}"/> class.
-		/// </summary>
-		protected ReplaceNodeCodeFix()
-		{
-		}
-
-		/// <inheritdoc/>
-		protected sealed override Task<Document> ExecuteAsync(CodeFixExecutionContext<T> context)
-		{
-			U newNode = GetNewNode(context.Node, context.Compilation, context.SemanticModel, out INamespaceSymbol[]? requiredNamespaces);
-			CompilationUnitSyntax newRoot = context.Root.ReplaceNode(context.Node, newNode);
-
-			if (requiredNamespaces?.Length > 0)
-			{
-				newRoot = newRoot.AddUsings(requiredNamespaces);
-			}
-
-			return Task.FromResult(context.Document.WithSyntaxRoot(newRoot));
-		}
-
-		/// <inheritdoc cref="ReplaceNodeCodeFix{T}.GetNewNode(T, CSharpCompilation, SemanticModel, out INamespaceSymbol[])"/>
-		protected abstract U GetNewNode(T currentNode, CSharpCompilation compilation, SemanticModel semanticModel, out INamespaceSymbol[]? requiredNamespaces);
-	}
-}
->>>>>>> 6184197d
+﻿// Copyright (c) Piotr Stenke. All rights reserved.
+// Licensed under the MIT license.
+
+using System.Threading.Tasks;
+using Durian.Analysis.Extensions;
+using Microsoft.CodeAnalysis;
+using Microsoft.CodeAnalysis.CSharp;
+using Microsoft.CodeAnalysis.CSharp.Syntax;
+
+namespace Durian.Analysis.CodeFixes
+{
+	/// <summary>
+	/// A code fix that replaces a specific <see cref="CSharpSyntaxNode"/> with a new one.
+	/// </summary>
+	/// <typeparam name="T">Type of <see cref="CSharpSyntaxNode"/> to replace.</typeparam>
+	/// <typeparam name="U">Type of <see cref="CSharpSyntaxNode"/> to replace old <see cref="CSharpSyntaxNode"/> with.</typeparam>
+	public abstract class ReplaceNodeCodeFix<T, U> : DurianCodeFix<T> where T : CSharpSyntaxNode where U : CSharpSyntaxNode
+	{
+		/// <summary>
+		/// Creates a new instance of the <see cref="ReplaceNodeCodeFix{T}"/> class.
+		/// </summary>
+		protected ReplaceNodeCodeFix()
+		{
+		}
+
+		/// <inheritdoc/>
+		protected sealed override Task<Document> ExecuteAsync(CodeFixExecutionContext<T> context)
+		{
+			U newNode = GetNewNode(context.Node, context.Compilation, context.SemanticModel, out INamespaceSymbol[]? requiredNamespaces);
+			CompilationUnitSyntax newRoot = context.Root.ReplaceNode(context.Node, newNode);
+
+			if (requiredNamespaces?.Length > 0)
+			{
+				newRoot = newRoot.AddUsings(requiredNamespaces);
+			}
+
+			return Task.FromResult(context.Document.WithSyntaxRoot(newRoot));
+		}
+
+		/// <inheritdoc cref="ReplaceNodeCodeFix{T}.GetNewNode(T, CSharpCompilation, SemanticModel, out INamespaceSymbol[])"/>
+		protected abstract U GetNewNode(T currentNode, CSharpCompilation compilation, SemanticModel semanticModel, out INamespaceSymbol[]? requiredNamespaces);
+	}
+}