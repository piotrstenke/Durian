﻿// Copyright (c) Piotr Stenke. All rights reserved.
// Licensed under the MIT license.

using Microsoft.CodeAnalysis.CSharp;

namespace Durian.Analysis.SyntaxVisitors
{
    /// <summary>
    /// Replaces <see cref="CSharpSyntaxNode"/>s of the specified type with the provided <see cref="Replacement"/>.
    /// </summary>
    /// <typeparam name="T">Type of <see cref="CSharpSyntaxNode"/> this <see cref="NodeReplacer{T}"/> accepts as replacement.</typeparam>
    public abstract class NodeReplacer<T> : CSharpSyntaxRewriter where T : CSharpSyntaxNode
    {
        /// <summary>
        /// <see cref="CSharpSyntaxNode"/> that is the replacement.
        /// </summary>
        public T? Replacement { get; set; }

<<<<<<< HEAD
        /// <summary>
        /// Initializes a new instance of the <see cref="NodeReplacer{T}"/> class.
        /// </summary>
        protected NodeReplacer()
        {
        }

        /// <summary>
        /// Initializes a new instance of the <see cref="NodeReplacer{T}"/> class.
        /// </summary>
        /// <param name="replacement"><see cref="CSharpSyntaxNode"/> that is the replacement.</param>
        protected NodeReplacer(T? replacement)
        {
            Replacement = replacement;
        }
    }
=======
		/// <summary>
		/// Initializes a new instance of the <see cref="NodeReplacer{T}"/> class.
		/// </summary>
		/// <param name="visitIntoStructedTrivia">Determines whether to visit nodes that are part of a structured trivia.</param>
		protected NodeReplacer(bool visitIntoStructedTrivia = false) : base(visitIntoStructedTrivia)
		{
		}

		/// <summary>
		/// Initializes a new instance of the <see cref="NodeReplacer{T}"/> class.
		/// </summary>
		/// <param name="replacement"><see cref="CSharpSyntaxNode"/> that is the replacement.</param>
		/// <param name="visitIntoStructedTrivia">Determines whether to visit nodes that are part of a structured trivia.</param>
		protected NodeReplacer(T? replacement, bool visitIntoStructedTrivia = false) : base(visitIntoStructedTrivia)
		{
			Replacement = replacement;
		}
	}
>>>>>>> 6184197d
}<|MERGE_RESOLUTION|>--- conflicted
+++ resolved
@@ -5,35 +5,17 @@
 
 namespace Durian.Analysis.SyntaxVisitors
 {
-    /// <summary>
-    /// Replaces <see cref="CSharpSyntaxNode"/>s of the specified type with the provided <see cref="Replacement"/>.
-    /// </summary>
-    /// <typeparam name="T">Type of <see cref="CSharpSyntaxNode"/> this <see cref="NodeReplacer{T}"/> accepts as replacement.</typeparam>
-    public abstract class NodeReplacer<T> : CSharpSyntaxRewriter where T : CSharpSyntaxNode
-    {
-        /// <summary>
-        /// <see cref="CSharpSyntaxNode"/> that is the replacement.
-        /// </summary>
-        public T? Replacement { get; set; }
+	/// <summary>
+	/// Replaces <see cref="CSharpSyntaxNode"/>s of the specified type with the provided <see cref="Replacement"/>.
+	/// </summary>
+	/// <typeparam name="T">Type of <see cref="CSharpSyntaxNode"/> this <see cref="NodeReplacer{T}"/> accepts as replacement.</typeparam>
+	public abstract class NodeReplacer<T> : CSharpSyntaxRewriter where T : CSharpSyntaxNode
+	{
+		/// <summary>
+		/// <see cref="CSharpSyntaxNode"/> that is the replacement.
+		/// </summary>
+		public T? Replacement { get; set; }
 
-<<<<<<< HEAD
-        /// <summary>
-        /// Initializes a new instance of the <see cref="NodeReplacer{T}"/> class.
-        /// </summary>
-        protected NodeReplacer()
-        {
-        }
-
-        /// <summary>
-        /// Initializes a new instance of the <see cref="NodeReplacer{T}"/> class.
-        /// </summary>
-        /// <param name="replacement"><see cref="CSharpSyntaxNode"/> that is the replacement.</param>
-        protected NodeReplacer(T? replacement)
-        {
-            Replacement = replacement;
-        }
-    }
-=======
 		/// <summary>
 		/// Initializes a new instance of the <see cref="NodeReplacer{T}"/> class.
 		/// </summary>
@@ -52,5 +34,4 @@
 			Replacement = replacement;
 		}
 	}
->>>>>>> 6184197d
 }