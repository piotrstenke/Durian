﻿// Copyright (c) Piotr Stenke. All rights reserved.
// Licensed under the MIT license.

using Microsoft.CodeAnalysis;
using Microsoft.CodeAnalysis.CSharp;

namespace Durian.Analysis.SyntaxVisitors
{
    /// <summary>
    /// Replaces <see cref="SyntaxToken"/>s of the specified type with the provided <see cref="Replacement"/>.
    /// </summary>
    public abstract class TokenReplacer : CSharpSyntaxRewriter
    {
        /// <summary>
        /// <see cref="SyntaxToken"/> that is the replacement.
        /// </summary>
        public SyntaxToken Replacement { get; set; }

<<<<<<< HEAD
        /// <summary>
        /// Initializes a new instance of the <see cref="TokenReplacer"/> class.
        /// </summary>
        protected TokenReplacer()
        {
        }

        /// <summary>
        /// Initializes a new instance of the <see cref="TokenReplacer"/> class.
        /// </summary>
        /// <param name="replacement"><see cref="SyntaxToken"/> that is the replacement.</param>
        protected TokenReplacer(in SyntaxToken replacement)
        {
            Replacement = replacement;
        }
    }
=======
		/// <summary>
		/// Initializes a new instance of the <see cref="TokenReplacer"/> class.
		/// </summary>
		/// <param name="visitIntoStructedTrivia">Determines whether to visit nodes that are part of a structured trivia.</param>
		protected TokenReplacer(bool visitIntoStructedTrivia = false) : base(visitIntoStructedTrivia)
		{
		}

		/// <summary>
		/// Initializes a new instance of the <see cref="TokenReplacer"/> class.
		/// </summary>
		/// <param name="replacement"><see cref="SyntaxToken"/> that is the replacement.</param>
		/// <param name="visitIntoStructedTrivia">Determines whether to visit nodes that are part of a structured trivia.</param>
		protected TokenReplacer(in SyntaxToken replacement, bool visitIntoStructedTrivia = false) : base(visitIntoStructedTrivia)
		{
			Replacement = replacement;
		}
	}
>>>>>>> 6184197d
}<|MERGE_RESOLUTION|>--- conflicted
+++ resolved
@@ -6,34 +6,16 @@
 
 namespace Durian.Analysis.SyntaxVisitors
 {
-    /// <summary>
-    /// Replaces <see cref="SyntaxToken"/>s of the specified type with the provided <see cref="Replacement"/>.
-    /// </summary>
-    public abstract class TokenReplacer : CSharpSyntaxRewriter
-    {
-        /// <summary>
-        /// <see cref="SyntaxToken"/> that is the replacement.
-        /// </summary>
-        public SyntaxToken Replacement { get; set; }
+	/// <summary>
+	/// Replaces <see cref="SyntaxToken"/>s of the specified type with the provided <see cref="Replacement"/>.
+	/// </summary>
+	public abstract class TokenReplacer : CSharpSyntaxRewriter
+	{
+		/// <summary>
+		/// <see cref="SyntaxToken"/> that is the replacement.
+		/// </summary>
+		public SyntaxToken Replacement { get; set; }
 
-<<<<<<< HEAD
-        /// <summary>
-        /// Initializes a new instance of the <see cref="TokenReplacer"/> class.
-        /// </summary>
-        protected TokenReplacer()
-        {
-        }
-
-        /// <summary>
-        /// Initializes a new instance of the <see cref="TokenReplacer"/> class.
-        /// </summary>
-        /// <param name="replacement"><see cref="SyntaxToken"/> that is the replacement.</param>
-        protected TokenReplacer(in SyntaxToken replacement)
-        {
-            Replacement = replacement;
-        }
-    }
-=======
 		/// <summary>
 		/// Initializes a new instance of the <see cref="TokenReplacer"/> class.
 		/// </summary>
@@ -52,5 +34,4 @@
 			Replacement = replacement;
 		}
 	}
->>>>>>> 6184197d
 }