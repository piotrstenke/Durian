--- conflicted
+++ resolved
@@ -5,34 +5,16 @@
 
 namespace Durian.Analysis.SyntaxVisitors
 {
-    /// <summary>
-    /// Replaces <see cref="CSharpSyntaxNode"/>s of the specified type with the provided <see cref="Replacement"/>.
-    /// </summary>
-    public abstract class NodeReplacer : CSharpSyntaxRewriter
-    {
-        /// <summary>
-        /// <see cref="CSharpSyntaxNode"/> that is the replacement.
-        /// </summary>
-        public CSharpSyntaxNode? Replacement { get; set; }
+	/// <summary>
+	/// Replaces <see cref="CSharpSyntaxNode"/>s of the specified type with the provided <see cref="Replacement"/>.
+	/// </summary>
+	public abstract class NodeReplacer : CSharpSyntaxRewriter
+	{
+		/// <summary>
+		/// <see cref="CSharpSyntaxNode"/> that is the replacement.
+		/// </summary>
+		public CSharpSyntaxNode? Replacement { get; set; }
 
-<<<<<<< HEAD
-        /// <summary>
-        /// Initializes a new instance of the <see cref="NodeReplacer"/> class.
-        /// </summary>
-        protected NodeReplacer()
-        {
-        }
-
-        /// <summary>
-        /// Initializes a new instance of the <see cref="NodeReplacer"/> class.
-        /// </summary>
-        /// <param name="replacement"><see cref="CSharpSyntaxNode"/> that is the replacement.</param>
-        protected NodeReplacer(CSharpSyntaxNode? replacement)
-        {
-            Replacement = replacement;
-        }
-    }
-=======
 		/// <summary>
 		/// Initializes a new instance of the <see cref="NodeReplacer"/> class.
 		/// </summary>
@@ -51,5 +33,4 @@
 			Replacement = replacement;
 		}
 	}
->>>>>>> 6184197d
 }