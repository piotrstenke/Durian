﻿// Copyright (c) Piotr Stenke. All rights reserved.
// Licensed under the MIT license.

<<<<<<< HEAD
=======
using System;
using System.Collections.Generic;
using System.Diagnostics.CodeAnalysis;
using System.Linq;
using System.Text;
using System.Threading;
using Durian.Analysis.CodeGeneration;
>>>>>>> 6184197d
using Durian.Analysis.Extensions;
using Durian.Analysis.Logging;
using Durian.Info;
using Microsoft.CodeAnalysis;
using Microsoft.CodeAnalysis.CSharp;
using Microsoft.CodeAnalysis.Text;
using System;
using System.Collections.Generic;
using System.Diagnostics.CodeAnalysis;
using System.Linq;
using System.Text;
using System.Threading;

namespace Durian.Analysis
{
<<<<<<< HEAD
    /// <summary>
    /// Base class for all Durian generators.
    /// </summary>
    public abstract class DurianGeneratorBase : LoggableGenerator
    {
        private DiagnosticReceiver.ReadonlyContextual<GeneratorExecutionContext>? _diagnosticReceiver;

        private IHintNameProvider _fileNameProvider;
=======
	/// <summary>
	/// Base class for all Durian generators.
	/// </summary>
	public abstract class DurianGeneratorBase : IDurianGenerator
	{
		#region Diagnostics copied from Durian.Core.Analyzer
>>>>>>> 6184197d

        #region Diagnostics copied from Durian.Core.Analyzer

<<<<<<< HEAD
        private static readonly DiagnosticDescriptor DUR0001_DoesNotReferenceDurianCore = new(
=======
		private static readonly DiagnosticDescriptor DUR0001_ProjectMustReferenceDurianCore = new(
#pragma warning restore IDE1006 // Naming Styles
>>>>>>> 6184197d
#pragma warning disable RS2008 // Enable analyzer release tracking
            id: "DUR0001",
#pragma warning restore RS2008 // Enable analyzer release tracking
<<<<<<< HEAD
            title: "Projects with any Durian analyzer must reference the Durian.Core package",
            messageFormat: "Projects with any Durian analyzer must reference the Durian.Core package",
            category: "Durian",
            defaultSeverity: DiagnosticSeverity.Error,
            helpLinkUri: GlobalInfo.Repository + "/tree/master/docs/Core/DUR0001.md",
            isEnabledByDefault: true
        );

        private static readonly DiagnosticDescriptor DUR0004_NotCSharpCompilation = new(
=======
			title: "Projects with any Durian analyzer must reference the Durian.Core package",
			messageFormat: "Projects with any Durian analyzer must reference the Durian.Core package",
			category: "Durian",
			defaultSeverity: DiagnosticSeverity.Error,
			helpLinkUri: GlobalInfo.Repository + "/tree/master/docs/Core/DUR0001.md",
			isEnabledByDefault: true
		);

#pragma warning disable IDE1006 // Naming Styles

		private static readonly DiagnosticDescriptor DUR0004_DurianModulesAreValidOnlyInCSharp = new(
#pragma warning restore IDE1006 // Naming Styles
>>>>>>> 6184197d
#pragma warning disable RS2008 // Enable analyzer release tracking
            id: "DUR0004",
#pragma warning restore RS2008 // Enable analyzer release tracking
<<<<<<< HEAD
            title: "Durian modules can be used only in C#",
            messageFormat: "Durian modules can be used only in C#",
            category: "Durian",
            defaultSeverity: DiagnosticSeverity.Error,
            helpLinkUri: GlobalInfo.Repository + "/tree/master/docs/Core/DUR0004.md",
            isEnabledByDefault: true
        );

        #endregion Diagnostics copied from Durian.Core.Analyzer

        /// <summary>
        /// A <see cref="IDiagnosticReceiver"/> that is used to report diagnostics.
        /// </summary>
        /// <remarks>Can be set only if <see cref="SupportsDiagnostics"/> is <see langword="false"/>.</remarks>
        /// <exception cref="InvalidOperationException">
        /// <see cref="DiagnosticReceiver"/> cannot be set if <see cref="SupportsDiagnostics"/> is <see langword="false"/>. -or-
        /// <see cref="DiagnosticReceiver"/> cannot be set to <see langword="null"/> if <see cref="SupportsDiagnostics"/> is <see langword="true"/>.
        /// </exception>
        public DiagnosticReceiver.ReadonlyContextual<GeneratorExecutionContext>? DiagnosticReceiver
        {
            get => _diagnosticReceiver;
            set
            {
                if (!SupportsDiagnostics)
                {
                    throw new InvalidOperationException($"{nameof(DiagnosticReceiver)} cannot be set if {nameof(SupportsDiagnostics)} is false!");
                }

                if (value is null && SupportsDiagnostics)
                {
                    throw new InvalidOperationException($"{nameof(DiagnosticReceiver)} cannot be set to null if {nameof(SupportsDiagnostics)} is true!");
                }

                _diagnosticReceiver = value;
            }
        }

        /// <inheritdoc cref="LoggingConfiguration.EnableDiagnostics"/>
        [MemberNotNullWhen(true, nameof(DiagnosticReceiver))]
        public virtual bool EnableDiagnostics
        {
            get => LoggingConfiguration.EnableDiagnostics;
            set => LoggingConfiguration.EnableDiagnostics = value;
        }

        /// <inheritdoc cref="LoggingConfiguration.EnableExceptions"/>
        public virtual bool EnableExceptions
        {
            get => LoggingConfiguration.EnableExceptions;
            set => LoggingConfiguration.EnableExceptions = value;
        }

        /// <inheritdoc cref="LoggingConfiguration.EnableLogging"/>
        public virtual bool EnableLogging
        {
            get => LoggingConfiguration.EnableLogging;
            set => LoggingConfiguration.EnableLogging = value;
        }

        /// <summary>
        /// Creates names for generated files.
        /// </summary>
        /// <exception cref="ArgumentNullException"><see cref="FileNameProvider"/> cannot be <see langword="null"/>.</exception>
        public IHintNameProvider FileNameProvider
        {
            get => _fileNameProvider;
            set
            {
                if (value is null)
                {
                    throw new ArgumentNullException(nameof(FileNameProvider));
                }

                _fileNameProvider = value;
            }
        }

        /// <summary>
        /// A <see cref="IDiagnosticReceiver"/> that is used to create log files outside of this <see cref="ISourceGenerator"/>.
        /// </summary>
        public LoggableDiagnosticReceiver LogReceiver { get; }

        /// <inheritdoc/>
        public virtual int NumStaticTrees => GetInitialSources().Count();

        /// <inheritdoc cref="LoggingConfiguration.SupportsDiagnostics"/>
        [MemberNotNullWhen(true, nameof(DiagnosticReceiver))]
        public bool SupportsDiagnostics
        {
            get => LoggingConfiguration.SupportsDiagnostics;
            set => LoggingConfiguration.SupportsDiagnostics = value;
        }

        /// <inheritdoc cref="DurianGeneratorBase(in ConstructionContext, IHintNameProvider)"/>
        protected DurianGeneratorBase() : this(LoggingConfiguration.Default, null)
        {
        }

        /// <inheritdoc cref="DurianGeneratorBase(in ConstructionContext, IHintNameProvider)"/>
        protected DurianGeneratorBase(in ConstructionContext context) : this(in context, null)
        {
        }

        /// <summary>
        /// Initializes a new instance of the <see cref="DurianGeneratorBase"/> class.
        /// </summary>
        /// <param name="context">Configures how this <see cref="LoggableGenerator"/> is initialized.</param>
        /// <param name="fileNameProvider">Creates names for generated files.</param>
        protected DurianGeneratorBase(in ConstructionContext context, IHintNameProvider? fileNameProvider) : base(in context)
        {
            if (SupportsDiagnostics)
            {
                _diagnosticReceiver = Analysis.DiagnosticReceiver.Factory.SourceGenerator();
            }

            _fileNameProvider = fileNameProvider ?? new SymbolNameToFile();
            LogReceiver = new(this);
        }

        /// <inheritdoc cref="DurianGeneratorBase(LoggingConfiguration?, IHintNameProvider?)"/>
        protected DurianGeneratorBase(LoggingConfiguration? loggingConfiguration) : this(loggingConfiguration, null)
        {
        }

        /// <summary>
        /// Initializes a new instance of the <see cref="DurianGeneratorBase"/> class.
        /// </summary>
        /// <param name="loggingConfiguration">Determines how the source generator should behave when logging information.</param>
        /// <param name="fileNameProvider">Creates names for generated files.</param>
        protected DurianGeneratorBase(LoggingConfiguration? loggingConfiguration, IHintNameProvider? fileNameProvider) : base(loggingConfiguration)
        {
            if (SupportsDiagnostics)
            {
                _diagnosticReceiver = Analysis.DiagnosticReceiver.Factory.SourceGenerator();
            }

            _fileNameProvider = fileNameProvider ?? new SymbolNameToFile();
            LogReceiver = new(this);
        }

        /// <inheritdoc/>
        public override void Execute(in GeneratorExecutionContext context)
        {
            InitializeCompilation(in context, out _);
        }

        /// <summary>
        /// Returns name of this <see cref="IDurianGenerator"/>.
        /// </summary>
        public virtual string? GetGeneratorName()
        {
            return null;
        }

        /// <summary>
        /// Returns version of this <see cref="IDurianGenerator"/>.
        /// </summary>
        public virtual string? GetGeneratorVersion()
        {
            return null;
        }

        /// <summary>
        /// Returns a collection of <see cref="ISourceTextProvider"/>s that will be used to generate syntax trees statically during the generator's initialization process.
        /// </summary>
        public virtual IEnumerable<ISourceTextProvider>? GetInitialSources()
        {
            return null;
        }

        /// <summary>
        /// Returns an array of <see cref="DurianModule"/>s representing modules that should be enabled before the current generator pass is executed.
        /// </summary>
        public abstract DurianModule[] GetRequiredModules();

        /// <inheritdoc/>
        public override void Initialize(GeneratorInitializationContext context)
        {
            context.RegisterForPostInitialization(InitializeStaticTrees);
        }

        /// <inheritdoc/>
        public override string ToString()
        {
            return $"{GetGeneratorName()} (v. {GetGeneratorVersion()})";
        }

        /// <summary>
        /// Adds the specified <paramref name="source"/> to the <paramref name="context"/>.
        /// </summary>
        /// <param name="source">A <see cref="string"/> representation of the generated code.</param>
        /// <param name="hintName">An identifier that can be used to reference this source text, must be unique within this generator.</param>
        /// <param name="context"><see cref="GeneratorPostInitializationContext"/> to add the source to.</param>
        protected virtual void AddSource(string source, string hintName, in GeneratorPostInitializationContext context)
        {
            CSharpSyntaxTree tree = (CSharpSyntaxTree)CSharpSyntaxTree.ParseText(source, encoding: Encoding.UTF8);
            AddSource(tree, hintName, in context);
        }

        /// <summary>
        /// Adds the specified <paramref name="syntaxTree"/> to the <paramref name="context"/>.
        /// </summary>
        /// <param name="syntaxTree"><see cref="CSharpSyntaxTree"/> to add to the <paramref name="context"/>.</param>
        /// <param name="hintName">An identifier that can be used to reference this source text, must be unique within this generator.</param>
        /// <param name="context"><see cref="GeneratorPostInitializationContext"/> to add the source to.</param>
        protected virtual void AddSource(CSharpSyntaxTree syntaxTree, string hintName, in GeneratorPostInitializationContext context)
        {
            context.AddSource(hintName, syntaxTree.GetText(context.CancellationToken));
            LogSource(hintName, syntaxTree, context.CancellationToken);
        }

        /// <summary>
        /// Adds the specified <paramref name="source"/> to the <paramref name="context"/>.
        /// </summary>
        /// <param name="source">A <see cref="string"/> representation of the generated code.</param>
        /// <param name="hintName">An identifier that can be used to reference this source text, must be unique within this generator.</param>
        /// <param name="context"><see cref="GeneratorExecutionContext"/> to add the source to.</param>
        protected virtual void AddSource(string source, string hintName, in GeneratorExecutionContext context)
        {
            CSharpSyntaxTree tree = (CSharpSyntaxTree)CSharpSyntaxTree.ParseText(source, encoding: Encoding.UTF8);
            AddSource(tree, hintName, in context);
        }

        /// <summary>
        /// Adds the specified <paramref name="syntaxTree"/> to the <paramref name="context"/>.
        /// </summary>
        /// <param name="syntaxTree"><see cref="CSharpSyntaxTree"/> to add to the <paramref name="context"/>.</param>
        /// <param name="hintName">An identifier that can be used to reference this source text, must be unique within this generator.</param>
        /// <param name="context"><see cref="GeneratorExecutionContext"/> to add the source to.</param>
        protected virtual void AddSource(CSharpSyntaxTree syntaxTree, string hintName, in GeneratorExecutionContext context)
        {
            context.AddSource(hintName, syntaxTree.GetText(context.CancellationToken));
            LogSource(hintName, syntaxTree, context.CancellationToken);
        }

        /// <summary>
        /// Validates and initializes a <see cref="CSharpCompilation"/> provided by the <paramref name="context"/>.
        /// </summary>
        /// <param name="context"><see cref="GeneratorExecutionContext"/> that provides a <see cref="CSharpCompilation"/> to validate and initialize.</param>
        /// <param name="compilation">The validated and initialized <see cref="CSharpCompilation"/>.</param>
        /// <returns><see langword="true"/> if the <paramref name="compilation"/> was successfully validated and initialized, <see langword="false"/> otherwise.</returns>
        protected bool InitializeCompilation(in GeneratorExecutionContext context, [NotNullWhen(true)] out CSharpCompilation? compilation)
        {
            if (context.Compilation is not CSharpCompilation c)
            {
                context.ReportDiagnostic(Diagnostic.Create(DUR0004_NotCSharpCompilation, Location.None));

                compilation = null;
                return false;
            }

            if (!HasValidReferences(c))
            {
                context.ReportDiagnostic(Diagnostic.Create(DUR0001_DoesNotReferenceDurianCore, Location.None));

                compilation = null;
                return false;
            }

            if (!ValidateCompilation(c, in context))
            {
                compilation = null;
                return false;
            }

            DurianModule[] modules = GetRequiredModules();
            EnableModules(ref c, in context, modules);

            compilation = c;
            return true;
        }

        /// <summary>
        /// Validates the specified <paramref name="compilation"/>.
        /// </summary>
        /// <param name="compilation"><see cref="CSharpCompilation"/> to validate.</param>
        /// <param name="context"><see cref="GeneratorExecutionContext"/> to report <see cref="Diagnostic"/>s to.</param>
        protected virtual bool ValidateCompilation(CSharpCompilation compilation, in GeneratorExecutionContext context)
        {
            return true;
        }

        private static void EnableModules(ref CSharpCompilation compilation, in GeneratorExecutionContext context, DurianModule[] modules)
        {
            AttributeData[] attributes = ModuleUtilities.GetInstancesOfEnableAttribute(compilation);
            bool[] enabled = new bool[modules.Length];

            foreach (AttributeData attribute in attributes)
            {
                if (!attribute.TryGetConstructorArgumentValue(0, out int value))
                {
                    continue;
                }

                DurianModule module = (DurianModule)value;

                for (int i = 0; i < modules.Length; i++)
                {
                    if (modules[i] == module)
                    {
                        enabled[i] = true;
                    }
                }
            }

            for (int i = 0; i < modules.Length; i++)
            {
                if (enabled[i])
                {
                    continue;
                }

                DurianModule module = modules[i];

                string source = AutoGenerated.ApplyHeader($"[assembly: global::{DurianStrings.GeneratorNamespace}.EnableModule({DurianStrings.InfoNamespace}.{nameof(DurianModule)}.{module})]\r\n");

                context.AddSource($"__EnableModule__{module}", SourceText.From(source, Encoding.UTF8));
                compilation = compilation.AddSyntaxTrees((CSharpSyntaxTree)CSharpSyntaxTree.ParseText(
                    source,
                    context.ParseOptions as CSharpParseOptions,
                    encoding: Encoding.UTF8,
                    cancellationToken: context.CancellationToken)
                );
            }
        }

        private static bool HasValidReferences(CSharpCompilation compilation)
        {
            foreach (AssemblyIdentity assembly in compilation.ReferencedAssemblyNames)
            {
                if (assembly.Name == "Durian.Core" || assembly.Name == "Durian" || assembly.Name == "Durian.Manager")
                {
                    return true;
                }
            }

            return false;
        }

        private void InitializeStaticTrees(GeneratorPostInitializationContext context)
        {
            IEnumerable<ISourceTextProvider>? syntaxTreeProviders = GetInitialSources();

            if (syntaxTreeProviders is null)
            {
                return;
            }

            string? generatorName = GetGeneratorName();
            string? generatorVersion = GetGeneratorVersion();

            foreach (ISourceTextProvider treeProvider in syntaxTreeProviders)
            {
                if (context.CancellationToken.IsCancellationRequested)
                {
                    break;
                }

                string hintName = treeProvider.GetHintName();
                string text = treeProvider.GetText();

                text = AutoGenerated.ApplyHeader(text, generatorName, generatorVersion);
                SyntaxTree syntaxTree = CSharpSyntaxTree.ParseText(text, encoding: Encoding.UTF8);

                context.AddSource(hintName, text);
                LogSource(hintName, syntaxTree, context.CancellationToken);
            }
        }

        private void LogSource(string hintName, SyntaxTree syntaxTree, CancellationToken cancellationToken)
        {
            if (LoggingConfiguration.EnableLogging && LoggingConfiguration.SupportedLogs.HasFlag(GeneratorLogs.Node))
            {
                LogNode_Internal(syntaxTree.GetRoot(cancellationToken), hintName);
            }
        }
    }
=======
			title: "Durian modules can be used only in C#",
			messageFormat: "Durian modules can be used only in C#",
			category: "Durian",
			defaultSeverity: DiagnosticSeverity.Error,
			helpLinkUri: GlobalInfo.Repository + "/tree/master/docs/Core/DUR0004.md",
			isEnabledByDefault: true
		);

		#endregion Diagnostics copied from Durian.Core.Analyzer

		/// <inheritdoc/>
		public abstract string GeneratorName { get; }

		/// <inheritdoc/>
		public abstract string GeneratorVersion { get; }

		/// <summary>
		/// Unique identifier of the current instance.
		/// </summary>
		public Guid InstanceId { get; }

		/// <inheritdoc cref="IGeneratorLogHandler.LoggingConfiguration"/>
		public LoggingConfiguration LoggingConfiguration => LogHandler.LoggingConfiguration;

		/// <inheritdoc/>
		public IGeneratorLogHandler LogHandler { get; }

		/// <inheritdoc/>
		public virtual int NumStaticTrees => GetInitialSources().Count();

		/// <summary>
		/// Initializes a new instance of the <see cref="DurianGeneratorBase"/> class.
		/// </summary>
		protected DurianGeneratorBase()
		{
			LogHandler = new GeneratorLogHandler();
			InstanceId = Guid.NewGuid();
		}

		/// <summary>
		/// Initializes a new instance of the <see cref="DurianGeneratorBase"/> class.
		/// </summary>
		/// <param name="logHandler">Service that handles log files for this generator.</param>
		/// <exception cref="ArgumentNullException"><paramref name="logHandler"/> is <see langword="null"/>.</exception>
		protected DurianGeneratorBase(IGeneratorLogHandler logHandler)
		{
			if (logHandler is null)
			{
				throw new ArgumentNullException(nameof(logHandler));
			}

			LogHandler = logHandler;
			InstanceId = Guid.NewGuid();
		}

		/// <summary>
		/// Initializes a new instance of the <see cref="DurianGeneratorBase"/> class.
		/// </summary>
		/// <param name="context">Configures how this generator is initialized.</param>
		protected DurianGeneratorBase(in GeneratorLogCreationContext context)
		{
			LogHandler = new GeneratorLogHandler(LoggingConfiguration.CreateForGenerator(this, in context));
			InstanceId = Guid.NewGuid();
		}

		/// <summary>
		/// Initializes a new instance of the <see cref="DurianGeneratorBase"/> class.
		/// </summary>
		/// <param name="loggingConfiguration">Determines how the source generator should behave when logging information.</param>
		protected DurianGeneratorBase(LoggingConfiguration? loggingConfiguration)
		{
			LogHandler = new GeneratorLogHandler(loggingConfiguration);
			InstanceId = Guid.NewGuid();
		}

		/// <inheritdoc/>
		public void Dispose()
		{
			Dispose(true);
			GC.SuppressFinalize(this);
		}

		/// <inheritdoc/>
		public virtual bool Execute(in GeneratorExecutionContext context)
		{
			return InitializeCompilation(in context, out _);
		}

		/// <inheritdoc cref="IDurianGenerator.GetCurrentPassContext"/>
		public IGeneratorPassContext? GetCurrentPassContext()
		{
			return GetCurrentPassContextCore();
		}

		/// <inheritdoc/>
		public override int GetHashCode()
		{
			return InstanceId.GetHashCode();
		}

		/// <summary>
		/// Returns a collection of <see cref="ISourceTextProvider"/>s that will be used to generate syntax trees statically during the generator's initialization process.
		/// </summary>
		public virtual IEnumerable<ISourceTextProvider>? GetInitialSources()
		{
			return null;
		}

		/// <summary>
		/// Returns an array of <see cref="DurianModule"/>s representing modules that should be enabled before the current generator pass is executed.
		/// </summary>
		public abstract DurianModule[] GetRequiredModules();

		/// <inheritdoc/>
		public virtual void Initialize(GeneratorInitializationContext context)
		{
			context.RegisterForPostInitialization(InitializeStaticTrees);
		}

		/// <inheritdoc/>
		public override string ToString()
		{
			return $"{GeneratorName} (v. {GeneratorVersion})";
		}

		void ISourceGenerator.Execute(GeneratorExecutionContext context)
		{
			Execute(in context);
		}

		IGeneratorPassContext? IDurianGenerator.GetCurrentPassContext()
		{
			return GetCurrentPassContextCore();
		}

		/// <summary>
		/// Validates the specified <paramref name="compilation"/>.
		/// </summary>
		/// <param name="compilation"><see cref="CSharpCompilation"/> to validate.</param>
		/// <param name="context"><see cref="GeneratorExecutionContext"/> to report <see cref="Diagnostic"/>s to.</param>
		protected internal virtual bool ValidateCompilation(CSharpCompilation compilation, in GeneratorExecutionContext context)
		{
			return true;
		}

		/// <summary>
		/// Adds the specified <paramref name="source"/> to the <paramref name="context"/>.
		/// </summary>
		/// <param name="source">A <see cref="string"/> representation of the generated code.</param>
		/// <param name="hintName">An identifier that can be used to reference this source text, must be unique within this generator.</param>
		/// <param name="context"><see cref="GeneratorPostInitializationContext"/> to add the source to.</param>
		protected virtual void AddSource(string source, string hintName, in GeneratorPostInitializationContext context)
		{
			CSharpSyntaxTree tree = (CSharpSyntaxTree)CSharpSyntaxTree.ParseText(source, encoding: Encoding.UTF8);
			AddSource(tree, hintName, in context);
		}

		/// <summary>
		/// Adds the specified <paramref name="syntaxTree"/> to the <paramref name="context"/>.
		/// </summary>
		/// <param name="syntaxTree"><see cref="CSharpSyntaxTree"/> to add to the <paramref name="context"/>.</param>
		/// <param name="hintName">An identifier that can be used to reference this source text, must be unique within this generator.</param>
		/// <param name="context"><see cref="GeneratorPostInitializationContext"/> to add the source to.</param>
		protected virtual void AddSource(CSharpSyntaxTree syntaxTree, string hintName, in GeneratorPostInitializationContext context)
		{
			context.AddSource(hintName, syntaxTree.GetText(context.CancellationToken));
			LogSource(hintName, syntaxTree, context.CancellationToken);
		}

		/// <summary>
		/// Adds the specified <paramref name="source"/> to the <paramref name="context"/>.
		/// </summary>
		/// <param name="source">A <see cref="string"/> representation of the generated code.</param>
		/// <param name="hintName">An identifier that can be used to reference this source text, must be unique within this generator.</param>
		/// <param name="context"><see cref="GeneratorExecutionContext"/> to add the source to.</param>
		protected virtual void AddSource(string source, string hintName, in GeneratorExecutionContext context)
		{
			CSharpSyntaxTree tree = (CSharpSyntaxTree)CSharpSyntaxTree.ParseText(source, (CSharpParseOptions)context.ParseOptions, encoding: Encoding.UTF8);
			AddSource(tree, hintName, in context);
		}

		/// <summary>
		/// Adds the specified <paramref name="syntaxTree"/> to the <paramref name="context"/>.
		/// </summary>
		/// <param name="syntaxTree"><see cref="CSharpSyntaxTree"/> to add to the <paramref name="context"/>.</param>
		/// <param name="hintName">An identifier that can be used to reference this source text, must be unique within this generator.</param>
		/// <param name="context"><see cref="GeneratorExecutionContext"/> to add the source to.</param>
		protected virtual void AddSource(CSharpSyntaxTree syntaxTree, string hintName, in GeneratorExecutionContext context)
		{
			context.AddSource(hintName, syntaxTree.GetText(context.CancellationToken));
			LogSource(hintName, syntaxTree, context.CancellationToken);
		}

		/// <summary>
		/// Performs application-defined tasks associated with freeing, releasing, or resetting unmanaged resources.
		/// </summary>
		/// <param name="disposing">Determines whether this method was called from the <see cref="Dispose()"/> method or object's finalizer.</param>
		protected virtual void Dispose(bool disposing)
		{
			// Do nothing by default.
		}

		/// <inheritdoc cref="IDurianGenerator.GetCurrentPassContext"/>
		protected virtual IGeneratorPassContext? GetCurrentPassContextCore()
		{
			return null;
		}

		/// <summary>
		/// Validates and initializes a <see cref="CSharpCompilation"/> provided by the <paramref name="context"/>.
		/// </summary>
		/// <param name="context"><see cref="GeneratorExecutionContext"/> that provides a <see cref="CSharpCompilation"/> to validate and initialize.</param>
		/// <param name="compilation">The validated and initialized <see cref="CSharpCompilation"/>.</param>
		/// <returns><see langword="true"/> if the <paramref name="compilation"/> was successfully validated and initialized, <see langword="false"/> otherwise.</returns>
		protected bool InitializeCompilation(in GeneratorExecutionContext context, [NotNullWhen(true)] out CSharpCompilation? compilation)
		{
			if (IsValidCSharpCompilation(in context, out CSharpCompilation? c) && ValidateCompilation(c, in context))
			{
				DurianModule[] modules = GetRequiredModules();
				EnableModules(ref c, in context, modules);

				compilation = c;
				return true;
			}

			compilation = default;
			return false;
		}

		private static void EnableModules(ref CSharpCompilation compilation, in GeneratorExecutionContext context, DurianModule[] modules)
		{
			AttributeData[] attributes = ModuleUtilities.GetInstancesOfEnableAttribute(compilation);
			bool[] enabled = new bool[modules.Length];

			foreach (AttributeData attribute in attributes)
			{
				if (!attribute.TryGetConstructorArgumentValue(0, out int value))
				{
					continue;
				}

				DurianModule module = (DurianModule)value;

				for (int i = 0; i < modules.Length; i++)
				{
					if (modules[i] == module)
					{
						enabled[i] = true;
					}
				}
			}

			for (int i = 0; i < modules.Length; i++)
			{
				if (enabled[i])
				{
					continue;
				}

				DurianModule module = modules[i];

				string source = AutoGenerated.ApplyHeader($"[assembly: global::{DurianStrings.GeneratorNamespace}.EnableModule({DurianStrings.InfoNamespace}.{nameof(DurianModule)}.{module})]\r\n");

				context.AddSource($"__EnableModule__{module}", SourceText.From(source, Encoding.UTF8));
				compilation = compilation.AddSyntaxTrees((CSharpSyntaxTree)CSharpSyntaxTree.ParseText(
					source,
					context.ParseOptions as CSharpParseOptions,
					encoding: Encoding.UTF8,
					cancellationToken: context.CancellationToken)
				);
			}
		}

		private static bool HasValidReferences(Compilation compilation, out bool hasCoreAnalyzer)
		{
			bool foundAnalyzer = false;
			bool currentValue = false;

			foreach (AssemblyIdentity assembly in compilation.ReferencedAssemblyNames)
			{
				if (assembly.Name == "Durian")
				{
					hasCoreAnalyzer = true;
					return true;
				}

				if (assembly.Name == "Durian.Core")
				{
					if (foundAnalyzer)
					{
						hasCoreAnalyzer = true;
						return true;
					}

					currentValue = true;
					continue;
				}

				if (assembly.Name == "Durian.Core.Analyzer")
				{
					if (currentValue)
					{
						hasCoreAnalyzer = true;
						return true;
					}

					foundAnalyzer = true;
				}
			}

			hasCoreAnalyzer = false;
			return currentValue;
		}

		private static bool IsValidCSharpCompilation(in GeneratorExecutionContext context, [NotNullWhen(true)] out CSharpCompilation? compilation)
		{
			bool isValid = true;

			if (!HasValidReferences(context.Compilation, out bool hasCoreAnalyzer))
			{
				if (!hasCoreAnalyzer)
				{
					context.ReportDiagnostic(Diagnostic.Create(DUR0001_ProjectMustReferenceDurianCore, Location.None));
				}

				isValid = false;
			}

			if (context.Compilation is CSharpCompilation c)
			{
				compilation = c;
				return isValid;
			}
			else if (!hasCoreAnalyzer)
			{
				context.ReportDiagnostic(Diagnostic.Create(DUR0004_DurianModulesAreValidOnlyInCSharp, Location.None));
			}

			compilation = default;
			return false;
		}

		private void InitializeStaticTrees(GeneratorPostInitializationContext context)
		{
			IEnumerable<ISourceTextProvider>? syntaxTreeProviders = GetInitialSources();

			if (syntaxTreeProviders is null)
			{
				return;
			}

			string? generatorName = GeneratorName;
			string? generatorVersion = GeneratorVersion;

			foreach (ISourceTextProvider treeProvider in syntaxTreeProviders)
			{
				if (context.CancellationToken.IsCancellationRequested)
				{
					break;
				}

				string hintName = treeProvider.GetHintName();
				string text = treeProvider.GetText();

				text = AutoGenerated.ApplyHeader(text, generatorName, generatorVersion);
				SyntaxTree syntaxTree = CSharpSyntaxTree.ParseText(text, encoding: Encoding.UTF8);

				context.AddSource(hintName, text);
				LogSource(hintName, syntaxTree, context.CancellationToken);
			}
		}

		private void LogSource(string hintName, SyntaxTree syntaxTree, CancellationToken cancellationToken)
		{
			LogHandler.LogNode(syntaxTree.GetRoot(cancellationToken), hintName, NodeOutput.Node);
		}
	}
>>>>>>> 6184197d
}<|MERGE_RESOLUTION|>--- conflicted
+++ resolved
@@ -1,8 +1,6 @@
 ﻿// Copyright (c) Piotr Stenke. All rights reserved.
 // Licensed under the MIT license.
 
-<<<<<<< HEAD
-=======
 using System;
 using System.Collections.Generic;
 using System.Diagnostics.CodeAnalysis;
@@ -10,62 +8,29 @@
 using System.Text;
 using System.Threading;
 using Durian.Analysis.CodeGeneration;
->>>>>>> 6184197d
 using Durian.Analysis.Extensions;
 using Durian.Analysis.Logging;
 using Durian.Info;
 using Microsoft.CodeAnalysis;
 using Microsoft.CodeAnalysis.CSharp;
 using Microsoft.CodeAnalysis.Text;
-using System;
-using System.Collections.Generic;
-using System.Diagnostics.CodeAnalysis;
-using System.Linq;
-using System.Text;
-using System.Threading;
 
 namespace Durian.Analysis
 {
-<<<<<<< HEAD
-    /// <summary>
-    /// Base class for all Durian generators.
-    /// </summary>
-    public abstract class DurianGeneratorBase : LoggableGenerator
-    {
-        private DiagnosticReceiver.ReadonlyContextual<GeneratorExecutionContext>? _diagnosticReceiver;
-
-        private IHintNameProvider _fileNameProvider;
-=======
 	/// <summary>
 	/// Base class for all Durian generators.
 	/// </summary>
 	public abstract class DurianGeneratorBase : IDurianGenerator
 	{
 		#region Diagnostics copied from Durian.Core.Analyzer
->>>>>>> 6184197d
-
-        #region Diagnostics copied from Durian.Core.Analyzer
-
-<<<<<<< HEAD
-        private static readonly DiagnosticDescriptor DUR0001_DoesNotReferenceDurianCore = new(
-=======
+
+#pragma warning disable IDE1006 // Naming Styles
+
 		private static readonly DiagnosticDescriptor DUR0001_ProjectMustReferenceDurianCore = new(
 #pragma warning restore IDE1006 // Naming Styles
->>>>>>> 6184197d
 #pragma warning disable RS2008 // Enable analyzer release tracking
-            id: "DUR0001",
+			id: "DUR0001",
 #pragma warning restore RS2008 // Enable analyzer release tracking
-<<<<<<< HEAD
-            title: "Projects with any Durian analyzer must reference the Durian.Core package",
-            messageFormat: "Projects with any Durian analyzer must reference the Durian.Core package",
-            category: "Durian",
-            defaultSeverity: DiagnosticSeverity.Error,
-            helpLinkUri: GlobalInfo.Repository + "/tree/master/docs/Core/DUR0001.md",
-            isEnabledByDefault: true
-        );
-
-        private static readonly DiagnosticDescriptor DUR0004_NotCSharpCompilation = new(
-=======
 			title: "Projects with any Durian analyzer must reference the Durian.Core package",
 			messageFormat: "Projects with any Durian analyzer must reference the Durian.Core package",
 			category: "Durian",
@@ -78,389 +43,9 @@
 
 		private static readonly DiagnosticDescriptor DUR0004_DurianModulesAreValidOnlyInCSharp = new(
 #pragma warning restore IDE1006 // Naming Styles
->>>>>>> 6184197d
 #pragma warning disable RS2008 // Enable analyzer release tracking
-            id: "DUR0004",
+			id: "DUR0004",
 #pragma warning restore RS2008 // Enable analyzer release tracking
-<<<<<<< HEAD
-            title: "Durian modules can be used only in C#",
-            messageFormat: "Durian modules can be used only in C#",
-            category: "Durian",
-            defaultSeverity: DiagnosticSeverity.Error,
-            helpLinkUri: GlobalInfo.Repository + "/tree/master/docs/Core/DUR0004.md",
-            isEnabledByDefault: true
-        );
-
-        #endregion Diagnostics copied from Durian.Core.Analyzer
-
-        /// <summary>
-        /// A <see cref="IDiagnosticReceiver"/> that is used to report diagnostics.
-        /// </summary>
-        /// <remarks>Can be set only if <see cref="SupportsDiagnostics"/> is <see langword="false"/>.</remarks>
-        /// <exception cref="InvalidOperationException">
-        /// <see cref="DiagnosticReceiver"/> cannot be set if <see cref="SupportsDiagnostics"/> is <see langword="false"/>. -or-
-        /// <see cref="DiagnosticReceiver"/> cannot be set to <see langword="null"/> if <see cref="SupportsDiagnostics"/> is <see langword="true"/>.
-        /// </exception>
-        public DiagnosticReceiver.ReadonlyContextual<GeneratorExecutionContext>? DiagnosticReceiver
-        {
-            get => _diagnosticReceiver;
-            set
-            {
-                if (!SupportsDiagnostics)
-                {
-                    throw new InvalidOperationException($"{nameof(DiagnosticReceiver)} cannot be set if {nameof(SupportsDiagnostics)} is false!");
-                }
-
-                if (value is null && SupportsDiagnostics)
-                {
-                    throw new InvalidOperationException($"{nameof(DiagnosticReceiver)} cannot be set to null if {nameof(SupportsDiagnostics)} is true!");
-                }
-
-                _diagnosticReceiver = value;
-            }
-        }
-
-        /// <inheritdoc cref="LoggingConfiguration.EnableDiagnostics"/>
-        [MemberNotNullWhen(true, nameof(DiagnosticReceiver))]
-        public virtual bool EnableDiagnostics
-        {
-            get => LoggingConfiguration.EnableDiagnostics;
-            set => LoggingConfiguration.EnableDiagnostics = value;
-        }
-
-        /// <inheritdoc cref="LoggingConfiguration.EnableExceptions"/>
-        public virtual bool EnableExceptions
-        {
-            get => LoggingConfiguration.EnableExceptions;
-            set => LoggingConfiguration.EnableExceptions = value;
-        }
-
-        /// <inheritdoc cref="LoggingConfiguration.EnableLogging"/>
-        public virtual bool EnableLogging
-        {
-            get => LoggingConfiguration.EnableLogging;
-            set => LoggingConfiguration.EnableLogging = value;
-        }
-
-        /// <summary>
-        /// Creates names for generated files.
-        /// </summary>
-        /// <exception cref="ArgumentNullException"><see cref="FileNameProvider"/> cannot be <see langword="null"/>.</exception>
-        public IHintNameProvider FileNameProvider
-        {
-            get => _fileNameProvider;
-            set
-            {
-                if (value is null)
-                {
-                    throw new ArgumentNullException(nameof(FileNameProvider));
-                }
-
-                _fileNameProvider = value;
-            }
-        }
-
-        /// <summary>
-        /// A <see cref="IDiagnosticReceiver"/> that is used to create log files outside of this <see cref="ISourceGenerator"/>.
-        /// </summary>
-        public LoggableDiagnosticReceiver LogReceiver { get; }
-
-        /// <inheritdoc/>
-        public virtual int NumStaticTrees => GetInitialSources().Count();
-
-        /// <inheritdoc cref="LoggingConfiguration.SupportsDiagnostics"/>
-        [MemberNotNullWhen(true, nameof(DiagnosticReceiver))]
-        public bool SupportsDiagnostics
-        {
-            get => LoggingConfiguration.SupportsDiagnostics;
-            set => LoggingConfiguration.SupportsDiagnostics = value;
-        }
-
-        /// <inheritdoc cref="DurianGeneratorBase(in ConstructionContext, IHintNameProvider)"/>
-        protected DurianGeneratorBase() : this(LoggingConfiguration.Default, null)
-        {
-        }
-
-        /// <inheritdoc cref="DurianGeneratorBase(in ConstructionContext, IHintNameProvider)"/>
-        protected DurianGeneratorBase(in ConstructionContext context) : this(in context, null)
-        {
-        }
-
-        /// <summary>
-        /// Initializes a new instance of the <see cref="DurianGeneratorBase"/> class.
-        /// </summary>
-        /// <param name="context">Configures how this <see cref="LoggableGenerator"/> is initialized.</param>
-        /// <param name="fileNameProvider">Creates names for generated files.</param>
-        protected DurianGeneratorBase(in ConstructionContext context, IHintNameProvider? fileNameProvider) : base(in context)
-        {
-            if (SupportsDiagnostics)
-            {
-                _diagnosticReceiver = Analysis.DiagnosticReceiver.Factory.SourceGenerator();
-            }
-
-            _fileNameProvider = fileNameProvider ?? new SymbolNameToFile();
-            LogReceiver = new(this);
-        }
-
-        /// <inheritdoc cref="DurianGeneratorBase(LoggingConfiguration?, IHintNameProvider?)"/>
-        protected DurianGeneratorBase(LoggingConfiguration? loggingConfiguration) : this(loggingConfiguration, null)
-        {
-        }
-
-        /// <summary>
-        /// Initializes a new instance of the <see cref="DurianGeneratorBase"/> class.
-        /// </summary>
-        /// <param name="loggingConfiguration">Determines how the source generator should behave when logging information.</param>
-        /// <param name="fileNameProvider">Creates names for generated files.</param>
-        protected DurianGeneratorBase(LoggingConfiguration? loggingConfiguration, IHintNameProvider? fileNameProvider) : base(loggingConfiguration)
-        {
-            if (SupportsDiagnostics)
-            {
-                _diagnosticReceiver = Analysis.DiagnosticReceiver.Factory.SourceGenerator();
-            }
-
-            _fileNameProvider = fileNameProvider ?? new SymbolNameToFile();
-            LogReceiver = new(this);
-        }
-
-        /// <inheritdoc/>
-        public override void Execute(in GeneratorExecutionContext context)
-        {
-            InitializeCompilation(in context, out _);
-        }
-
-        /// <summary>
-        /// Returns name of this <see cref="IDurianGenerator"/>.
-        /// </summary>
-        public virtual string? GetGeneratorName()
-        {
-            return null;
-        }
-
-        /// <summary>
-        /// Returns version of this <see cref="IDurianGenerator"/>.
-        /// </summary>
-        public virtual string? GetGeneratorVersion()
-        {
-            return null;
-        }
-
-        /// <summary>
-        /// Returns a collection of <see cref="ISourceTextProvider"/>s that will be used to generate syntax trees statically during the generator's initialization process.
-        /// </summary>
-        public virtual IEnumerable<ISourceTextProvider>? GetInitialSources()
-        {
-            return null;
-        }
-
-        /// <summary>
-        /// Returns an array of <see cref="DurianModule"/>s representing modules that should be enabled before the current generator pass is executed.
-        /// </summary>
-        public abstract DurianModule[] GetRequiredModules();
-
-        /// <inheritdoc/>
-        public override void Initialize(GeneratorInitializationContext context)
-        {
-            context.RegisterForPostInitialization(InitializeStaticTrees);
-        }
-
-        /// <inheritdoc/>
-        public override string ToString()
-        {
-            return $"{GetGeneratorName()} (v. {GetGeneratorVersion()})";
-        }
-
-        /// <summary>
-        /// Adds the specified <paramref name="source"/> to the <paramref name="context"/>.
-        /// </summary>
-        /// <param name="source">A <see cref="string"/> representation of the generated code.</param>
-        /// <param name="hintName">An identifier that can be used to reference this source text, must be unique within this generator.</param>
-        /// <param name="context"><see cref="GeneratorPostInitializationContext"/> to add the source to.</param>
-        protected virtual void AddSource(string source, string hintName, in GeneratorPostInitializationContext context)
-        {
-            CSharpSyntaxTree tree = (CSharpSyntaxTree)CSharpSyntaxTree.ParseText(source, encoding: Encoding.UTF8);
-            AddSource(tree, hintName, in context);
-        }
-
-        /// <summary>
-        /// Adds the specified <paramref name="syntaxTree"/> to the <paramref name="context"/>.
-        /// </summary>
-        /// <param name="syntaxTree"><see cref="CSharpSyntaxTree"/> to add to the <paramref name="context"/>.</param>
-        /// <param name="hintName">An identifier that can be used to reference this source text, must be unique within this generator.</param>
-        /// <param name="context"><see cref="GeneratorPostInitializationContext"/> to add the source to.</param>
-        protected virtual void AddSource(CSharpSyntaxTree syntaxTree, string hintName, in GeneratorPostInitializationContext context)
-        {
-            context.AddSource(hintName, syntaxTree.GetText(context.CancellationToken));
-            LogSource(hintName, syntaxTree, context.CancellationToken);
-        }
-
-        /// <summary>
-        /// Adds the specified <paramref name="source"/> to the <paramref name="context"/>.
-        /// </summary>
-        /// <param name="source">A <see cref="string"/> representation of the generated code.</param>
-        /// <param name="hintName">An identifier that can be used to reference this source text, must be unique within this generator.</param>
-        /// <param name="context"><see cref="GeneratorExecutionContext"/> to add the source to.</param>
-        protected virtual void AddSource(string source, string hintName, in GeneratorExecutionContext context)
-        {
-            CSharpSyntaxTree tree = (CSharpSyntaxTree)CSharpSyntaxTree.ParseText(source, encoding: Encoding.UTF8);
-            AddSource(tree, hintName, in context);
-        }
-
-        /// <summary>
-        /// Adds the specified <paramref name="syntaxTree"/> to the <paramref name="context"/>.
-        /// </summary>
-        /// <param name="syntaxTree"><see cref="CSharpSyntaxTree"/> to add to the <paramref name="context"/>.</param>
-        /// <param name="hintName">An identifier that can be used to reference this source text, must be unique within this generator.</param>
-        /// <param name="context"><see cref="GeneratorExecutionContext"/> to add the source to.</param>
-        protected virtual void AddSource(CSharpSyntaxTree syntaxTree, string hintName, in GeneratorExecutionContext context)
-        {
-            context.AddSource(hintName, syntaxTree.GetText(context.CancellationToken));
-            LogSource(hintName, syntaxTree, context.CancellationToken);
-        }
-
-        /// <summary>
-        /// Validates and initializes a <see cref="CSharpCompilation"/> provided by the <paramref name="context"/>.
-        /// </summary>
-        /// <param name="context"><see cref="GeneratorExecutionContext"/> that provides a <see cref="CSharpCompilation"/> to validate and initialize.</param>
-        /// <param name="compilation">The validated and initialized <see cref="CSharpCompilation"/>.</param>
-        /// <returns><see langword="true"/> if the <paramref name="compilation"/> was successfully validated and initialized, <see langword="false"/> otherwise.</returns>
-        protected bool InitializeCompilation(in GeneratorExecutionContext context, [NotNullWhen(true)] out CSharpCompilation? compilation)
-        {
-            if (context.Compilation is not CSharpCompilation c)
-            {
-                context.ReportDiagnostic(Diagnostic.Create(DUR0004_NotCSharpCompilation, Location.None));
-
-                compilation = null;
-                return false;
-            }
-
-            if (!HasValidReferences(c))
-            {
-                context.ReportDiagnostic(Diagnostic.Create(DUR0001_DoesNotReferenceDurianCore, Location.None));
-
-                compilation = null;
-                return false;
-            }
-
-            if (!ValidateCompilation(c, in context))
-            {
-                compilation = null;
-                return false;
-            }
-
-            DurianModule[] modules = GetRequiredModules();
-            EnableModules(ref c, in context, modules);
-
-            compilation = c;
-            return true;
-        }
-
-        /// <summary>
-        /// Validates the specified <paramref name="compilation"/>.
-        /// </summary>
-        /// <param name="compilation"><see cref="CSharpCompilation"/> to validate.</param>
-        /// <param name="context"><see cref="GeneratorExecutionContext"/> to report <see cref="Diagnostic"/>s to.</param>
-        protected virtual bool ValidateCompilation(CSharpCompilation compilation, in GeneratorExecutionContext context)
-        {
-            return true;
-        }
-
-        private static void EnableModules(ref CSharpCompilation compilation, in GeneratorExecutionContext context, DurianModule[] modules)
-        {
-            AttributeData[] attributes = ModuleUtilities.GetInstancesOfEnableAttribute(compilation);
-            bool[] enabled = new bool[modules.Length];
-
-            foreach (AttributeData attribute in attributes)
-            {
-                if (!attribute.TryGetConstructorArgumentValue(0, out int value))
-                {
-                    continue;
-                }
-
-                DurianModule module = (DurianModule)value;
-
-                for (int i = 0; i < modules.Length; i++)
-                {
-                    if (modules[i] == module)
-                    {
-                        enabled[i] = true;
-                    }
-                }
-            }
-
-            for (int i = 0; i < modules.Length; i++)
-            {
-                if (enabled[i])
-                {
-                    continue;
-                }
-
-                DurianModule module = modules[i];
-
-                string source = AutoGenerated.ApplyHeader($"[assembly: global::{DurianStrings.GeneratorNamespace}.EnableModule({DurianStrings.InfoNamespace}.{nameof(DurianModule)}.{module})]\r\n");
-
-                context.AddSource($"__EnableModule__{module}", SourceText.From(source, Encoding.UTF8));
-                compilation = compilation.AddSyntaxTrees((CSharpSyntaxTree)CSharpSyntaxTree.ParseText(
-                    source,
-                    context.ParseOptions as CSharpParseOptions,
-                    encoding: Encoding.UTF8,
-                    cancellationToken: context.CancellationToken)
-                );
-            }
-        }
-
-        private static bool HasValidReferences(CSharpCompilation compilation)
-        {
-            foreach (AssemblyIdentity assembly in compilation.ReferencedAssemblyNames)
-            {
-                if (assembly.Name == "Durian.Core" || assembly.Name == "Durian" || assembly.Name == "Durian.Manager")
-                {
-                    return true;
-                }
-            }
-
-            return false;
-        }
-
-        private void InitializeStaticTrees(GeneratorPostInitializationContext context)
-        {
-            IEnumerable<ISourceTextProvider>? syntaxTreeProviders = GetInitialSources();
-
-            if (syntaxTreeProviders is null)
-            {
-                return;
-            }
-
-            string? generatorName = GetGeneratorName();
-            string? generatorVersion = GetGeneratorVersion();
-
-            foreach (ISourceTextProvider treeProvider in syntaxTreeProviders)
-            {
-                if (context.CancellationToken.IsCancellationRequested)
-                {
-                    break;
-                }
-
-                string hintName = treeProvider.GetHintName();
-                string text = treeProvider.GetText();
-
-                text = AutoGenerated.ApplyHeader(text, generatorName, generatorVersion);
-                SyntaxTree syntaxTree = CSharpSyntaxTree.ParseText(text, encoding: Encoding.UTF8);
-
-                context.AddSource(hintName, text);
-                LogSource(hintName, syntaxTree, context.CancellationToken);
-            }
-        }
-
-        private void LogSource(string hintName, SyntaxTree syntaxTree, CancellationToken cancellationToken)
-        {
-            if (LoggingConfiguration.EnableLogging && LoggingConfiguration.SupportedLogs.HasFlag(GeneratorLogs.Node))
-            {
-                LogNode_Internal(syntaxTree.GetRoot(cancellationToken), hintName);
-            }
-        }
-    }
-=======
 			title: "Durian modules can be used only in C#",
 			messageFormat: "Durian modules can be used only in C#",
 			category: "Durian",
@@ -838,5 +423,4 @@
 			LogHandler.LogNode(syntaxTree.GetRoot(cancellationToken), hintName, NodeOutput.Node);
 		}
 	}
->>>>>>> 6184197d
 }