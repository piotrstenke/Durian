--- conflicted
+++ resolved
@@ -1,40 +1,24 @@
 // Copyright (c) Piotr Stenke. All rights reserved.
 // Licensed under the MIT license.
 
+using System;
+using System.Collections.Generic;
 using Microsoft.CodeAnalysis;
 using Microsoft.CodeAnalysis.CSharp;
-using System;
-using System.Collections.Generic;
 
 namespace Durian.Analysis.Data
 {
-    /// <summary>
-    /// Basic implementation of the <see cref="ICompilationData"/> interface.
-    /// </summary>
-    public class CompilationData : ICompilationData
-    {
-        /// <inheritdoc/>
-        public CSharpCompilation Compilation { get; private set; }
+	/// <summary>
+	/// Basic implementation of the <see cref="ICompilationData"/> interface.
+	/// </summary>
+	public class CompilationData : ICompilationData
+	{
+		/// <inheritdoc/>
+		public CSharpCompilation Compilation { get; private set; }
 
-        /// <inheritdoc/>
-        public virtual bool HasErrors { get; protected set; }
+		/// <inheritdoc/>
+		public virtual bool HasErrors { get; protected set; }
 
-<<<<<<< HEAD
-        /// <summary>
-        /// Initializes a new instance of the <see cref="CompilationData"/> class.
-        /// </summary>
-        /// <param name="compilation">Current <see cref="CSharpCompilation"/>.</param>
-        /// <exception cref="ArgumentNullException"><paramref name="compilation"/> is <see langword="null"/>.</exception>
-        public CompilationData(CSharpCompilation compilation)
-        {
-            if (compilation is null)
-            {
-                throw new ArgumentNullException(nameof(compilation));
-            }
-
-            Compilation = compilation;
-        }
-=======
 		/// <summary>
 		/// Initializes a new instance of the <see cref="CompilationData"/> class.
 		/// </summary>
@@ -80,89 +64,77 @@
 		{
 			ForceReset();
 		}
->>>>>>> 6184197d
 
-        /// <inheritdoc/>
-        public void UpdateCompilation(CSharpSyntaxTree? tree)
-        {
-            if (tree is not null)
-            {
-                CSharpCompilation compilation = Compilation;
-                Compilation = Compilation.AddSyntaxTrees(tree);
-                OnUpdate(compilation);
-            }
-        }
+		/// <inheritdoc/>
+		public void UpdateCompilation(CSharpSyntaxTree? tree)
+		{
+			if (tree is not null)
+			{
+				CSharpCompilation compilation = Compilation;
+				Compilation = Compilation.AddSyntaxTrees(tree);
+				OnUpdate(compilation);
+			}
+		}
 
-        /// <inheritdoc/>
-        public void UpdateCompilation(CSharpSyntaxTree? original, CSharpSyntaxTree? updated)
-        {
-            if (original is null || updated is null)
-            {
-                return;
-            }
+		/// <inheritdoc/>
+		public void UpdateCompilation(CSharpSyntaxTree? original, CSharpSyntaxTree? updated)
+		{
+			if (original is null || updated is null)
+			{
+				return;
+			}
 
-            CSharpCompilation compilation = Compilation;
-            Compilation = Compilation.ReplaceSyntaxTree(original, updated);
-            OnUpdate(compilation);
-        }
+			CSharpCompilation compilation = Compilation;
+			Compilation = Compilation.ReplaceSyntaxTree(original, updated);
+			OnUpdate(compilation);
+		}
 
-        /// <inheritdoc/>
-        public void UpdateCompilation(IEnumerable<CSharpSyntaxTree>? trees)
-        {
-            if (trees is not null)
-            {
-                CSharpCompilation compilation = Compilation;
-                Compilation = Compilation.AddSyntaxTrees(trees);
-                OnUpdate(compilation);
-            }
-        }
+		/// <inheritdoc/>
+		public void UpdateCompilation(IEnumerable<CSharpSyntaxTree>? trees)
+		{
+			if (trees is not null)
+			{
+				CSharpCompilation compilation = Compilation;
+				Compilation = Compilation.AddSyntaxTrees(trees);
+				OnUpdate(compilation);
+			}
+		}
 
-        /// <inheritdoc/>
-        public void UpdateCompilation(MetadataReference? reference)
-        {
-            if (reference is not null)
-            {
-                CSharpCompilation compilation = Compilation;
-                Compilation = Compilation.AddReferences(reference);
-                OnUpdate(compilation);
-            }
-        }
+		/// <inheritdoc/>
+		public void UpdateCompilation(MetadataReference? reference)
+		{
+			if (reference is not null)
+			{
+				CSharpCompilation compilation = Compilation;
+				Compilation = Compilation.AddReferences(reference);
+				OnUpdate(compilation);
+			}
+		}
 
-        /// <inheritdoc/>
-        public void UpdateCompilation(MetadataReference? original, MetadataReference? updated)
-        {
-            if (original is null || updated is null)
-            {
-                return;
-            }
+		/// <inheritdoc/>
+		public void UpdateCompilation(MetadataReference? original, MetadataReference? updated)
+		{
+			if (original is null || updated is null)
+			{
+				return;
+			}
 
-            CSharpCompilation compilation = Compilation;
-            Compilation = Compilation.ReplaceReference(original, updated);
-            OnUpdate(compilation);
-        }
+			CSharpCompilation compilation = Compilation;
+			Compilation = Compilation.ReplaceReference(original, updated);
+			OnUpdate(compilation);
+		}
 
-        /// <inheritdoc/>
-        public void UpdateCompilation(IEnumerable<MetadataReference>? references)
-        {
-            if (references is not null)
-            {
-                CSharpCompilation compilation = Compilation;
-                Compilation = Compilation.AddReferences(references);
-                OnUpdate(compilation);
-            }
-        }
+		/// <inheritdoc/>
+		public void UpdateCompilation(IEnumerable<MetadataReference>? references)
+		{
+			if (references is not null)
+			{
+				CSharpCompilation compilation = Compilation;
+				Compilation = Compilation.AddReferences(references);
+				OnUpdate(compilation);
+			}
+		}
 
-<<<<<<< HEAD
-        /// <summary>
-        /// Methods executed when the <see cref="Compilation"/> has changed using one of the <c>Update...</c> methods.
-        /// </summary>
-        /// <param name="oldCompilation"><see cref="CSharpCompilation"/> that was updated.</param>
-        protected virtual void OnUpdate(CSharpCompilation oldCompilation)
-        {
-            // Do nothing by default.
-        }
-    }
-=======
 		/// <summary>
 		/// Attempts to retrieve a <see cref="INamedTypeSymbol"/> by the specified <paramref name="metadataName"/> from the <see cref="Compilation"/>
 		/// and sets <see cref="HasErrors"/> to <see langword="true"/> if the <see cref="INamedTypeSymbol"/> could not be found.
@@ -204,5 +176,4 @@
 			Reset();
 		}
 	}
->>>>>>> 6184197d
 }