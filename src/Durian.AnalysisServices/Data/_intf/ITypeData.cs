--- conflicted
+++ resolved
@@ -1,143 +1,100 @@
-// Copyright (c) Piotr Stenke. All rights reserved.
-// Licensed under the MIT license.
-
-<<<<<<< HEAD
-using Microsoft.CodeAnalysis;
-using Microsoft.CodeAnalysis.CSharp.Syntax;
-using System.Collections.Generic;
-
-namespace Durian.Analysis.Data
-{
-    /// <summary>
-    /// Encapsulates data associated with a single <see cref="BaseTypeDeclarationSyntax"/>.
-    /// </summary>
-    public interface ITypeData : IMemberData
-    {
-        /// <summary>
-        /// Target <see cref="TypeDeclarationSyntax"/>.
-        /// </summary>
-        new BaseTypeDeclarationSyntax Declaration { get; }
-
-        /// <summary>
-        /// All modifiers of the <see cref="Symbol"/>.
-        /// </summary>
-        SyntaxToken[] Modifiers { get; }
-
-        /// <summary>
-        /// <see cref="INamedTypeSymbol"/> associated with the <see cref="Declaration"/>.
-        /// </summary>
-        new INamedTypeSymbol Symbol { get; }
-
-        /// <summary>
-        /// Returns all <see cref="ITypeData"/>s that contain the <see cref="Symbol"/>.
-        /// </summary>
-        /// <param name="includeSelf">Determines whether the <see cref="ITypeData"/> should return itself as well.</param>
-        IEnumerable<ITypeData> GetContainingTypes(bool includeSelf);
-
-        /// <summary>
-        /// If the type is partial, returns all declarations of the type (including <see cref="IMemberData.Declaration"/>), otherwise returns only <see cref="IMemberData.Declaration"/>.
-        /// <para>If the type is not <see cref="TypeDeclarationSyntax"/>, an empty collection is returned instead.</para>
-        /// </summary>
-        IEnumerable<TypeDeclarationSyntax> GetPartialDeclarations();
-    }
-}
-=======
-using System;
-using System.Collections.Immutable;
-using System.Diagnostics;
-using Durian.Analysis.SymbolContainers;
-using Microsoft.CodeAnalysis;
-using Microsoft.CodeAnalysis.CSharp;
-using Microsoft.CodeAnalysis.CSharp.Syntax;
-
-namespace Durian.Analysis.Data
-{
-	/// <summary>
-	/// Encapsulates data associated with a single <see cref="INamedTypeSymbol"/>.
-	/// </summary>
-	public interface ITypeData : IGenericMemberData, INamespaceOrTypeData, ISymbolOrMember<INamedTypeSymbol, ITypeData>
-	{
-		/// <summary>
-		/// Base types of the current type.
-		/// </summary>
-		ISymbolContainer<INamedTypeSymbol, ITypeData> BaseTypes { get; }
-
-		/// <summary>
-		/// Value applied to the <see cref="ConditionalAttribute"/> of this type.
-		/// </summary>
-		string? CompilerCondition { get; }
-
-		/// <summary>
-		/// Target <see cref="BaseTypeDeclarationSyntax"/>.
-		/// </summary>
-		/// <exception cref="InvalidOperationException">Current symbol cannot be represented using a <see cref="BaseTypeDeclarationSyntax"/>.</exception>
-		new BaseTypeDeclarationSyntax Declaration { get; }
-
-		/// <summary>
-		/// Equivalent to <see cref="Declaration"/>, but will never throw an exception. Used when a <see cref="INamedTypeSymbol"/> resolves to different node kind than <see cref="BaseTypeDeclarationSyntax"/>.
-		/// </summary>
-		CSharpSyntaxNode SafeDeclaration { get; }
-
-		/// <summary>
-		/// Determines whether the type is an attribute.
-		/// </summary>
-		bool IsAttribute { get; }
-
-		/// <summary>
-		/// Determines whether the type is an exception.
-		/// </summary>
-		bool IsException { get; }
-
-		/// <summary>
-		/// Parameterless constructor of this type.
-		/// </summary>
-		ISymbolOrMember<IMethodSymbol, IMethodData>? ParameterlessConstructor { get; }
-
-		/// <summary>
-		/// All partial declarations of the type (including <see cref="IMemberData.Declaration"/>).
-		/// </summary>
-		ImmutableArray<TypeDeclarationSyntax> PartialDeclarations { get; }
-
-		/// <summary>
-		/// <see cref="INamedTypeSymbol"/> associated with the <see cref="IMemberData.Declaration"/>.
-		/// </summary>
-		new INamedTypeSymbol Symbol { get; }
-
-		/// <summary>
-		/// Returns all <see cref="IEventSymbol"/>s contained within this type.
-		/// </summary>
-		/// <param name="members">Range of members to include.</param>
-		ISymbolContainer<IEventSymbol, IEventData> GetEvents(IncludedMembers members);
-
-		/// <summary>
-		/// Returns all <see cref="IFieldSymbol"/>s contained within this type.
-		/// </summary>
-		/// <param name="members">Range of members to include.</param>
-		ISymbolContainer<IFieldSymbol, IFieldData> GetFields(IncludedMembers members);
-
-		/// <summary>
-		/// Returns all <see cref="ISymbol"/>s contained within this type.
-		/// </summary>
-		/// <param name="members">Range of members to include.</param>
-		ISymbolContainer<ISymbol, IMemberData> GetMembers(IncludedMembers members);
-
-		/// <summary>
-		/// Returns all <see cref="IMethodSymbol"/>s contained within this type.
-		/// </summary>
-		/// <param name="members">Range of members to include.</param>
-		ISymbolContainer<IMethodSymbol, IMethodData> GetMethods(IncludedMembers members);
-
-		/// <summary>
-		/// Returns all <see cref="IPropertySymbol"/>s contained within this type.
-		/// </summary>
-		/// <param name="members">Range of members to include.</param>
-		ISymbolContainer<IPropertySymbol, IPropertyData> GetProperties(IncludedMembers members);
-
-		/// <summary>
-		/// Creates a shallow copy of the current data.
-		/// </summary>
-		new ITypeData Clone();
-	}
-}
-
->>>>>>> 6184197d
+// Copyright (c) Piotr Stenke. All rights reserved.
+// Licensed under the MIT license.
+
+using System;
+using System.Collections.Immutable;
+using System.Diagnostics;
+using Durian.Analysis.SymbolContainers;
+using Microsoft.CodeAnalysis;
+using Microsoft.CodeAnalysis.CSharp;
+using Microsoft.CodeAnalysis.CSharp.Syntax;
+
+namespace Durian.Analysis.Data
+{
+	/// <summary>
+	/// Encapsulates data associated with a single <see cref="INamedTypeSymbol"/>.
+	/// </summary>
+	public interface ITypeData : IGenericMemberData, INamespaceOrTypeData, ISymbolOrMember<INamedTypeSymbol, ITypeData>
+	{
+		/// <summary>
+		/// Base types of the current type.
+		/// </summary>
+		ISymbolContainer<INamedTypeSymbol, ITypeData> BaseTypes { get; }
+
+		/// <summary>
+		/// Value applied to the <see cref="ConditionalAttribute"/> of this type.
+		/// </summary>
+		string? CompilerCondition { get; }
+
+		/// <summary>
+		/// Target <see cref="BaseTypeDeclarationSyntax"/>.
+		/// </summary>
+		/// <exception cref="InvalidOperationException">Current symbol cannot be represented using a <see cref="BaseTypeDeclarationSyntax"/>.</exception>
+		new BaseTypeDeclarationSyntax Declaration { get; }
+
+		/// <summary>
+		/// Equivalent to <see cref="Declaration"/>, but will never throw an exception. Used when a <see cref="INamedTypeSymbol"/> resolves to different node kind than <see cref="BaseTypeDeclarationSyntax"/>.
+		/// </summary>
+		CSharpSyntaxNode SafeDeclaration { get; }
+
+		/// <summary>
+		/// Determines whether the type is an attribute.
+		/// </summary>
+		bool IsAttribute { get; }
+
+		/// <summary>
+		/// Determines whether the type is an exception.
+		/// </summary>
+		bool IsException { get; }
+
+		/// <summary>
+		/// Parameterless constructor of this type.
+		/// </summary>
+		ISymbolOrMember<IMethodSymbol, IMethodData>? ParameterlessConstructor { get; }
+
+		/// <summary>
+		/// All partial declarations of the type (including <see cref="IMemberData.Declaration"/>).
+		/// </summary>
+		ImmutableArray<TypeDeclarationSyntax> PartialDeclarations { get; }
+
+		/// <summary>
+		/// <see cref="INamedTypeSymbol"/> associated with the <see cref="IMemberData.Declaration"/>.
+		/// </summary>
+		new INamedTypeSymbol Symbol { get; }
+
+		/// <summary>
+		/// Returns all <see cref="IEventSymbol"/>s contained within this type.
+		/// </summary>
+		/// <param name="members">Range of members to include.</param>
+		ISymbolContainer<IEventSymbol, IEventData> GetEvents(IncludedMembers members);
+
+		/// <summary>
+		/// Returns all <see cref="IFieldSymbol"/>s contained within this type.
+		/// </summary>
+		/// <param name="members">Range of members to include.</param>
+		ISymbolContainer<IFieldSymbol, IFieldData> GetFields(IncludedMembers members);
+
+		/// <summary>
+		/// Returns all <see cref="ISymbol"/>s contained within this type.
+		/// </summary>
+		/// <param name="members">Range of members to include.</param>
+		ISymbolContainer<ISymbol, IMemberData> GetMembers(IncludedMembers members);
+
+		/// <summary>
+		/// Returns all <see cref="IMethodSymbol"/>s contained within this type.
+		/// </summary>
+		/// <param name="members">Range of members to include.</param>
+		ISymbolContainer<IMethodSymbol, IMethodData> GetMethods(IncludedMembers members);
+
+		/// <summary>
+		/// Returns all <see cref="IPropertySymbol"/>s contained within this type.
+		/// </summary>
+		/// <param name="members">Range of members to include.</param>
+		ISymbolContainer<IPropertySymbol, IPropertyData> GetProperties(IncludedMembers members);
+
+		/// <summary>
+		/// Creates a shallow copy of the current data.
+		/// </summary>
+		new ITypeData Clone();
+	}
+}