--- conflicted
+++ resolved
@@ -1,55 +1,6 @@
 // Copyright (c) Piotr Stenke. All rights reserved.
 // Licensed under the MIT license.
 
-<<<<<<< HEAD
-using Microsoft.CodeAnalysis;
-using Microsoft.CodeAnalysis.CSharp.Syntax;
-using System.Collections.Generic;
-using System.Collections.Immutable;
-
-namespace Durian.Analysis.Data
-{
-    /// <summary>
-    /// Encapsulates data associated with a single <see cref="MemberDeclarationSyntax"/>.
-    /// </summary>
-    public interface IMemberData
-    {
-        /// <summary>
-        /// Target <see cref="MemberDeclarationSyntax"/>.
-        /// </summary>
-        MemberDeclarationSyntax Declaration { get; }
-
-        /// <summary>
-        /// Parent compilation of this <see cref="IMemberData"/>.
-        /// </summary>
-        ICompilationData ParentCompilation { get; }
-
-        /// <summary>
-        /// <see cref="Microsoft.CodeAnalysis.SemanticModel"/> of the <see cref="Declaration"/>.
-        /// </summary>
-        SemanticModel SemanticModel { get; }
-
-        /// <summary>
-        /// <see cref="ISymbol"/> associated with the <see cref="Declaration"/>.
-        /// </summary>
-        ISymbol Symbol { get; }
-
-        /// <summary>
-        /// Returns data of all attributes applied to the <see cref="Symbol"/>.
-        /// </summary>
-        ImmutableArray<AttributeData> GetAttributes();
-
-        /// <summary>
-        /// Returns all <see cref="INamespaceSymbol"/>s that contain the <see cref="Symbol"/>.
-        /// </summary>
-        IEnumerable<INamespaceSymbol> GetContainingNamespaces();
-
-        /// <summary>
-        /// Returns all <see cref="ITypeData"/>s that contain the <see cref="Symbol"/>.
-        /// </summary>
-        IEnumerable<ITypeData> GetContainingTypes();
-    }
-=======
 using System;
 using System.Collections.Immutable;
 using System.Diagnostics.CodeAnalysis;
@@ -179,5 +130,4 @@
 		/// </summary>
 		new IMemberData Clone();
 	}
->>>>>>> 6184197d
 }