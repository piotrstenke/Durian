﻿// Copyright (c) Piotr Stenke. All rights reserved.
// Licensed under the MIT license.

using Microsoft.CodeAnalysis;

namespace Durian.Analysis.Data
{
<<<<<<< HEAD
    /// <summary>
    /// <see cref="ICompilationData"/> that collects <see cref="ISymbol"/>s..
    /// </summary>
    public interface ICompilationDataWithSymbols : ICompilationData
    {
        /// <summary>
        /// <see cref="INamedTypeSymbol"/> that represents the <see cref="Durian.Generator.DurianGeneratedAttribute"/>..
        /// </summary>
        public INamedTypeSymbol DurianGeneratedAttribute { get; }

        /// <summary>
        /// Returns a <see cref="INamedTypeSymbol"/> that represents the <see cref="Generator.EnableModuleAttribute"/>..
        /// </summary>
        public INamedTypeSymbol EnableModuleAttribute { get; }
=======
	/// <summary>
	/// <see cref="ICompilationData"/> that collects <see cref="ISymbol"/>s..
	/// </summary>
	public interface ICompilationDataWithSymbols : ICompilationData
	{
		/// <summary>
		/// <see cref="INamedTypeSymbol"/> that represents the <see cref="Generator.DurianGeneratedAttribute"/>.
		/// </summary>
		public INamedTypeSymbol DurianGeneratedAttribute { get; }

		/// <summary>
		/// Returns a <see cref="INamedTypeSymbol"/> that represents the <see cref="Generator.EnableModuleAttribute"/>.
		/// </summary>
		public INamedTypeSymbol EnableModuleAttribute { get; }
>>>>>>> 6184197d

        /// <summary>
        /// <see cref="INamedTypeSymbol"/> that represents the <see cref="System.CodeDom.Compiler.GeneratedCodeAttribute"/>.
        /// </summary>
        public INamedTypeSymbol GeneratedCodeAttribute { get; }

        /// <summary>
        /// Resets all collected <see cref="ISymbol"/>s.
        /// </summary>
        public void Reset();
    }
}<|MERGE_RESOLUTION|>--- conflicted
+++ resolved
@@ -5,22 +5,6 @@
 
 namespace Durian.Analysis.Data
 {
-<<<<<<< HEAD
-    /// <summary>
-    /// <see cref="ICompilationData"/> that collects <see cref="ISymbol"/>s..
-    /// </summary>
-    public interface ICompilationDataWithSymbols : ICompilationData
-    {
-        /// <summary>
-        /// <see cref="INamedTypeSymbol"/> that represents the <see cref="Durian.Generator.DurianGeneratedAttribute"/>..
-        /// </summary>
-        public INamedTypeSymbol DurianGeneratedAttribute { get; }
-
-        /// <summary>
-        /// Returns a <see cref="INamedTypeSymbol"/> that represents the <see cref="Generator.EnableModuleAttribute"/>..
-        /// </summary>
-        public INamedTypeSymbol EnableModuleAttribute { get; }
-=======
 	/// <summary>
 	/// <see cref="ICompilationData"/> that collects <see cref="ISymbol"/>s..
 	/// </summary>
@@ -35,16 +19,15 @@
 		/// Returns a <see cref="INamedTypeSymbol"/> that represents the <see cref="Generator.EnableModuleAttribute"/>.
 		/// </summary>
 		public INamedTypeSymbol EnableModuleAttribute { get; }
->>>>>>> 6184197d
 
-        /// <summary>
-        /// <see cref="INamedTypeSymbol"/> that represents the <see cref="System.CodeDom.Compiler.GeneratedCodeAttribute"/>.
-        /// </summary>
-        public INamedTypeSymbol GeneratedCodeAttribute { get; }
+		/// <summary>
+		/// <see cref="INamedTypeSymbol"/> that represents the <see cref="System.CodeDom.Compiler.GeneratedCodeAttribute"/>.
+		/// </summary>
+		public INamedTypeSymbol GeneratedCodeAttribute { get; }
 
-        /// <summary>
-        /// Resets all collected <see cref="ISymbol"/>s.
-        /// </summary>
-        public void Reset();
-    }
+		/// <summary>
+		/// Resets all collected <see cref="ISymbol"/>s.
+		/// </summary>
+		public void Reset();
+	}
 }