--- conflicted
+++ resolved
@@ -1,132 +1,107 @@
-﻿// Copyright (c) Piotr Stenke. All rights reserved.
-// Licensed under the MIT license.
-
-using System;
-using System.Diagnostics;
-using Durian.Analysis.CodeGeneration;
-using Durian.Analysis.SymbolContainers;
-using Microsoft.CodeAnalysis;
-using Microsoft.CodeAnalysis.CSharp;
-using Microsoft.CodeAnalysis.CSharp.Syntax;
-
-namespace Durian.Analysis.Data
-{
-<<<<<<< HEAD
-    /// <summary>
-    /// Encapsulates data associated with a single <see cref="BaseMethodDeclarationSyntax"/>.
-    /// </summary>
-    public interface IMethodData : IMemberData
-    {
-        /// <summary>
-        /// Body of the method.
-        /// </summary>
-        public SyntaxNode? Body { get; }
-
-        /// <summary>
-        /// Target <see cref="BaseMethodDeclarationSyntax"/>.
-        /// </summary>
-        new BaseMethodDeclarationSyntax Declaration { get; }
-
-        /// <summary>
-        /// <see cref="IMethodSymbol"/> associated with the <see cref="Declaration"/>.
-        /// </summary>
-        new IMethodSymbol Symbol { get; }
-    }
-}
-=======
-	/// <summary>
-	/// Encapsulates data associated with a single <see cref="IMethodSymbol"/>.
-	/// </summary>
-	public interface IMethodData : IGenericMemberData, ISymbolOrMember<IMethodSymbol, IMethodData>
-	{
-		/// <summary>
-		/// Body of the method.
-		/// </summary>
-		CSharpSyntaxNode? Body { get; }
-
-		/// <summary>
-		/// Target <see cref="BaseMethodDeclarationSyntax"/>.
-		/// </summary>
-		/// <exception cref="InvalidOperationException">Current symbol cannot be represented using a <see cref="BaseMethodDeclarationSyntax"/>.</exception>
-		new BaseMethodDeclarationSyntax Declaration { get; }
-
-		/// <summary>
-		/// Equivalent to <see cref="Declaration"/>, but will never throw an exception. Used when a <see cref="IMethodSymbol"/> resolves to different node kind than <see cref="BaseMethodDeclarationSyntax"/>.
-		/// </summary>
-		CSharpSyntaxNode SafeDeclaration { get; }
-
-		/// <summary>
-		/// Type of body of the method.
-		/// </summary>
-		MethodStyle BodyType { get; }
-
-		/// <summary>
-		/// Value applied to the <see cref="ConditionalAttribute"/> of this method.
-		/// </summary>
-		string? CompilerCondition { get; }
-
-		/// <summary>
-		/// Interface methods this <see cref="IMethodSymbol"/> explicitly implements.
-		/// </summary>
-		ISymbolOrMember<IMethodSymbol, IMethodData>? ExplicitInterfaceImplementation { get; }
-
-		/// <summary>
-		/// Interface methods this <see cref="IMethodSymbol"/> implicitly implements
-		/// </summary>
-		ISymbolContainer<IMethodSymbol, IMethodData> ImplicitInterfaceImplementations { get; }
-
-		/// <summary>
-		/// Determines whether this method is a default interface implementation.
-		/// </summary>
-		bool IsDefaultImplementation { get; }
-
-		/// <summary>
-		/// Determines whether this method is parameterless.
-		/// </summary>
-		bool IsParameterless { get; }
-
-		/// <summary>
-		/// Determines whether this method is a module initializer.
-		/// </summary>
-		bool IsModuleInitializer { get; }
-
-		/// <summary>
-		/// Method overridden by this method.
-		/// </summary>
-		ISymbolOrMember<IMethodSymbol, IMethodData>? OverriddenMethod { get; }
-
-		/// <summary>
-		/// Methods overridden by this method.
-		/// </summary>
-		ISymbolContainer<IMethodSymbol, IMethodData> OverriddenMethods { get; }
-
-		/// <summary>
-		/// Parameters of this method.
-		/// </summary>
-		ISymbolContainer<IParameterSymbol, IParameterData> Parameters { get; }
-
-		/// <summary>
-		/// <see cref="IMethodSymbol"/> associated with the <see cref="IMemberData.Declaration"/>.
-		/// </summary>
-		new IMethodSymbol Symbol { get; }
-
-		/// <summary>
-		/// Returns all overloads of this method.
-		/// </summary>
-		/// <param name="members">Range of members to include.</param>
-		ISymbolContainer<IMethodSymbol, IMethodData> GetOverloads(IncludedMembers members);
-
-		/// <summary>
-		/// Returns all local function declared inside this method.
-		/// </summary>
-		/// <param name="members">Range of members to include.</param>
-		ISymbolContainer<IMethodSymbol, ILocalFunctionData> GetLocalFunctions(IncludedMembers members);
-
-		/// <summary>
-		/// Creates a shallow copy of the current data.
-		/// </summary>
-		new IMethodData Clone();
-	}
-}
-
->>>>>>> 6184197d
+﻿// Copyright (c) Piotr Stenke. All rights reserved.
+// Licensed under the MIT license.
+
+using System;
+using System.Diagnostics;
+using Durian.Analysis.CodeGeneration;
+using Durian.Analysis.SymbolContainers;
+using Microsoft.CodeAnalysis;
+using Microsoft.CodeAnalysis.CSharp;
+using Microsoft.CodeAnalysis.CSharp.Syntax;
+
+namespace Durian.Analysis.Data
+{
+	/// <summary>
+	/// Encapsulates data associated with a single <see cref="IMethodSymbol"/>.
+	/// </summary>
+	public interface IMethodData : IGenericMemberData, ISymbolOrMember<IMethodSymbol, IMethodData>
+	{
+		/// <summary>
+		/// Body of the method.
+		/// </summary>
+		CSharpSyntaxNode? Body { get; }
+
+		/// <summary>
+		/// Target <see cref="BaseMethodDeclarationSyntax"/>.
+		/// </summary>
+		/// <exception cref="InvalidOperationException">Current symbol cannot be represented using a <see cref="BaseMethodDeclarationSyntax"/>.</exception>
+		new BaseMethodDeclarationSyntax Declaration { get; }
+
+		/// <summary>
+		/// Equivalent to <see cref="Declaration"/>, but will never throw an exception. Used when a <see cref="IMethodSymbol"/> resolves to different node kind than <see cref="BaseMethodDeclarationSyntax"/>.
+		/// </summary>
+		CSharpSyntaxNode SafeDeclaration { get; }
+
+		/// <summary>
+		/// Type of body of the method.
+		/// </summary>
+		MethodStyle BodyType { get; }
+
+		/// <summary>
+		/// Value applied to the <see cref="ConditionalAttribute"/> of this method.
+		/// </summary>
+		string? CompilerCondition { get; }
+
+		/// <summary>
+		/// Interface methods this <see cref="IMethodSymbol"/> explicitly implements.
+		/// </summary>
+		ISymbolOrMember<IMethodSymbol, IMethodData>? ExplicitInterfaceImplementation { get; }
+
+		/// <summary>
+		/// Interface methods this <see cref="IMethodSymbol"/> implicitly implements
+		/// </summary>
+		ISymbolContainer<IMethodSymbol, IMethodData> ImplicitInterfaceImplementations { get; }
+
+		/// <summary>
+		/// Determines whether this method is a default interface implementation.
+		/// </summary>
+		bool IsDefaultImplementation { get; }
+
+		/// <summary>
+		/// Determines whether this method is parameterless.
+		/// </summary>
+		bool IsParameterless { get; }
+
+		/// <summary>
+		/// Determines whether this method is a module initializer.
+		/// </summary>
+		bool IsModuleInitializer { get; }
+
+		/// <summary>
+		/// Method overridden by this method.
+		/// </summary>
+		ISymbolOrMember<IMethodSymbol, IMethodData>? OverriddenMethod { get; }
+
+		/// <summary>
+		/// Methods overridden by this method.
+		/// </summary>
+		ISymbolContainer<IMethodSymbol, IMethodData> OverriddenMethods { get; }
+
+		/// <summary>
+		/// Parameters of this method.
+		/// </summary>
+		ISymbolContainer<IParameterSymbol, IParameterData> Parameters { get; }
+
+		/// <summary>
+		/// <see cref="IMethodSymbol"/> associated with the <see cref="IMemberData.Declaration"/>.
+		/// </summary>
+		new IMethodSymbol Symbol { get; }
+
+		/// <summary>
+		/// Returns all overloads of this method.
+		/// </summary>
+		/// <param name="members">Range of members to include.</param>
+		ISymbolContainer<IMethodSymbol, IMethodData> GetOverloads(IncludedMembers members);
+
+		/// <summary>
+		/// Returns all local function declared inside this method.
+		/// </summary>
+		/// <param name="members">Range of members to include.</param>
+		ISymbolContainer<IMethodSymbol, ILocalFunctionData> GetLocalFunctions(IncludedMembers members);
+
+		/// <summary>
+		/// Creates a shallow copy of the current data.
+		/// </summary>
+		new IMethodData Clone();
+	}
+}