﻿<Project Sdk="Microsoft.NET.Sdk">

  <PropertyGroup>

	<TargetFramework>netstandard2.0</TargetFramework>
	<Description>Durian.AnalysisServices is the base package for all Durian analyzers and source generators, offering solutions for most features a Roslyn-based service could require, such as logging, code generation, node filtration, member data containers, and much more.</Description>
	<PackageTags>Durian;Analyzer;Source;Generator;Generation;Roslyn;Code;Fix;Extension;Feature;CSharp;C#;Analysis;Syntax;Tree;Node;Service;Utility;Builder</PackageTags>
	<PackageVersion>3.0.0</PackageVersion>
	<AssemblyVersion>3.0.0</AssemblyVersion>
	<Version>3.0.0</Version>
	<RootNamespace>Durian.Analysis</RootNamespace>
	<DefineConstants>$(DefineConstants)TRACE;ENABLE_REFLECTION</DefineConstants>
	<AllowUnsafeBlocks>true</AllowUnsafeBlocks>

  </PropertyGroup>

  <ItemGroup>

<<<<<<< HEAD
    <PackageReference Include="Microsoft.CodeAnalysis.CSharp" Version="3.11.0" />
    <PackageReference Include="Microsoft.CodeAnalysis.CSharp.Workspaces" Version="3.11.0" />

    <ProjectReference Include="..\Durian.Core\Durian.Core.csproj" />
    
    <AssemblyAttribute Include="System.Runtime.CompilerServices.InternalsVisibleToAttribute">
      <_Parameter1>Durian.AnalysisServices.Tests</_Parameter1>
    </AssemblyAttribute>

    <AssemblyAttribute Include="System.Runtime.CompilerServices.InternalsVisibleToAttribute">
        <_Parameter1>Durian.TestServices</_Parameter1>
    </AssemblyAttribute>
    
=======
	<PackageReference Include="Microsoft.CodeAnalysis.CSharp" Version="4.1.0" />
	<PackageReference Include="Microsoft.CodeAnalysis.CSharp.Workspaces" Version="4.1.0" />

	<ProjectReference Include="..\Durian.Core\Durian.Core.csproj" />
	
	<AssemblyAttribute Include="System.Runtime.CompilerServices.InternalsVisibleToAttribute">
		<_Parameter1>Durian.AnalysisServices.Tests</_Parameter1>
	</AssemblyAttribute>

	<AssemblyAttribute Include="System.Runtime.CompilerServices.InternalsVisibleToAttribute">
		<_Parameter1>Durian.TestServices</_Parameter1>
	</AssemblyAttribute>

	<AssemblyAttribute Include="System.Runtime.CompilerServices.InternalsVisibleToAttribute">
		<_Parameter1>Durian.CopyFrom</_Parameter1>
	</AssemblyAttribute>

	<AssemblyAttribute Include="System.Runtime.CompilerServices.InternalsVisibleToAttribute">
		<_Parameter1>Durian.DefaultParam</_Parameter1>
	</AssemblyAttribute>

	<AssemblyAttribute Include="System.Runtime.CompilerServices.InternalsVisibleToAttribute">
		<_Parameter1>Durian.InterfaceTargets</_Parameter1>
	</AssemblyAttribute>

	<AssemblyAttribute Include="System.Runtime.CompilerServices.InternalsVisibleToAttribute">
		<_Parameter1>Durian.Core.Analyzer</_Parameter1>
	</AssemblyAttribute>

	<AssemblyAttribute Include="System.Runtime.CompilerServices.InternalsVisibleToAttribute">
		<_Parameter1>Durian.FriendClass</_Parameter1>
	</AssemblyAttribute>

>>>>>>> 6184197d
  </ItemGroup>

  <ItemGroup Condition="'$(Configuration)'=='Debug'">

	<PackageReference Include="Roslynator.Analyzers" Version="4.1.0" PrivateAssets="all" />
	<PackageReference Include="Roslynator.CodeAnalysis.Analyzers" Version="4.1.0" PrivateAssets="all" />
	<PackageReference Include="Microsoft.CodeAnalysis.Analyzers" Version="3.3.3" PrivateAssets="all" />

  </ItemGroup>

</Project><|MERGE_RESOLUTION|>--- conflicted
+++ resolved
@@ -16,21 +16,6 @@
 
   <ItemGroup>
 
-<<<<<<< HEAD
-    <PackageReference Include="Microsoft.CodeAnalysis.CSharp" Version="3.11.0" />
-    <PackageReference Include="Microsoft.CodeAnalysis.CSharp.Workspaces" Version="3.11.0" />
-
-    <ProjectReference Include="..\Durian.Core\Durian.Core.csproj" />
-    
-    <AssemblyAttribute Include="System.Runtime.CompilerServices.InternalsVisibleToAttribute">
-      <_Parameter1>Durian.AnalysisServices.Tests</_Parameter1>
-    </AssemblyAttribute>
-
-    <AssemblyAttribute Include="System.Runtime.CompilerServices.InternalsVisibleToAttribute">
-        <_Parameter1>Durian.TestServices</_Parameter1>
-    </AssemblyAttribute>
-    
-=======
 	<PackageReference Include="Microsoft.CodeAnalysis.CSharp" Version="4.1.0" />
 	<PackageReference Include="Microsoft.CodeAnalysis.CSharp.Workspaces" Version="4.1.0" />
 
@@ -64,7 +49,6 @@
 		<_Parameter1>Durian.FriendClass</_Parameter1>
 	</AssemblyAttribute>
 
->>>>>>> 6184197d
   </ItemGroup>
 
   <ItemGroup Condition="'$(Configuration)'=='Debug'">
