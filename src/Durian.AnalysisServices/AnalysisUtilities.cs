// Copyright (c) Piotr Stenke. All rights reserved.
// Licensed under the MIT license.

using Durian.Analysis.Data;
using Durian.Analysis.Extensions;
using Microsoft.CodeAnalysis;
using Microsoft.CodeAnalysis.CSharp;
using Microsoft.CodeAnalysis.CSharp.Syntax;
using System;
using System.Collections.Generic;
using System.Diagnostics.CodeAnalysis;
using System.Linq;
using System.Text;
<<<<<<< HEAD
using System.Threading;

namespace Durian.Analysis
{
    /// <summary>
    /// Contains some utility methods for code analysis.
    /// </summary>
    public static class AnalysisUtilities
    {
        private static readonly string[] _keywords = new string[]
        {
            "__arglist",    "__makeref",    "__reftype",    "__refvalue",
            "abstract",     "as",           "base",         "bool",
            "break",        "byte",         "case",         "catch",
            "char",         "checked",      "class",        "const",
            "continue",     "decimal",      "default",      "delegate",
            "do",           "double",       "else",         "enum",
            "event",        "explicit",     "extern",       "false",
            "finally",      "fixed",        "float",        "for",
            "foreach",      "goto",         "if",           "implicit",
            "in",           "int",          "interface",    "internal",
            "is",           "lock",         "long",         "namespace",
            "new",          "null",         "object",       "operator",
            "out",          "override",     "params",       "private",
            "protected",    "public",       "readonly",     "ref",
            "return",       "sbyte",        "sealed",       "short",
            "sizeof",       "stackalloc",   "static",       "string",
            "struct",       "switch",       "this",         "throw",
            "true",         "try",          "typeof",       "uint",
            "ulong",        "unchecked",    "unsafe",       "ushort",
            "using",        "virtual",      "volatile",     "void",
            "while"
        };

        private static readonly HashSet<string> _keywordsHashed = new(_keywords);

        /// <summary>
        /// Modifiers a modified version of the specified <paramref name="fullyQualifiedName"/> that can be used in the XML documentation.
        /// </summary>
        /// <param name="fullyQualifiedName">Original fully qualified name.</param>
        public static string ConvertFullyQualifiedNameToXml(string? fullyQualifiedName)
        {
            return fullyQualifiedName?.Replace('<', '{').Replace('>', '}') ?? string.Empty;
        }

        /// <summary>
        /// Returns a <see cref="string"/> representing a dot-separated name.
        /// </summary>
        /// <param name="parts">Parts of the name. Each part will be separated by a dot.</param>
        /// <returns>A <see cref="string"/> representing a dot-separated name. -or-. <see cref="string.Empty"/> if the <paramref name="parts"/> were null or empty or white-space only.</returns>
        public static string CreateName(params string[]? parts)
        {
            if (parts is null || parts.Length == 0)
            {
                return string.Empty;
            }

            StringBuilder builder = new();

            foreach (string part in parts)
            {
                if (string.IsNullOrWhiteSpace(part))
                {
                    continue;
                }

                builder.Append(part).Append('.');
            }

            builder.Remove(builder.Length - 2, 1);
            return builder.ToString();
        }

        /// <summary>
        /// Returns a <see cref="string"/> containing generic identifier combined of the specified <paramref name="name"/> and the collection of <paramref name="typeParameters"/>.
        /// </summary>
        /// <param name="typeParameters">Type parameters.</param>
        /// <param name="name">Actual member identifier.</param>
        /// <exception cref="ArgumentNullException"><paramref name="typeParameters"/> is <see langword="null"/>.</exception>
        public static string GetGenericName(IEnumerable<string> typeParameters, string? name)
        {
            return (name ?? string.Empty) + GetGenericName(typeParameters);
        }

        /// <summary>
        /// Returns a <see cref="string"/> containing the generic part of an identifier created from the collection of <paramref name="typeParameters"/>.
        /// </summary>
        /// <param name="typeParameters">Type parameters.</param>
        /// <exception cref="ArgumentNullException"><paramref name="typeParameters"/> is <see langword="null"/>.</exception>
        public static string GetGenericName(IEnumerable<string> typeParameters)
        {
            if (typeParameters is null)
            {
                throw new ArgumentNullException(nameof(typeParameters));
            }

            string[] parameters = typeParameters.ToArray();
            int length = parameters.Length;

            if (length == 0)
            {
                return string.Empty;
            }

            StringBuilder sb = new();
            sb.Append('<');
            sb.Append(parameters[0]);

            for (int i = 1; i < length; i++)
            {
                sb.Append(", ").Append(parameters[i]);
            }

            sb.Append('>');

            return sb.ToString();
        }

        /// <summary>
        /// Returns all reserved keywords of the C# language.
        /// </summary>
        public static string[] GetKeywords()
        {
            string[] keywords = new string[_keywords.Length];
            Array.Copy(_keywords, keywords, _keywords.Length);
            return keywords;
        }

        /// <summary>
        /// Returns a <see cref="SemanticModel"/> and an <see cref="ISymbol"/> associated with the specified <paramref name="syntaxNode"/>.
        /// </summary>
        /// <param name="syntaxNode"><see cref="CSharpSyntaxNode"/> to get the <see cref="ISymbol"/> and <see cref="SemanticModel"/> of.</param>
        /// <param name="compilation">Current <see cref="ICompilationData"/>.</param>
        /// <param name="cancellationToken"><see cref="CancellationToken"/> that specifies if the operation should be canceled.</param>
        /// <exception cref="ArgumentNullException">
        /// <paramref name="syntaxNode"/> is <see langword="null"/>. -or- <paramref name="compilation"/> is <see langword="null"/>.
        /// </exception>
        /// <exception cref="ArgumentException">
        /// Specified <paramref name="syntaxNode"/> doesn't represent any symbols.
        /// </exception>
        public static (SemanticModel semanticModel, ISymbol symbol) GetSymbolAndSemanticModel(CSharpSyntaxNode syntaxNode, ICompilationData compilation, CancellationToken cancellationToken = default)
        {
            if (syntaxNode is null)
            {
                throw new ArgumentNullException(nameof(syntaxNode));
            }

            if (compilation is null)
            {
                throw new ArgumentNullException(nameof(syntaxNode));
            }

            SemanticModel semanticModel = compilation.Compilation.GetSemanticModel(syntaxNode.SyntaxTree);
            ISymbol? symbol = semanticModel.GetDeclaredSymbol(syntaxNode, cancellationToken);

            if (symbol is null)
            {
                throw new ArgumentException($"Syntax node '{nameof(syntaxNode)}' doesn't represent any symbols!");
            }

            return (semanticModel, symbol);
        }

        /// <summary>
        /// Returns a <see cref="SemanticModel"/> and an <see cref="ISymbol"/> associated with the specified <paramref name="syntaxNode"/>.
        /// </summary>
        /// <typeparam name="TSymbol">Type of <see cref="ISymbol"/> to return.</typeparam>
        /// <exception cref="ArgumentNullException">
        /// <paramref name="syntaxNode"/> is <see langword="null"/>. -or- <paramref name="compilation"/> is <see langword="null"/>.
        /// </exception>
        /// <exception cref="ArgumentException">
        /// Specified <paramref name="syntaxNode"/> doesn't represent any symbols. -or-
        /// Specified <paramref name="syntaxNode"/> is not compatible with the <typeparamref name="TSymbol"/> symbol type.
        /// </exception>
        public static (SemanticModel semanticModel, TSymbol symbol) GetSymbolAndSemanticModel<TSymbol>(CSharpSyntaxNode syntaxNode, ICompilationData compilation) where TSymbol : class, ISymbol
        {
            (SemanticModel semanticModel, ISymbol s) = GetSymbolAndSemanticModel(syntaxNode, compilation);

            if (s is not TSymbol symbol)
            {
                throw new ArgumentException($"Specified syntax node is not compatible with the '{nameof(TSymbol)}' symbol type!");
            }

            return (semanticModel, symbol);
        }

        /// <summary>
        /// Determines whether the specified <paramref name="value"/> is a reserved C# keyword.
        /// </summary>
        /// <param name="value">Value to check if is a C# keyword.</param>
        public static bool IsKeyword([NotNullWhen(true)] string? value)
        {
            if (string.IsNullOrWhiteSpace(value))
            {
                return false;
            }

            return _keywordsHashed.Contains(value!);
        }

        /// <summary>
        /// Determines whether the specified <paramref name="value"/> can be used as an identifier.
        /// </summary>
        /// <param name="value">Value to check if can be used as an identifier.</param>
        public static bool IsValidIdentifier([NotNullWhen(true)] string? value)
        {
            if (string.IsNullOrWhiteSpace(value))
            {
                return false;
            }

            string str = value!.Trim();

            if (str[0] == '@')
            {
                str = str.Substring(1, str.Length - 1);
                return SyntaxFacts.IsValidIdentifier(str);
            }

            return SyntaxFacts.IsValidIdentifier(str) && !_keywordsHashed.Contains(str);
        }

        /// <summary>
        /// Determines whether the specified <paramref name="value"/> can be used as an identifier of a namespace.
        /// </summary>
        /// <param name="value">Value to check if can be used as an identifier of a namespace.</param>
        public static bool IsValidNamespaceIdentifier([NotNullWhen(true)] string? value)
        {
            if (string.IsNullOrWhiteSpace(value))
            {
                return false;
            }

            foreach (string st in value!.Split('.'))
            {
                if (!IsValidIdentifier(st))
                {
                    return false;
                }
            }

            return true;
        }

        /// <summary>
        /// Determines whether the <paramref name="first"/> <see cref="RefKind"/> is valid on a method when there is an overload that takes the same parameter, but with the <paramref name="second"/> <see cref="RefKind"/>.
        /// </summary>
        /// <param name="first">First <see cref="RefKind"/>.</param>
        /// <param name="second">Second <see cref="RefKind"/>.</param>
        public static bool IsValidRefKindForOverload(RefKind first, RefKind second)
        {
            if (first == RefKind.None)
            {
                return second != RefKind.None;
            }

            if (first is RefKind.In or RefKind.Ref or RefKind.Out)
            {
                return second is not RefKind.In and not RefKind.Ref and not RefKind.Out;
            }

            return false;
        }

        /// <summary>
        /// Joins the collection of <see cref="string"/>s into a <see cref="QualifiedNameSyntax"/>.
        /// </summary>
        /// <param name="names">A collection of <see cref="string"/>s to join into a <see cref="QualifiedNameSyntax"/>.</param>
        /// <returns>A <see cref="QualifiedNameSyntax"/> created by combining the <paramref name="names"/>. -or- <see langword="null"/> if there were less then 2 <paramref name="names"/> provided.</returns>
        /// <exception cref="ArgumentNullException"><paramref name="names"/> is <see langword="null"/>.</exception>
        public static QualifiedNameSyntax? JoinIntoQualifiedName(IEnumerable<string> names)
        {
            if (names is null)
            {
                throw new ArgumentNullException(nameof(names));
            }

            string[] n = names.ToArray();
            int length = n.Length;

            if (length < 2)
            {
                return null;
            }

            QualifiedNameSyntax q = SyntaxFactory.QualifiedName(SyntaxFactory.IdentifierName(n[0]), SyntaxFactory.IdentifierName(n[1]));

            for (int i = 2; i < length; i++)
            {
                q = SyntaxFactory.QualifiedName(q, SyntaxFactory.IdentifierName(n[i]));
            }

            return q;
        }

        /// <summary>
        /// Returns a <see cref="string"/> that is created by joining the provided <paramref name="namespaces"/> using the dot (".") character.
        /// </summary>
        /// <param name="namespaces">Namespaces to join.</param>
        /// <exception cref="ArgumentNullException"><paramref name="namespaces"/> is <see langword="null"/>.</exception>
        public static string JoinNamespaces(IEnumerable<string> namespaces)
        {
            if (namespaces is null)
            {
                throw new ArgumentNullException(nameof(namespaces));
            }

            return string.Join(".", namespaces);
        }

        /// <summary>
        /// Converts the type keyword to its proper .NET type (<see langword="int"/> to <c>Int32</c>, <see langword="float"/> to <c>Single</c> etc.).
        /// </summary>
        /// <param name="keyword">C# keyword to convert.</param>
        /// <param name="applyNamespace">Determines whether to apply the <c>System</c> namespace in the returned type name.</param>
        /// <returns>Name of the type behind the given <paramref name="keyword"/>. -or- <paramref name="keyword"/> if it's not a C# type keyword. -or- <see cref="string.Empty"/> of the <paramref name="keyword"/> is <see langword="null"/> or empty.</returns>
        public static string KeywordToType(string? keyword, bool applyNamespace = false)
        {
            if (string.IsNullOrWhiteSpace(keyword))
            {
                return string.Empty;
            }

            string? value = keyword switch
            {
                "int" => "Int32",
                "string" => "String",
                "bool" => "Boolean",
                "float" => "Single",
                "double" => "Double",
                "decimal" => "Decimal",
                "char" => "Char",
                "long" => "Int64",
                "short" => "Int16",
                "byte" => "Byte",
                "uint" => "UInt32",
                "ulong" => "UInt64",
                "ushort" => "UInt16",
                "sbyte" => "SByte",
                "nint" => "IntPtr",
                "nuint" => "UIntPtr",
                "object" => "Object",
                "void" => "Void",
                _ => default
            };

            if (value is null)
            {
                return keyword!;
            }

            if (applyNamespace)
            {
                value = "System." + value;
            }

            return value;
        }

        /// <summary>
        /// Sorts the collection of namespace names.
        /// </summary>
        /// <param name="collection">A collection of namespace names.</param>
        /// <exception cref="ArgumentNullException"><paramref name="collection"/> is <see langword="null"/>.</exception>
        public static IEnumerable<string> SortUsings(IEnumerable<string> collection)
        {
            if (collection is null)
            {
                throw new ArgumentNullException(nameof(collection));
            }

            return collection.OrderBy(n =>
            {
                if (n == "System")
                {
                    return 0;
                }
                else if (n.StartsWith("System."))
                {
                    return 1;
                }
                else
                {
                    return 2;
                }
            }).ThenBy(n => n);
        }

        /// <summary>
        /// Converts the type name to its proper C# keyword (<c>Int32</c> to <see langword="int"/>, <c>Single</c> to <see langword="float"/> etc.).
        /// </summary>
        /// <param name="type">Type to get the associated C# keyword of.</param>
        /// <returns>Keyword that represents the given <paramref name="type"/>. -or- <paramref name="type"/> if the type name is not associated with a C# keyword. -or- <see cref="string.Empty"/> of the <paramref name="type"/> is <see langword="null"/>.</returns>
        public static string TypeToKeyword(string? type)
        {
            if (string.IsNullOrWhiteSpace(type))
            {
                return string.Empty;
            }

            return type switch
            {
                "Int32" => "int",
                "String" => "string",
                "Boolean" => "bool",
                "Single" => "float",
                "Double" => "double",
                "Decimal" => "decimal",
                "Char" => "char",
                "Int64" => "long",
                "Int16" => "short",
                "Byte" => "byte",
                "UInt32" => "uint",
                "UInt64" => "ulong",
                "UInt16" => "ushort",
                "SByte" => "sbyte",
                "IntPtr" => "nint",
                "UIntPtr" => "nuint",
                "Object" => "object",
                "Void" => "void",
                _ => type!,
            };
        }

        internal static IEnumerable<T> ReturnByOrder<T>(IEnumerable<T> collection, ReturnOrder order)
        {
            if (order == ReturnOrder.Root)
            {
                return collection.Reverse();
            }

            return collection;
        }

        internal static void WriteTypeNameOfParameter(ITypeSymbol type, StringBuilder sb)
        {
            if (type is INamedTypeSymbol n)
            {
                WriteParameterAsNamedType(n, sb);
            }
            else
            {
                if (type is IArrayTypeSymbol array)
                {
                    WriteParameterAsArray(array, sb);
                    return;
                }
                else if (type is IDynamicTypeSymbol)
                {
                    sb.Append("dynamic");
                }
                else if (type is IPointerTypeSymbol pointer)
                {
                    WriteTypeNameOfParameter(pointer.PointedAtType, sb);
                    sb.Append('*');
                    return;
                }
                else if (type is IFunctionPointerTypeSymbol)
                {
                    throw new InvalidOperationException("Function pointers are not supported!");
                }
                else
                {
                    sb.Append(type.Name);
                }

                if (type.NullableAnnotation == NullableAnnotation.Annotated)
                {
                    sb.Append('?');
                }
            }
        }

        private static void WriteParameterAsArray(IArrayTypeSymbol array, StringBuilder sb)
        {
            ITypeSymbol element = array.ElementType;

            if (element is IArrayTypeSymbol elementArray)
            {
                Queue<IArrayTypeSymbol> childArrays = new();

                while (elementArray is not null)
                {
                    childArrays.Enqueue(elementArray);
                    element = elementArray.ElementType;
                    elementArray = (element as IArrayTypeSymbol)!;
                }

                WriteTypeNameOfParameter(element, sb);
                WriteArrayBrackets(array);

                while (childArrays.Count > 0)
                {
                    elementArray = childArrays.Dequeue();
                    CheckNullable(elementArray);
                    WriteArrayBrackets(elementArray);
                }
            }
            else
            {
                WriteTypeNameOfParameter(element, sb);
                WriteArrayBrackets(array);
            }

            CheckNullable(array);

            void CheckNullable(IArrayTypeSymbol a)
            {
                if (a.NullableAnnotation == NullableAnnotation.Annotated)
                {
                    sb.Append('?');
                }
            }

            void WriteArrayBrackets(IArrayTypeSymbol a)
            {
                int rank = a.Rank;
                sb.Append('[');

                for (int i = 1; i < rank; i++)
                {
                    sb.Append(',');
                }

                sb.Append(']');
            }
        }

        private static void WriteParameterAsNamedType(INamedTypeSymbol n, StringBuilder sb)
        {
            string name;

            if (n.IsValueType && n.Name == "Nullable" && n.TypeArguments.Length > 0)
            {
                name = n.TypeArguments[0].GetGenericName(false);
                sb.Append(TypeToKeyword(name));
                sb.Append('?');
            }
            else
            {
                name = n.TypeArguments.Length > 0 ? n.GetGenericName(false) : n.Name;
                sb.Append(TypeToKeyword(name));

                if (n.NullableAnnotation == NullableAnnotation.Annotated)
                {
                    sb.Append('?');
                }
            }
        }
    }
=======
using Durian.Analysis.Extensions;
using Microsoft.CodeAnalysis.CSharp;
using Microsoft.CodeAnalysis.CSharp.Syntax;

namespace Durian.Analysis
{
	/// <summary>
	/// Contains some utility methods for code analysis.
	/// </summary>
	public static class AnalysisUtilities
	{
		private static readonly string[] _keywords = new string[]
		{
			"__arglist",    "__makeref",    "__reftype",    "__refvalue",
			"abstract",     "as",           "base",         "bool",
			"break",        "byte",         "case",         "catch",
			"char",         "checked",      "class",        "const",
			"continue",     "decimal",      "default",      "delegate",
			"do",           "double",       "else",         "enum",
			"event",        "explicit",     "extern",       "false",
			"finally",      "fixed",        "float",        "for",
			"foreach",      "goto",         "if",           "implicit",
			"in",           "int",          "interface",    "internal",
			"is",           "lock",         "long",         "namespace",
			"new",          "null",         "object",       "operator",
			"out",          "override",     "params",       "private",
			"protected",    "public",       "readonly",     "ref",
			"return",       "sbyte",        "sealed",       "short",
			"sizeof",       "stackalloc",   "static",       "string",
			"struct",       "switch",       "this",         "throw",
			"true",         "try",          "typeof",       "uint",
			"ulong",        "unchecked",    "unsafe",       "ushort",
			"using",        "virtual",      "volatile",     "void",
			"while"
		};

		private static readonly HashSet<string> _keywordsHashed = new(_keywords);

		internal static int MainThreadId { get; }

		static AnalysisUtilities()
		{
			MainThreadId = Environment.CurrentManagedThreadId;
		}

		/// <summary>
		/// Applies the verbatim identifier '@' token if the <paramref name="value"/> is equivalent to an existing C# keyword.
		/// </summary>
		/// <param name="value">Value to apply the verbatim identifier '@' token to.</param>
		public static bool ApplyVerbatimIfNecessary(ref string value)
		{
			if (IsKeyword(value))
			{
				value = '@' + value;
				return true;
			}

			return false;
		}

		/// <summary>
		/// Returns a <see cref="string"/> containing generic identifier combined of the specified <paramref name="name"/> and the collection of <paramref name="typeParameters"/>.
		/// </summary>
		/// <param name="typeParameters">Type parameters.</param>
		/// <param name="name">Actual member identifier.</param>
		/// <exception cref="ArgumentNullException"><paramref name="typeParameters"/> is <see langword="null"/>.</exception>
		public static string GetGenericName(IEnumerable<string> typeParameters, string? name)
		{
			StringBuilder builder = new();

			if (!string.IsNullOrWhiteSpace(name))
			{
				builder.Append(name!);
			}

			builder.Append('<');
			builder.Append(string.Join(", ", typeParameters));
			builder.Append('>');
			return builder.ToString();
		}

		/// <summary>
		/// Returns a <see cref="string"/> containing the generic part of an identifier created from the collection of <paramref name="typeParameters"/>.
		/// </summary>
		/// <param name="typeParameters">Type parameters.</param>
		public static string GetGenericName(IEnumerable<string> typeParameters)
		{
			StringBuilder builder = new();
			builder.Append('<');
			builder.Append(string.Join(", ", typeParameters));
			builder.Append('>');
			return builder.ToString();
		}

		/// <summary>
		/// Returns all reserved keywords of the C# language.
		/// </summary>
		public static string[] GetKeywords()
		{
			string[] keywords = new string[_keywords.Length];
			Array.Copy(_keywords, keywords, _keywords.Length);
			return keywords;
		}

		/// <summary>
		/// Converts the specified <see cref="string"/> <paramref name="value"/> into a <see cref="string"/> representation of the operator.
		/// </summary>
		/// <param name="value"><see cref="string"/> to convert.</param>
		public static string? GetOperatorText(string? value)
		{
			string? operatorName = value?.Trim();

			if (string.IsNullOrWhiteSpace(operatorName))
			{
				return default;
			}

			if (operatorName!.StartsWith("op_"))
			{
				operatorName = operatorName.Substring(3);
			}

			return operatorName switch
			{
				"Addition" or "UnaryPlus" => "+",
				"Subtraction" or "UnaryMinus" => "-",
				"Multiplication" => "*",
				"Division" => "/",
				"Equality" => "==",
				"Inequality" => "!=",
				"Negation" => "!",
				"GreaterThan" => ">",
				"GreaterThanOrEqual" => ">=",
				"LessThan" => "<",
				"LestThanOrEqual" => "<=",
				"Complement" => "~",
				"LogicalAnd" => "&",
				"LogicalOr" => "|",
				"LogicalXor" => "^",
				"Remainder" => "%",
				"Increment" => "++",
				"Decrement" => "--",
				"False" => "false",
				"True" => "true",
				"RightShift" => ">>",
				"LeftShift" => "<<",
				_ => default
			};
		}

		/// <summary>
		/// Converts the specified <see cref="string"/> <paramref name="value"/> to a <see cref="OverloadableOperator"/>.
		/// </summary>
		/// <param name="value">Value to convert to a <see cref="OverloadableOperator"/>.</param>
		public static OverloadableOperator GetOperatorType(string? value)
		{
			string? operatorName = value?.Trim();

			if (string.IsNullOrWhiteSpace(operatorName))
			{
				return default;
			}

			if (char.IsLetter(operatorName![0]))
			{
				if (operatorName!.StartsWith("op_"))
				{
					operatorName = operatorName.Substring(3);
				}

				return operatorName switch
				{
					"Addition" => OverloadableOperator.Addition,
					"Subtraction" => OverloadableOperator.Subtraction,
					"Multiplication" => OverloadableOperator.Multiplication,
					"Division" => OverloadableOperator.Division,
					"Equality" => OverloadableOperator.Equality,
					"Inequality" => OverloadableOperator.Inequality,
					"Negation" => OverloadableOperator.Negation,
					"GreaterThan" => OverloadableOperator.GreaterThan,
					"GreaterThanOrEqual" => OverloadableOperator.GreaterThanOrEqual,
					"LessThan" => OverloadableOperator.LessThan,
					"LestThanOrEqual" => OverloadableOperator.LessThanOrEqual,
					"Complement" => OverloadableOperator.Complement,
					"LogicalAnd" => OverloadableOperator.LogicalAnd,
					"LogicalOr" => OverloadableOperator.LogicalOr,
					"LogicalXor" => OverloadableOperator.LogicalXor,
					"Remainder" => OverloadableOperator.Remainder,
					"Increment" => OverloadableOperator.Increment,
					"Decrement" => OverloadableOperator.Decrement,
					"False" => OverloadableOperator.False,
					"True" => OverloadableOperator.True,
					"UnaryPlus" => OverloadableOperator.UnaryPlus,
					"UnaryMinus" => OverloadableOperator.UnaryMinus,
					"RightShift" => OverloadableOperator.RightShift,
					"LeftShift" => OverloadableOperator.LeftShift,
					_ => default
				};
			}

			return operatorName switch
			{
				"+" => OverloadableOperator.Addition,
				"-" => OverloadableOperator.Subtraction,
				"*" => OverloadableOperator.Multiplication,
				"/" => OverloadableOperator.Division,
				"==" => OverloadableOperator.Equality,
				"!=" => OverloadableOperator.Inequality,
				"!" => OverloadableOperator.Negation,
				">" => OverloadableOperator.GreaterThan,
				">=" => OverloadableOperator.GreaterThanOrEqual,
				"<" => OverloadableOperator.LessThan,
				"<=" => OverloadableOperator.LessThanOrEqual,
				"~" => OverloadableOperator.Complement,
				"&" => OverloadableOperator.LogicalAnd,
				"|" => OverloadableOperator.LogicalOr,
				"^" => OverloadableOperator.LogicalXor,
				"%" => OverloadableOperator.Remainder,
				"++" => OverloadableOperator.Increment,
				"__" => OverloadableOperator.Decrement,
				"false" => OverloadableOperator.False,
				"true" => OverloadableOperator.True,
				">>" => OverloadableOperator.RightShift,
				"<<" => OverloadableOperator.LeftShift,
				_ => default
			};
		}

		/// <summary>
		/// Joins the collection of <see cref="string"/>s into a <see cref="QualifiedNameSyntax"/>.
		/// </summary>
		/// <param name="names">A collection of <see cref="string"/>s to join into a <see cref="QualifiedNameSyntax"/>.</param>
		/// <returns>A <see cref="QualifiedNameSyntax"/> created by combining the <paramref name="names"/>. -or- <see langword="null"/> if there were less then 2 <paramref name="names"/> provided.</returns>
		/// <exception cref="ArgumentNullException"><paramref name="names"/> is <see langword="null"/>.</exception>
		public static QualifiedNameSyntax? GetQualifiedName(IEnumerable<string> names)
		{
			if (names is null)
			{
				throw new ArgumentNullException(nameof(names));
			}

			string[] n = names.ToArray();
			int length = n.Length;

			if (length < 2)
			{
				return null;
			}

			QualifiedNameSyntax q = SyntaxFactory.QualifiedName(SyntaxFactory.IdentifierName(n[0]), SyntaxFactory.IdentifierName(n[1]));

			for (int i = 2; i < length; i++)
			{
				q = SyntaxFactory.QualifiedName(q, SyntaxFactory.IdentifierName(n[i]));
			}

			return q;
		}

		/// <summary>
		/// Determines whether the specified <paramref name="value"/> is a reserved C# keyword.
		/// </summary>
		/// <param name="value">Value to check if is a C# keyword.</param>
		public static bool IsKeyword([NotNullWhen(true)] string? value)
		{
			return _keywordsHashed.Contains(value!);
		}

		/// <summary>
		/// Determines whether the specified <paramref name="value"/> can be used as an identifier.
		/// </summary>
		/// <param name="value">Value to check if can be used as an identifier.</param>
		public static bool IsValidIdentifier([NotNullWhen(true)] string? value)
		{
			if (string.IsNullOrWhiteSpace(value))
			{
				return false;
			}

			string str = value!.Trim();

			if (str[0] == '@')
			{
				str = str.Substring(1, str.Length - 1);
				return SyntaxFacts.IsValidIdentifier(str);
			}

			return SyntaxFacts.IsValidIdentifier(str) && !_keywordsHashed.Contains(str);
		}

		/// <summary>
		/// Determines whether the specified <paramref name="value"/> can be used as an identifier of a namespace.
		/// </summary>
		/// <param name="value">Value to check if can be used as an identifier of a namespace.</param>
		public static bool IsValidNamespaceIdentifier([NotNullWhen(true)] string? value)
		{
			if (string.IsNullOrWhiteSpace(value))
			{
				return false;
			}

			foreach (string st in value!.Split('.'))
			{
				if (!IsValidIdentifier(st))
				{
					return false;
				}
			}

			return true;
		}

		/// <summary>
		/// Returns a <see cref="string"/> that is created by joining the provided <paramref name="namespaces"/> using the dot (".") character.
		/// </summary>
		/// <param name="namespaces">Namespaces to join.</param>
		/// <exception cref="ArgumentNullException"><paramref name="namespaces"/> is <see langword="null"/>.</exception>
		public static string JoinNamespaces(IEnumerable<string> namespaces)
		{
			if (namespaces is null)
			{
				throw new ArgumentNullException(nameof(namespaces));
			}

			return string.Join(".", namespaces);
		}

		/// <summary>
		/// Converts the type keyword to its proper .NET type (<see langword="int"/> to <c>Int32</c>, <see langword="float"/> to <c>Single</c> etc.).
		/// </summary>
		/// <param name="keyword">C# keyword to convert.</param>
		/// <param name="applyNamespace">Determines whether to apply the <c>System</c> namespace in the returned type name.</param>
		/// <returns>Name of the type behind the given <paramref name="keyword"/>. -or- <paramref name="keyword"/> if it's not a C# type keyword. -or- <see cref="string.Empty"/> of the <paramref name="keyword"/> is <see langword="null"/> or empty.</returns>
		public static string KeywordToType(string? keyword, bool applyNamespace = false)
		{
			if (string.IsNullOrWhiteSpace(keyword))
			{
				return string.Empty;
			}

			string? value = keyword switch
			{
				"int" => "Int32",
				"string" => "String",
				"bool" => "Boolean",
				"float" => "Single",
				"double" => "Double",
				"decimal" => "Decimal",
				"char" => "Char",
				"long" => "Int64",
				"short" => "Int16",
				"byte" => "Byte",
				"uint" => "UInt32",
				"ulong" => "UInt64",
				"ushort" => "UInt16",
				"sbyte" => "SByte",
				"nint" => "IntPtr",
				"nuint" => "UIntPtr",
				"object" => "Object",
				"void" => "Void",
				_ => default
			};

			if (value is null)
			{
				return keyword!;
			}

			if (applyNamespace)
			{
				value = "System." + value;
			}

			return value;
		}

		/// <summary>
		/// Sorts the collection of namespace names.
		/// </summary>
		/// <param name="collection">A collection of namespace names.</param>
		/// <exception cref="ArgumentNullException"><paramref name="collection"/> is <see langword="null"/>.</exception>
		public static IEnumerable<string> SortUsings(IEnumerable<string> collection)
		{
			if (collection is null)
			{
				throw new ArgumentNullException(nameof(collection));
			}

			return collection.OrderBy(n =>
			{
				if (n == "System")
				{
					return 0;
				}
				else if (n.StartsWith("System."))
				{
					return 1;
				}
				else
				{
					return 2;
				}
			}).ThenBy(n => n);
		}

		/// <summary>
		/// Converts the specified <paramref name="value"/> to an XML compatible value.
		/// </summary>
		/// <param name="value">Original value.</param>
		public static string ToXmlCompatible(string? value)
		{
			return value?.Replace('<', '{').Replace('>', '}') ?? string.Empty;
		}

		/// <summary>
		/// Converts the type name to its proper C# keyword (<c>Int32</c> to <see langword="int"/>, <c>Single</c> to <see langword="float"/> etc.).
		/// </summary>
		/// <param name="type">Type to get the associated C# keyword of.</param>
		/// <returns>Keyword that represents the given <paramref name="type"/>. -or- <paramref name="type"/> if the type name is not associated with a C# keyword. -or- <see cref="string.Empty"/> of the <paramref name="type"/> is <see langword="null"/>.</returns>
		public static string TypeToKeyword(string? type)
		{
			if (string.IsNullOrWhiteSpace(type))
			{
				return string.Empty;
			}

			return type switch
			{
				"Int32" => "int",
				"String" => "string",
				"Boolean" => "bool",
				"Single" => "float",
				"Double" => "double",
				"Decimal" => "decimal",
				"Char" => "char",
				"Int64" => "long",
				"Int16" => "short",
				"Byte" => "byte",
				"UInt32" => "uint",
				"UInt64" => "ulong",
				"UInt16" => "ushort",
				"SByte" => "sbyte",
				"IntPtr" => "nint",
				"UIntPtr" => "nuint",
				"Object" => "object",
				"Void" => "void",
				_ => type!,
			};
		}

		internal static bool ArraysAreEqual<T>(T[]? left, T[]? right)
		{
			if (left == right)
			{
				return true;
			}

			if (left is null)
			{
				return right is null;
			}

			if (right is null || left.Length != right.Length)
			{
				return false;
			}

			for (int i = 0; i < left.Length; i++)
			{
				if (!left[i]!.Equals(right[i]))
				{
					return false;
				}
			}

			return true;
		}

		internal static int GetArrayHashCode<T>(T[]? array)
		{
			if (array is null || array.Length == 0)
			{
				return 0;
			}

			int hashCode = 565389259;

			foreach (T item in array)
			{
				hashCode = (hashCode * -1521134295) + item?.GetHashCode() ?? 0;
			}

			return hashCode;
		}
	}
>>>>>>> 6184197d
}<|MERGE_RESOLUTION|>--- conflicted
+++ resolved
@@ -1,568 +1,11 @@
 // Copyright (c) Piotr Stenke. All rights reserved.
 // Licensed under the MIT license.
 
-using Durian.Analysis.Data;
-using Durian.Analysis.Extensions;
-using Microsoft.CodeAnalysis;
-using Microsoft.CodeAnalysis.CSharp;
-using Microsoft.CodeAnalysis.CSharp.Syntax;
 using System;
 using System.Collections.Generic;
 using System.Diagnostics.CodeAnalysis;
 using System.Linq;
 using System.Text;
-<<<<<<< HEAD
-using System.Threading;
-
-namespace Durian.Analysis
-{
-    /// <summary>
-    /// Contains some utility methods for code analysis.
-    /// </summary>
-    public static class AnalysisUtilities
-    {
-        private static readonly string[] _keywords = new string[]
-        {
-            "__arglist",    "__makeref",    "__reftype",    "__refvalue",
-            "abstract",     "as",           "base",         "bool",
-            "break",        "byte",         "case",         "catch",
-            "char",         "checked",      "class",        "const",
-            "continue",     "decimal",      "default",      "delegate",
-            "do",           "double",       "else",         "enum",
-            "event",        "explicit",     "extern",       "false",
-            "finally",      "fixed",        "float",        "for",
-            "foreach",      "goto",         "if",           "implicit",
-            "in",           "int",          "interface",    "internal",
-            "is",           "lock",         "long",         "namespace",
-            "new",          "null",         "object",       "operator",
-            "out",          "override",     "params",       "private",
-            "protected",    "public",       "readonly",     "ref",
-            "return",       "sbyte",        "sealed",       "short",
-            "sizeof",       "stackalloc",   "static",       "string",
-            "struct",       "switch",       "this",         "throw",
-            "true",         "try",          "typeof",       "uint",
-            "ulong",        "unchecked",    "unsafe",       "ushort",
-            "using",        "virtual",      "volatile",     "void",
-            "while"
-        };
-
-        private static readonly HashSet<string> _keywordsHashed = new(_keywords);
-
-        /// <summary>
-        /// Modifiers a modified version of the specified <paramref name="fullyQualifiedName"/> that can be used in the XML documentation.
-        /// </summary>
-        /// <param name="fullyQualifiedName">Original fully qualified name.</param>
-        public static string ConvertFullyQualifiedNameToXml(string? fullyQualifiedName)
-        {
-            return fullyQualifiedName?.Replace('<', '{').Replace('>', '}') ?? string.Empty;
-        }
-
-        /// <summary>
-        /// Returns a <see cref="string"/> representing a dot-separated name.
-        /// </summary>
-        /// <param name="parts">Parts of the name. Each part will be separated by a dot.</param>
-        /// <returns>A <see cref="string"/> representing a dot-separated name. -or-. <see cref="string.Empty"/> if the <paramref name="parts"/> were null or empty or white-space only.</returns>
-        public static string CreateName(params string[]? parts)
-        {
-            if (parts is null || parts.Length == 0)
-            {
-                return string.Empty;
-            }
-
-            StringBuilder builder = new();
-
-            foreach (string part in parts)
-            {
-                if (string.IsNullOrWhiteSpace(part))
-                {
-                    continue;
-                }
-
-                builder.Append(part).Append('.');
-            }
-
-            builder.Remove(builder.Length - 2, 1);
-            return builder.ToString();
-        }
-
-        /// <summary>
-        /// Returns a <see cref="string"/> containing generic identifier combined of the specified <paramref name="name"/> and the collection of <paramref name="typeParameters"/>.
-        /// </summary>
-        /// <param name="typeParameters">Type parameters.</param>
-        /// <param name="name">Actual member identifier.</param>
-        /// <exception cref="ArgumentNullException"><paramref name="typeParameters"/> is <see langword="null"/>.</exception>
-        public static string GetGenericName(IEnumerable<string> typeParameters, string? name)
-        {
-            return (name ?? string.Empty) + GetGenericName(typeParameters);
-        }
-
-        /// <summary>
-        /// Returns a <see cref="string"/> containing the generic part of an identifier created from the collection of <paramref name="typeParameters"/>.
-        /// </summary>
-        /// <param name="typeParameters">Type parameters.</param>
-        /// <exception cref="ArgumentNullException"><paramref name="typeParameters"/> is <see langword="null"/>.</exception>
-        public static string GetGenericName(IEnumerable<string> typeParameters)
-        {
-            if (typeParameters is null)
-            {
-                throw new ArgumentNullException(nameof(typeParameters));
-            }
-
-            string[] parameters = typeParameters.ToArray();
-            int length = parameters.Length;
-
-            if (length == 0)
-            {
-                return string.Empty;
-            }
-
-            StringBuilder sb = new();
-            sb.Append('<');
-            sb.Append(parameters[0]);
-
-            for (int i = 1; i < length; i++)
-            {
-                sb.Append(", ").Append(parameters[i]);
-            }
-
-            sb.Append('>');
-
-            return sb.ToString();
-        }
-
-        /// <summary>
-        /// Returns all reserved keywords of the C# language.
-        /// </summary>
-        public static string[] GetKeywords()
-        {
-            string[] keywords = new string[_keywords.Length];
-            Array.Copy(_keywords, keywords, _keywords.Length);
-            return keywords;
-        }
-
-        /// <summary>
-        /// Returns a <see cref="SemanticModel"/> and an <see cref="ISymbol"/> associated with the specified <paramref name="syntaxNode"/>.
-        /// </summary>
-        /// <param name="syntaxNode"><see cref="CSharpSyntaxNode"/> to get the <see cref="ISymbol"/> and <see cref="SemanticModel"/> of.</param>
-        /// <param name="compilation">Current <see cref="ICompilationData"/>.</param>
-        /// <param name="cancellationToken"><see cref="CancellationToken"/> that specifies if the operation should be canceled.</param>
-        /// <exception cref="ArgumentNullException">
-        /// <paramref name="syntaxNode"/> is <see langword="null"/>. -or- <paramref name="compilation"/> is <see langword="null"/>.
-        /// </exception>
-        /// <exception cref="ArgumentException">
-        /// Specified <paramref name="syntaxNode"/> doesn't represent any symbols.
-        /// </exception>
-        public static (SemanticModel semanticModel, ISymbol symbol) GetSymbolAndSemanticModel(CSharpSyntaxNode syntaxNode, ICompilationData compilation, CancellationToken cancellationToken = default)
-        {
-            if (syntaxNode is null)
-            {
-                throw new ArgumentNullException(nameof(syntaxNode));
-            }
-
-            if (compilation is null)
-            {
-                throw new ArgumentNullException(nameof(syntaxNode));
-            }
-
-            SemanticModel semanticModel = compilation.Compilation.GetSemanticModel(syntaxNode.SyntaxTree);
-            ISymbol? symbol = semanticModel.GetDeclaredSymbol(syntaxNode, cancellationToken);
-
-            if (symbol is null)
-            {
-                throw new ArgumentException($"Syntax node '{nameof(syntaxNode)}' doesn't represent any symbols!");
-            }
-
-            return (semanticModel, symbol);
-        }
-
-        /// <summary>
-        /// Returns a <see cref="SemanticModel"/> and an <see cref="ISymbol"/> associated with the specified <paramref name="syntaxNode"/>.
-        /// </summary>
-        /// <typeparam name="TSymbol">Type of <see cref="ISymbol"/> to return.</typeparam>
-        /// <exception cref="ArgumentNullException">
-        /// <paramref name="syntaxNode"/> is <see langword="null"/>. -or- <paramref name="compilation"/> is <see langword="null"/>.
-        /// </exception>
-        /// <exception cref="ArgumentException">
-        /// Specified <paramref name="syntaxNode"/> doesn't represent any symbols. -or-
-        /// Specified <paramref name="syntaxNode"/> is not compatible with the <typeparamref name="TSymbol"/> symbol type.
-        /// </exception>
-        public static (SemanticModel semanticModel, TSymbol symbol) GetSymbolAndSemanticModel<TSymbol>(CSharpSyntaxNode syntaxNode, ICompilationData compilation) where TSymbol : class, ISymbol
-        {
-            (SemanticModel semanticModel, ISymbol s) = GetSymbolAndSemanticModel(syntaxNode, compilation);
-
-            if (s is not TSymbol symbol)
-            {
-                throw new ArgumentException($"Specified syntax node is not compatible with the '{nameof(TSymbol)}' symbol type!");
-            }
-
-            return (semanticModel, symbol);
-        }
-
-        /// <summary>
-        /// Determines whether the specified <paramref name="value"/> is a reserved C# keyword.
-        /// </summary>
-        /// <param name="value">Value to check if is a C# keyword.</param>
-        public static bool IsKeyword([NotNullWhen(true)] string? value)
-        {
-            if (string.IsNullOrWhiteSpace(value))
-            {
-                return false;
-            }
-
-            return _keywordsHashed.Contains(value!);
-        }
-
-        /// <summary>
-        /// Determines whether the specified <paramref name="value"/> can be used as an identifier.
-        /// </summary>
-        /// <param name="value">Value to check if can be used as an identifier.</param>
-        public static bool IsValidIdentifier([NotNullWhen(true)] string? value)
-        {
-            if (string.IsNullOrWhiteSpace(value))
-            {
-                return false;
-            }
-
-            string str = value!.Trim();
-
-            if (str[0] == '@')
-            {
-                str = str.Substring(1, str.Length - 1);
-                return SyntaxFacts.IsValidIdentifier(str);
-            }
-
-            return SyntaxFacts.IsValidIdentifier(str) && !_keywordsHashed.Contains(str);
-        }
-
-        /// <summary>
-        /// Determines whether the specified <paramref name="value"/> can be used as an identifier of a namespace.
-        /// </summary>
-        /// <param name="value">Value to check if can be used as an identifier of a namespace.</param>
-        public static bool IsValidNamespaceIdentifier([NotNullWhen(true)] string? value)
-        {
-            if (string.IsNullOrWhiteSpace(value))
-            {
-                return false;
-            }
-
-            foreach (string st in value!.Split('.'))
-            {
-                if (!IsValidIdentifier(st))
-                {
-                    return false;
-                }
-            }
-
-            return true;
-        }
-
-        /// <summary>
-        /// Determines whether the <paramref name="first"/> <see cref="RefKind"/> is valid on a method when there is an overload that takes the same parameter, but with the <paramref name="second"/> <see cref="RefKind"/>.
-        /// </summary>
-        /// <param name="first">First <see cref="RefKind"/>.</param>
-        /// <param name="second">Second <see cref="RefKind"/>.</param>
-        public static bool IsValidRefKindForOverload(RefKind first, RefKind second)
-        {
-            if (first == RefKind.None)
-            {
-                return second != RefKind.None;
-            }
-
-            if (first is RefKind.In or RefKind.Ref or RefKind.Out)
-            {
-                return second is not RefKind.In and not RefKind.Ref and not RefKind.Out;
-            }
-
-            return false;
-        }
-
-        /// <summary>
-        /// Joins the collection of <see cref="string"/>s into a <see cref="QualifiedNameSyntax"/>.
-        /// </summary>
-        /// <param name="names">A collection of <see cref="string"/>s to join into a <see cref="QualifiedNameSyntax"/>.</param>
-        /// <returns>A <see cref="QualifiedNameSyntax"/> created by combining the <paramref name="names"/>. -or- <see langword="null"/> if there were less then 2 <paramref name="names"/> provided.</returns>
-        /// <exception cref="ArgumentNullException"><paramref name="names"/> is <see langword="null"/>.</exception>
-        public static QualifiedNameSyntax? JoinIntoQualifiedName(IEnumerable<string> names)
-        {
-            if (names is null)
-            {
-                throw new ArgumentNullException(nameof(names));
-            }
-
-            string[] n = names.ToArray();
-            int length = n.Length;
-
-            if (length < 2)
-            {
-                return null;
-            }
-
-            QualifiedNameSyntax q = SyntaxFactory.QualifiedName(SyntaxFactory.IdentifierName(n[0]), SyntaxFactory.IdentifierName(n[1]));
-
-            for (int i = 2; i < length; i++)
-            {
-                q = SyntaxFactory.QualifiedName(q, SyntaxFactory.IdentifierName(n[i]));
-            }
-
-            return q;
-        }
-
-        /// <summary>
-        /// Returns a <see cref="string"/> that is created by joining the provided <paramref name="namespaces"/> using the dot (".") character.
-        /// </summary>
-        /// <param name="namespaces">Namespaces to join.</param>
-        /// <exception cref="ArgumentNullException"><paramref name="namespaces"/> is <see langword="null"/>.</exception>
-        public static string JoinNamespaces(IEnumerable<string> namespaces)
-        {
-            if (namespaces is null)
-            {
-                throw new ArgumentNullException(nameof(namespaces));
-            }
-
-            return string.Join(".", namespaces);
-        }
-
-        /// <summary>
-        /// Converts the type keyword to its proper .NET type (<see langword="int"/> to <c>Int32</c>, <see langword="float"/> to <c>Single</c> etc.).
-        /// </summary>
-        /// <param name="keyword">C# keyword to convert.</param>
-        /// <param name="applyNamespace">Determines whether to apply the <c>System</c> namespace in the returned type name.</param>
-        /// <returns>Name of the type behind the given <paramref name="keyword"/>. -or- <paramref name="keyword"/> if it's not a C# type keyword. -or- <see cref="string.Empty"/> of the <paramref name="keyword"/> is <see langword="null"/> or empty.</returns>
-        public static string KeywordToType(string? keyword, bool applyNamespace = false)
-        {
-            if (string.IsNullOrWhiteSpace(keyword))
-            {
-                return string.Empty;
-            }
-
-            string? value = keyword switch
-            {
-                "int" => "Int32",
-                "string" => "String",
-                "bool" => "Boolean",
-                "float" => "Single",
-                "double" => "Double",
-                "decimal" => "Decimal",
-                "char" => "Char",
-                "long" => "Int64",
-                "short" => "Int16",
-                "byte" => "Byte",
-                "uint" => "UInt32",
-                "ulong" => "UInt64",
-                "ushort" => "UInt16",
-                "sbyte" => "SByte",
-                "nint" => "IntPtr",
-                "nuint" => "UIntPtr",
-                "object" => "Object",
-                "void" => "Void",
-                _ => default
-            };
-
-            if (value is null)
-            {
-                return keyword!;
-            }
-
-            if (applyNamespace)
-            {
-                value = "System." + value;
-            }
-
-            return value;
-        }
-
-        /// <summary>
-        /// Sorts the collection of namespace names.
-        /// </summary>
-        /// <param name="collection">A collection of namespace names.</param>
-        /// <exception cref="ArgumentNullException"><paramref name="collection"/> is <see langword="null"/>.</exception>
-        public static IEnumerable<string> SortUsings(IEnumerable<string> collection)
-        {
-            if (collection is null)
-            {
-                throw new ArgumentNullException(nameof(collection));
-            }
-
-            return collection.OrderBy(n =>
-            {
-                if (n == "System")
-                {
-                    return 0;
-                }
-                else if (n.StartsWith("System."))
-                {
-                    return 1;
-                }
-                else
-                {
-                    return 2;
-                }
-            }).ThenBy(n => n);
-        }
-
-        /// <summary>
-        /// Converts the type name to its proper C# keyword (<c>Int32</c> to <see langword="int"/>, <c>Single</c> to <see langword="float"/> etc.).
-        /// </summary>
-        /// <param name="type">Type to get the associated C# keyword of.</param>
-        /// <returns>Keyword that represents the given <paramref name="type"/>. -or- <paramref name="type"/> if the type name is not associated with a C# keyword. -or- <see cref="string.Empty"/> of the <paramref name="type"/> is <see langword="null"/>.</returns>
-        public static string TypeToKeyword(string? type)
-        {
-            if (string.IsNullOrWhiteSpace(type))
-            {
-                return string.Empty;
-            }
-
-            return type switch
-            {
-                "Int32" => "int",
-                "String" => "string",
-                "Boolean" => "bool",
-                "Single" => "float",
-                "Double" => "double",
-                "Decimal" => "decimal",
-                "Char" => "char",
-                "Int64" => "long",
-                "Int16" => "short",
-                "Byte" => "byte",
-                "UInt32" => "uint",
-                "UInt64" => "ulong",
-                "UInt16" => "ushort",
-                "SByte" => "sbyte",
-                "IntPtr" => "nint",
-                "UIntPtr" => "nuint",
-                "Object" => "object",
-                "Void" => "void",
-                _ => type!,
-            };
-        }
-
-        internal static IEnumerable<T> ReturnByOrder<T>(IEnumerable<T> collection, ReturnOrder order)
-        {
-            if (order == ReturnOrder.Root)
-            {
-                return collection.Reverse();
-            }
-
-            return collection;
-        }
-
-        internal static void WriteTypeNameOfParameter(ITypeSymbol type, StringBuilder sb)
-        {
-            if (type is INamedTypeSymbol n)
-            {
-                WriteParameterAsNamedType(n, sb);
-            }
-            else
-            {
-                if (type is IArrayTypeSymbol array)
-                {
-                    WriteParameterAsArray(array, sb);
-                    return;
-                }
-                else if (type is IDynamicTypeSymbol)
-                {
-                    sb.Append("dynamic");
-                }
-                else if (type is IPointerTypeSymbol pointer)
-                {
-                    WriteTypeNameOfParameter(pointer.PointedAtType, sb);
-                    sb.Append('*');
-                    return;
-                }
-                else if (type is IFunctionPointerTypeSymbol)
-                {
-                    throw new InvalidOperationException("Function pointers are not supported!");
-                }
-                else
-                {
-                    sb.Append(type.Name);
-                }
-
-                if (type.NullableAnnotation == NullableAnnotation.Annotated)
-                {
-                    sb.Append('?');
-                }
-            }
-        }
-
-        private static void WriteParameterAsArray(IArrayTypeSymbol array, StringBuilder sb)
-        {
-            ITypeSymbol element = array.ElementType;
-
-            if (element is IArrayTypeSymbol elementArray)
-            {
-                Queue<IArrayTypeSymbol> childArrays = new();
-
-                while (elementArray is not null)
-                {
-                    childArrays.Enqueue(elementArray);
-                    element = elementArray.ElementType;
-                    elementArray = (element as IArrayTypeSymbol)!;
-                }
-
-                WriteTypeNameOfParameter(element, sb);
-                WriteArrayBrackets(array);
-
-                while (childArrays.Count > 0)
-                {
-                    elementArray = childArrays.Dequeue();
-                    CheckNullable(elementArray);
-                    WriteArrayBrackets(elementArray);
-                }
-            }
-            else
-            {
-                WriteTypeNameOfParameter(element, sb);
-                WriteArrayBrackets(array);
-            }
-
-            CheckNullable(array);
-
-            void CheckNullable(IArrayTypeSymbol a)
-            {
-                if (a.NullableAnnotation == NullableAnnotation.Annotated)
-                {
-                    sb.Append('?');
-                }
-            }
-
-            void WriteArrayBrackets(IArrayTypeSymbol a)
-            {
-                int rank = a.Rank;
-                sb.Append('[');
-
-                for (int i = 1; i < rank; i++)
-                {
-                    sb.Append(',');
-                }
-
-                sb.Append(']');
-            }
-        }
-
-        private static void WriteParameterAsNamedType(INamedTypeSymbol n, StringBuilder sb)
-        {
-            string name;
-
-            if (n.IsValueType && n.Name == "Nullable" && n.TypeArguments.Length > 0)
-            {
-                name = n.TypeArguments[0].GetGenericName(false);
-                sb.Append(TypeToKeyword(name));
-                sb.Append('?');
-            }
-            else
-            {
-                name = n.TypeArguments.Length > 0 ? n.GetGenericName(false) : n.Name;
-                sb.Append(TypeToKeyword(name));
-
-                if (n.NullableAnnotation == NullableAnnotation.Annotated)
-                {
-                    sb.Append('?');
-                }
-            }
-        }
-    }
-=======
 using Durian.Analysis.Extensions;
 using Microsoft.CodeAnalysis.CSharp;
 using Microsoft.CodeAnalysis.CSharp.Syntax;
@@ -1058,5 +501,4 @@
 			return hashCode;
 		}
 	}
->>>>>>> 6184197d
 }