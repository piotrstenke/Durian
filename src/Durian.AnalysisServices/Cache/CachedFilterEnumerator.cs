﻿// Copyright (c) Piotr Stenke. All rights reserved.
// Licensed under the MIT license.

using Durian.Analysis.Data;
using Microsoft.CodeAnalysis.CSharp;
using System;
using System.Collections;
using System.Collections.Generic;
using System.Diagnostics;
using System.Diagnostics.CodeAnalysis;
using System.Threading;
<<<<<<< HEAD

namespace Durian.Analysis.Cache
{
    /// <summary>
    /// Enumerates through a collection of <see cref="IMemberData"/>s of type <typeparamref name="T"/> created by the provided <see cref="INodeValidator{T}"/> or retrieved from a <see cref="CachedData{T}"/>.
    /// </summary>
    /// <typeparam name="T">Type of <see cref="IMemberData"/> this enumerator can handle.</typeparam>
    [DebuggerDisplay("Current = {Current}")]
    public struct CachedFilterEnumerator<T> : IEnumerator<T> where T : IMemberData
    {
        internal readonly CachedData<T> _cache;

        private readonly IEnumerator<CSharpSyntaxNode> _nodes;

        /// <inheritdoc cref="FilterEnumerator{T}.Compilation"/>
        public readonly ICompilationData Compilation { get; }

        /// <inheritdoc cref="FilterEnumerator{T}.Current"/>
        public T? Current { readonly get; private set; }

        /// <inheritdoc cref="FilterEnumerator{T}.Validator"/>
        public readonly INodeValidator<T> Validator { get; }

        readonly T IEnumerator<T>.Current => Current!;
        readonly object IEnumerator.Current => Current!;

        /// <summary>
        /// Initializes a new instance of the <see cref="FilterEnumerator{T}"/> struct.
        /// </summary>
        /// <param name="nodes">A collection of <see cref="CSharpSyntaxNode"/>s to use to create the <see cref="IMemberData"/>s to enumerate through.</param>
        /// <param name="compilation">Parent <see cref="ICompilationData"/> of the provided <paramref name="nodes"/>.</param>
        /// <param name="validator"><see cref="INodeValidator{T}"/> that is used to validate and create the <see cref="IMemberData"/>s to enumerate through.</param>
        /// <param name="cache">Container of cached <see cref="IMemberData"/>s.</param>
        public CachedFilterEnumerator(
            IEnumerable<CSharpSyntaxNode> nodes,
            ICompilationData compilation,
            INodeValidator<T> validator,
            in CachedData<T> cache
        ) : this(nodes.GetEnumerator(), compilation, validator, in cache)
        {
        }

        /// <summary>
        /// Initializes a new instance of the <see cref="FilterEnumerator{T}"/> struct.
        /// </summary>
        /// <param name="provider"><see cref="INodeProvider"/> that creates an array of <see cref="CSharpSyntaxNode"/>s to be used to create the target <see cref="IMemberData"/>s.</param>
        /// <param name="compilation">Parent <see cref="ICompilationData"/> of <see cref="CSharpSyntaxNode"/>s provided by the <paramref name="provider"/>.</param>
        /// <param name="validator"><see cref="INodeValidator{T}"/> that is used to validate and create the <see cref="IMemberData"/>s to enumerate through.</param>
        /// <param name="cache">Container of cached <see cref="IMemberData"/>s.</param>
        public CachedFilterEnumerator(
            INodeProvider provider,
            ICompilationData compilation,
            INodeValidator<T> validator,
            in CachedData<T> cache
        ) : this(provider.GetNodes().GetEnumerator(), compilation, validator, in cache)
        {
        }

        internal CachedFilterEnumerator(IEnumerator<CSharpSyntaxNode> nodes, ICompilationData compilation, INodeValidator<T> validator, in CachedData<T> cache)
        {
            Validator = validator;
            Compilation = compilation;
            _nodes = nodes;
            Current = default;
            _cache = cache;
        }

        /// <inheritdoc/>
#pragma warning disable RCS1242 // Do not pass non-read-only struct by read-only reference.
        public static explicit operator CachedFilterEnumerator<T>(in FilterEnumerator<T> a)
        {
            return new CachedFilterEnumerator<T>(a._nodes, a.Compilation, a.Validator, CachedData<T>.Empty);
        }

        /// <inheritdoc/>
        public static explicit operator FilterEnumerator<T>(in CachedFilterEnumerator<T> a)
        {
            return new FilterEnumerator<T>(a._nodes, a.Compilation, a.Validator);
        }
#pragma warning restore RCS1242 // Do not pass non-read-only struct by read-only reference.

        /// <inheritdoc cref="FilterEnumerator{T}.MoveNext(CancellationToken)"/>
        [MemberNotNullWhen(true, nameof(Current))]
        public bool MoveNext(CancellationToken cancellationToken = default)
        {
            while (_nodes.MoveNext())
            {
                CSharpSyntaxNode node = _nodes.Current;

                if (node is null)
                {
                    continue;
                }

                if (_cache.TryGetCachedValue(node.GetLocation().GetLineSpan(), out T? data) || Validator.ValidateAndCreate(node, Compilation, out data, cancellationToken))
                {
                    Current = data!;
                    return true;
                }
            }

            Current = default;
            return false;
        }

        /// <summary>
        /// Resets the enumerator.
        /// </summary>
        public void Reset()
        {
            _nodes.Reset();
            Current = default;
        }

        readonly void IDisposable.Dispose()
        {
            // Do nothing.
        }

        bool IEnumerator.MoveNext()
        {
            return MoveNext();
        }
    }
=======
using Durian.Analysis.Data;
using Durian.Analysis.Filtration;
using Microsoft.CodeAnalysis;

namespace Durian.Analysis.Cache
{
	/// <summary>
	/// Enumerates through a collection of <see cref="IMemberData"/>s of type <typeparamref name="TContext"/> created by the provided <see cref="ISyntaxValidator{T}"/> or retrieved from a <see cref="CachedData{T}"/>.
	/// </summary>
	/// <typeparam name="TData">Type of cached data.</typeparam>
	/// <typeparam name="TContext">Type of target <see cref="ISyntaxValidationContext"/>.</typeparam>
	[DebuggerDisplay("Current = {Current}")]
	public struct CachedFilterEnumerator<TData, TContext> : IFilterEnumerator<TContext>, IEnumerator<TData>
		where TData : class, IMemberData
		where TContext : ISyntaxValidationContext
	{
		internal readonly CachedData<TData> _cache;

		private readonly IEnumerator<SyntaxNode> _nodes;

		/// <inheritdoc/>
		public readonly ICompilationData Compilation { get; }

		/// <summary>
		/// <typeparamref name="TData"/> at the current position in the enumerator.
		/// </summary>
		public TData? Current { readonly get; private set; }

		/// <inheritdoc/>
		public readonly ISyntaxValidator<TContext> Validator { get; }

		readonly TData IEnumerator<TData>.Current => Current!;
		readonly IMemberData IFilterEnumerator<TContext>.Current => Current!;
		readonly object IEnumerator.Current => Current!;

		/// <summary>
		/// Initializes a new instance of the <see cref="CachedFilterEnumerator{TData, TContext}"/> struct.
		/// </summary>
		/// <param name="compilation">Parent <see cref="ICompilationData"/> of the provided <paramref name="nodes"/>.</param>
		/// <param name="nodes">A collection of <see cref="SyntaxNode"/>s to use to create the <see cref="IMemberData"/>s to enumerate through.</param>
		/// <param name="validator"><see cref="ISyntaxValidator{T}"/> that is used to validate and create the <see cref="IMemberData"/>s to enumerate through.</param>
		/// <param name="cache">Container of cached <see cref="IMemberData"/>s.</param>
		public CachedFilterEnumerator(
			ICompilationData compilation,
			IEnumerable<SyntaxNode> nodes,
			ISyntaxValidator<TContext> validator,
			in CachedData<TData> cache
		) : this(compilation, nodes.GetEnumerator(), validator, in cache)
		{
		}

		/// <summary>
		/// Initializes a new instance of the <see cref="CachedFilterEnumerator{TData, TContext}"/> struct.
		/// </summary>
		/// <param name="compilation">Parent <see cref="ICompilationData"/> of <see cref="SyntaxNode"/>s provided by the <paramref name="provider"/>.</param>
		/// <param name="provider"><see cref="INodeProvider"/> that creates an array of <see cref="SyntaxNode"/>s to be used to create the target <see cref="IMemberData"/>s.</param>
		/// <param name="validator"><see cref="ISyntaxValidator{T}"/> that is used to validate and create the <see cref="IMemberData"/>s to enumerate through.</param>
		/// <param name="cache">Container of cached <see cref="IMemberData"/>s.</param>
		public CachedFilterEnumerator(
			ICompilationData compilation,
			INodeProvider provider,
			ISyntaxValidator<TContext> validator,
			in CachedData<TData> cache
		) : this(compilation, provider.GetNodes().GetEnumerator(), validator, in cache)
		{
		}

		/// <summary>
		/// Initializes a new instance of the <see cref="CachedFilterEnumerator{TData, TContext}"/> struct.
		/// </summary>
		/// <param name="compilation">Parent <see cref="ICompilationData"/> of the provided <paramref name="nodes"/>.</param>
		/// <param name="nodes">An enumerator that iterates through a collection of <see cref="SyntaxNode"/>s.</param>
		/// <param name="validator"><see cref="ISyntaxValidator{T}"/> that is used to validate and create the <see cref="IMemberData"/>s to enumerate through.</param>
		/// <param name="cache">Container of cached <see cref="IMemberData"/>s.</param>
		public CachedFilterEnumerator(ICompilationData compilation, IEnumerator<SyntaxNode> nodes, ISyntaxValidator<TContext> validator, in CachedData<TData> cache)
		{
			Validator = validator;
			Compilation = compilation;
			_nodes = nodes;
			Current = default;
			_cache = cache;
		}

		/// <inheritdoc/>
#pragma warning disable RCS1242 // Do not pass non-read-only struct by read-only reference.

		public static explicit operator CachedFilterEnumerator<TData, TContext>(in FilterEnumerator<TContext> a)
		{
			return new CachedFilterEnumerator<TData, TContext>(a.Compilation, a._nodes, a.Validator, CachedData<TData>.Empty);
		}

		/// <inheritdoc/>
		public static explicit operator FilterEnumerator<TContext>(in CachedFilterEnumerator<TData, TContext> a)
		{
			return new FilterEnumerator<TContext>(a.Compilation, a._nodes, a.Validator);
		}

#pragma warning restore RCS1242 // Do not pass non-read-only struct by read-only reference.

		/// <inheritdoc/>
		[MemberNotNullWhen(true, nameof(Current))]
		public bool MoveNext(CancellationToken cancellationToken = default)
		{
			while (_nodes.MoveNext())
			{
				SyntaxNode node = _nodes.Current;

				if (node is null)
				{
					continue;
				}

				if (_cache.TryGetCachedValue(node, out TData? data))
				{
					Current = data;
					return true;
				}

				if (Validator.ValidateAndCreate(new PreValidationContext(node, Compilation, cancellationToken), out IMemberData? member) && member is TData d)
				{
					Current = d;
					return true;
				}
			}

			Current = default;
			return false;
		}

		/// <summary>
		/// Resets the enumerator.
		/// </summary>
		public void Reset()
		{
			_nodes.Reset();
			Current = default;
		}

		readonly void IDisposable.Dispose()
		{
			// Do nothing.
		}

		bool IEnumerator.MoveNext()
		{
			return MoveNext();
		}
	}
>>>>>>> 6184197d
}<|MERGE_RESOLUTION|>--- conflicted
+++ resolved
@@ -1,140 +1,12 @@
 ﻿// Copyright (c) Piotr Stenke. All rights reserved.
 // Licensed under the MIT license.
 
-using Durian.Analysis.Data;
-using Microsoft.CodeAnalysis.CSharp;
 using System;
 using System.Collections;
 using System.Collections.Generic;
 using System.Diagnostics;
 using System.Diagnostics.CodeAnalysis;
 using System.Threading;
-<<<<<<< HEAD
-
-namespace Durian.Analysis.Cache
-{
-    /// <summary>
-    /// Enumerates through a collection of <see cref="IMemberData"/>s of type <typeparamref name="T"/> created by the provided <see cref="INodeValidator{T}"/> or retrieved from a <see cref="CachedData{T}"/>.
-    /// </summary>
-    /// <typeparam name="T">Type of <see cref="IMemberData"/> this enumerator can handle.</typeparam>
-    [DebuggerDisplay("Current = {Current}")]
-    public struct CachedFilterEnumerator<T> : IEnumerator<T> where T : IMemberData
-    {
-        internal readonly CachedData<T> _cache;
-
-        private readonly IEnumerator<CSharpSyntaxNode> _nodes;
-
-        /// <inheritdoc cref="FilterEnumerator{T}.Compilation"/>
-        public readonly ICompilationData Compilation { get; }
-
-        /// <inheritdoc cref="FilterEnumerator{T}.Current"/>
-        public T? Current { readonly get; private set; }
-
-        /// <inheritdoc cref="FilterEnumerator{T}.Validator"/>
-        public readonly INodeValidator<T> Validator { get; }
-
-        readonly T IEnumerator<T>.Current => Current!;
-        readonly object IEnumerator.Current => Current!;
-
-        /// <summary>
-        /// Initializes a new instance of the <see cref="FilterEnumerator{T}"/> struct.
-        /// </summary>
-        /// <param name="nodes">A collection of <see cref="CSharpSyntaxNode"/>s to use to create the <see cref="IMemberData"/>s to enumerate through.</param>
-        /// <param name="compilation">Parent <see cref="ICompilationData"/> of the provided <paramref name="nodes"/>.</param>
-        /// <param name="validator"><see cref="INodeValidator{T}"/> that is used to validate and create the <see cref="IMemberData"/>s to enumerate through.</param>
-        /// <param name="cache">Container of cached <see cref="IMemberData"/>s.</param>
-        public CachedFilterEnumerator(
-            IEnumerable<CSharpSyntaxNode> nodes,
-            ICompilationData compilation,
-            INodeValidator<T> validator,
-            in CachedData<T> cache
-        ) : this(nodes.GetEnumerator(), compilation, validator, in cache)
-        {
-        }
-
-        /// <summary>
-        /// Initializes a new instance of the <see cref="FilterEnumerator{T}"/> struct.
-        /// </summary>
-        /// <param name="provider"><see cref="INodeProvider"/> that creates an array of <see cref="CSharpSyntaxNode"/>s to be used to create the target <see cref="IMemberData"/>s.</param>
-        /// <param name="compilation">Parent <see cref="ICompilationData"/> of <see cref="CSharpSyntaxNode"/>s provided by the <paramref name="provider"/>.</param>
-        /// <param name="validator"><see cref="INodeValidator{T}"/> that is used to validate and create the <see cref="IMemberData"/>s to enumerate through.</param>
-        /// <param name="cache">Container of cached <see cref="IMemberData"/>s.</param>
-        public CachedFilterEnumerator(
-            INodeProvider provider,
-            ICompilationData compilation,
-            INodeValidator<T> validator,
-            in CachedData<T> cache
-        ) : this(provider.GetNodes().GetEnumerator(), compilation, validator, in cache)
-        {
-        }
-
-        internal CachedFilterEnumerator(IEnumerator<CSharpSyntaxNode> nodes, ICompilationData compilation, INodeValidator<T> validator, in CachedData<T> cache)
-        {
-            Validator = validator;
-            Compilation = compilation;
-            _nodes = nodes;
-            Current = default;
-            _cache = cache;
-        }
-
-        /// <inheritdoc/>
-#pragma warning disable RCS1242 // Do not pass non-read-only struct by read-only reference.
-        public static explicit operator CachedFilterEnumerator<T>(in FilterEnumerator<T> a)
-        {
-            return new CachedFilterEnumerator<T>(a._nodes, a.Compilation, a.Validator, CachedData<T>.Empty);
-        }
-
-        /// <inheritdoc/>
-        public static explicit operator FilterEnumerator<T>(in CachedFilterEnumerator<T> a)
-        {
-            return new FilterEnumerator<T>(a._nodes, a.Compilation, a.Validator);
-        }
-#pragma warning restore RCS1242 // Do not pass non-read-only struct by read-only reference.
-
-        /// <inheritdoc cref="FilterEnumerator{T}.MoveNext(CancellationToken)"/>
-        [MemberNotNullWhen(true, nameof(Current))]
-        public bool MoveNext(CancellationToken cancellationToken = default)
-        {
-            while (_nodes.MoveNext())
-            {
-                CSharpSyntaxNode node = _nodes.Current;
-
-                if (node is null)
-                {
-                    continue;
-                }
-
-                if (_cache.TryGetCachedValue(node.GetLocation().GetLineSpan(), out T? data) || Validator.ValidateAndCreate(node, Compilation, out data, cancellationToken))
-                {
-                    Current = data!;
-                    return true;
-                }
-            }
-
-            Current = default;
-            return false;
-        }
-
-        /// <summary>
-        /// Resets the enumerator.
-        /// </summary>
-        public void Reset()
-        {
-            _nodes.Reset();
-            Current = default;
-        }
-
-        readonly void IDisposable.Dispose()
-        {
-            // Do nothing.
-        }
-
-        bool IEnumerator.MoveNext()
-        {
-            return MoveNext();
-        }
-    }
-=======
 using Durian.Analysis.Data;
 using Durian.Analysis.Filtration;
 using Microsoft.CodeAnalysis;
@@ -283,5 +155,4 @@
 			return MoveNext();
 		}
 	}
->>>>>>> 6184197d
 }