﻿// Copyright (c) Piotr Stenke. All rights reserved.
// Licensed under the MIT license.

using Microsoft.CodeAnalysis;
using System.Collections.Concurrent;
using System.Diagnostics.CodeAnalysis;

namespace Durian.Analysis.Cache
{
<<<<<<< HEAD
    /// <summary>
    /// A read-only container of cached data of type <typeparamref name="T"/> associated with a <see cref="FileLinePositionSpan"/>.
    /// </summary>
    /// <typeparam name="T">Type of values this <see cref="CachedData{T}"/> can store.</typeparam>
    public readonly struct CachedData<T>
    {
        internal readonly ConcurrentDictionary<FileLinePositionSpan, T> _cached;
=======
	/// <summary>
	/// A read-only container of cached data of type <typeparamref name="T"/> associated with a <see cref="FileLinePositionSpan"/>.
	/// </summary>
	/// <typeparam name="T">Type of values this <see cref="CachedData{T}"/> can store.</typeparam>
	public readonly struct CachedData<T>
	{
		internal readonly ConcurrentDictionary<FileLinePositionSpan, T> _cached;
>>>>>>> 6184197d

        /// <summary>
        /// Returns an instance of <see cref="CachedData{T}"/> that does not contain any data.
        /// </summary>
        public static CachedData<T> Empty => new(null);

        internal CachedData(ConcurrentDictionary<FileLinePositionSpan, T>? dictionary)
        {
            _cached = dictionary ?? new ConcurrentDictionary<FileLinePositionSpan, T>();
        }

        /// <inheritdoc cref="CachedGeneratorExecutionContext{T}.IsCached(FileLinePositionSpan)"/>
        public bool IsCached(FileLinePositionSpan position)
        {
            return _cached.ContainsKey(position);
        }

        /// <inheritdoc cref="CachedGeneratorExecutionContext{T}.TryGetCachedValue(FileLinePositionSpan, out T)"/>
        public bool TryGetCachedValue(FileLinePositionSpan position, [NotNullWhen(true)] out T? value)
        {
            return _cached.TryGetValue(position, out value);
        }
    }
}<|MERGE_RESOLUTION|>--- conflicted
+++ resolved
@@ -1,21 +1,12 @@
 ﻿// Copyright (c) Piotr Stenke. All rights reserved.
 // Licensed under the MIT license.
 
-using Microsoft.CodeAnalysis;
 using System.Collections.Concurrent;
 using System.Diagnostics.CodeAnalysis;
+using Microsoft.CodeAnalysis;
 
 namespace Durian.Analysis.Cache
 {
-<<<<<<< HEAD
-    /// <summary>
-    /// A read-only container of cached data of type <typeparamref name="T"/> associated with a <see cref="FileLinePositionSpan"/>.
-    /// </summary>
-    /// <typeparam name="T">Type of values this <see cref="CachedData{T}"/> can store.</typeparam>
-    public readonly struct CachedData<T>
-    {
-        internal readonly ConcurrentDictionary<FileLinePositionSpan, T> _cached;
-=======
 	/// <summary>
 	/// A read-only container of cached data of type <typeparamref name="T"/> associated with a <see cref="FileLinePositionSpan"/>.
 	/// </summary>
@@ -23,28 +14,27 @@
 	public readonly struct CachedData<T>
 	{
 		internal readonly ConcurrentDictionary<FileLinePositionSpan, T> _cached;
->>>>>>> 6184197d
 
-        /// <summary>
-        /// Returns an instance of <see cref="CachedData{T}"/> that does not contain any data.
-        /// </summary>
-        public static CachedData<T> Empty => new(null);
+		/// <summary>
+		/// Returns an instance of <see cref="CachedData{T}"/> that does not contain any data.
+		/// </summary>
+		public static CachedData<T> Empty => new(null);
 
-        internal CachedData(ConcurrentDictionary<FileLinePositionSpan, T>? dictionary)
-        {
-            _cached = dictionary ?? new ConcurrentDictionary<FileLinePositionSpan, T>();
-        }
+		internal CachedData(ConcurrentDictionary<FileLinePositionSpan, T>? dictionary)
+		{
+			_cached = dictionary ?? new ConcurrentDictionary<FileLinePositionSpan, T>();
+		}
 
-        /// <inheritdoc cref="CachedGeneratorExecutionContext{T}.IsCached(FileLinePositionSpan)"/>
-        public bool IsCached(FileLinePositionSpan position)
-        {
-            return _cached.ContainsKey(position);
-        }
+		/// <inheritdoc cref="CachedGeneratorExecutionContext{T}.IsCached(FileLinePositionSpan)"/>
+		public bool IsCached(FileLinePositionSpan position)
+		{
+			return _cached.ContainsKey(position);
+		}
 
-        /// <inheritdoc cref="CachedGeneratorExecutionContext{T}.TryGetCachedValue(FileLinePositionSpan, out T)"/>
-        public bool TryGetCachedValue(FileLinePositionSpan position, [NotNullWhen(true)] out T? value)
-        {
-            return _cached.TryGetValue(position, out value);
-        }
-    }
+		/// <inheritdoc cref="CachedGeneratorExecutionContext{T}.TryGetCachedValue(FileLinePositionSpan, out T)"/>
+		public bool TryGetCachedValue(FileLinePositionSpan position, [NotNullWhen(true)] out T? value)
+		{
+			return _cached.TryGetValue(position, out value);
+		}
+	}
 }