﻿// Copyright (c) Piotr Stenke. All rights reserved.
// Licensed under the MIT license.

using Durian.Analysis.Data;
using Microsoft.CodeAnalysis;
using Microsoft.CodeAnalysis.CSharp;
using System;
using System.Collections;
using System.Collections.Generic;
using System.Diagnostics;
using System.Diagnostics.CodeAnalysis;
using System.Threading;
<<<<<<< HEAD

namespace Durian.Analysis.Cache
{
    /// <summary>
    /// Enumerates through a collection of <see cref="IMemberData"/>s of type <typeparamref name="T"/> created by the provided <see cref="INodeValidatorWithDiagnostics{T}"/> or retrieved from a <see cref="CachedData{T}"/> with an option to report diagnostics using a <see cref="IDiagnosticReceiver"/>.
    /// </summary>
    /// <typeparam name="T">Type of <see cref="IMemberData"/> this enumerator can handle.</typeparam>
    [DebuggerDisplay("Current = {Current}")]
    public struct CachedFilterEnumeratorWithDiagnostics<T> : IEnumerator<T> where T : IMemberData
    {
        internal readonly CachedData<T> _cache;

        private readonly IEnumerator<CSharpSyntaxNode> _nodes;

        /// <summary>
        /// Parent <see cref="ICompilationData"/> of the provided <see cref="CSharpSyntaxNode"/>s.
        /// </summary>
        public readonly ICompilationData Compilation { get; }

        /// <summary>
        /// Current <see cref="IMemberData"/>.
        /// </summary>
        public T? Current { readonly get; private set; }

        /// <summary>
        /// <see cref="IDiagnosticReceiver"/> that is used to report <see cref="Diagnostic"/>s.
        /// </summary>
        public readonly IDiagnosticReceiver DiagnosticReceiver { get; }

        /// <summary>
        /// <see cref="INodeValidatorWithDiagnostics{T}"/> that is used to validate and create the <see cref="IMemberData"/>s to enumerate through.
        /// </summary>
        public readonly INodeValidatorWithDiagnostics<T> Validator { get; }

        readonly T IEnumerator<T>.Current => Current!;
        readonly object IEnumerator.Current => Current!;

        /// <summary>
        /// Initializes a new instance of the <see cref="CachedFilterEnumeratorWithDiagnostics{T}"/> struct.
        /// </summary>
        /// <param name="nodes">A collection of <see cref="CSharpSyntaxNode"/>s to use to create the <see cref="IMemberData"/>s to enumerate through.</param>
        /// <param name="compilation">Parent <see cref="ICompilationData"/> of the provided <paramref name="nodes"/>.</param>
        /// <param name="validator"><see cref="INodeValidatorWithDiagnostics{T}"/> that is used to validate and create the <see cref="IMemberData"/>s to enumerate through.</param>
        /// <param name="diagnosticReceiver"><see cref="IDiagnosticReceiver"/> that is used to report <see cref="Diagnostic"/>s.</param>
        /// <param name="cache">Container of cached <see cref="IMemberData"/>s.</param>
        public CachedFilterEnumeratorWithDiagnostics(
            IEnumerable<CSharpSyntaxNode> nodes,
            ICompilationData compilation,
            INodeValidatorWithDiagnostics<T> validator,
            IDiagnosticReceiver diagnosticReceiver,
            in CachedData<T> cache
        ) : this(nodes.GetEnumerator(), compilation, validator, diagnosticReceiver, in cache)
        {
        }

        /// <summary>
        /// Initializes a new instance of the <see cref="CachedFilterEnumeratorWithDiagnostics{T}"/> struct.
        /// </summary>
        /// <param name="provider"><see cref="INodeProvider"/> that creates an array of <see cref="CSharpSyntaxNode"/>s to be used to create the target <see cref="IMemberData"/>s.</param>
        /// <param name="compilation">Parent <see cref="ICompilationData"/> of <see cref="CSharpSyntaxNode"/>s provided by the <paramref name="provider"/>.</param>
        /// <param name="validator"><see cref="INodeValidatorWithDiagnostics{T}"/> that is used to validate and create the <see cref="IMemberData"/>s to enumerate through.</param>
        /// <param name="diagnosticReceiver"><see cref="IDiagnosticReceiver"/> that is used to report <see cref="Diagnostic"/>s.</param>
        /// <param name="cache">Container of cached <see cref="IMemberData"/>s.</param>
        public CachedFilterEnumeratorWithDiagnostics(
            INodeProvider provider,
            ICompilationData compilation,
            INodeValidatorWithDiagnostics<T> validator,
            IDiagnosticReceiver diagnosticReceiver,
            in CachedData<T> cache
        ) : this(provider.GetNodes().GetEnumerator(), compilation, validator, diagnosticReceiver, in cache)
        {
        }

        internal CachedFilterEnumeratorWithDiagnostics(
            IEnumerator<CSharpSyntaxNode> nodes,
            ICompilationData compilation,
            INodeValidatorWithDiagnostics<T> validator,
            IDiagnosticReceiver diagnosticReceiver,
            in CachedData<T> cache
        )
        {
            Validator = validator;
            _nodes = nodes;
            Compilation = compilation;
            DiagnosticReceiver = diagnosticReceiver;
            Current = default;
            _cache = cache;
        }

#pragma warning disable RCS1242 // Do not pass non-read-only struct by read-only reference.

        /// <inheritdoc/>
        public static explicit operator CachedFilterEnumeratorWithDiagnostics<T>(in FilterEnumeratorWithDiagnostics<T> a)
        {
            return new CachedFilterEnumeratorWithDiagnostics<T>(a._nodes, a.Compilation, a.Validator, a.DiagnosticReceiver, CachedData<T>.Empty);
        }

        /// <inheritdoc/>
        public static explicit operator FilterEnumeratorWithDiagnostics<T>(in CachedFilterEnumeratorWithDiagnostics<T> a)
        {
            return new FilterEnumeratorWithDiagnostics<T>(a._nodes, a.Compilation, a.Validator, a.DiagnosticReceiver);
        }

#pragma warning restore RCS1242 // Do not pass non-read-only struct by read-only reference.

        /// <inheritdoc cref="FilterEnumerator{T}.MoveNext"/>
        [MemberNotNullWhen(true, nameof(Current))]
        public bool MoveNext(CancellationToken cancellationToken = default)
        {
            while (_nodes.MoveNext())
            {
                CSharpSyntaxNode node = _nodes.Current;

                if (node is null)
                {
                    continue;
                }

                if (_cache.TryGetCachedValue(node.GetLocation().GetLineSpan(), out T? data) || Validator.ValidateAndCreate(node, Compilation, out data, DiagnosticReceiver, cancellationToken))
                {
                    Current = data!;
                    return true;
                }
            }

            Current = default;
            return false;
        }

        /// <inheritdoc cref="FilterEnumerator{T}.Reset"/>
        public void Reset()
        {
            _nodes.Reset();
            Current = default;
        }

        /// <summary>
        /// Converts this <see cref="CachedFilterEnumeratorWithDiagnostics{T}"/> to a new instance of <see cref="CachedFilterEnumerator{T}"/>.
        /// </summary>
        public readonly CachedFilterEnumerator<T> ToBasicCachedEnumerator()
        {
            return new CachedFilterEnumerator<T>(_nodes, Compilation, Validator, in _cache);
        }

        /// <summary>
        /// Converts this <see cref="CachedFilterEnumeratorWithDiagnostics{T}"/> to a new instance of <see cref="FilterEnumerator{T}"/>.
        /// </summary>
        public readonly FilterEnumerator<T> ToBasicEnumerator()
        {
            return new FilterEnumerator<T>(_nodes, Compilation, Validator);
        }

        readonly void IDisposable.Dispose()
        {
            // Do nothing.
        }

        bool IEnumerator.MoveNext()
        {
            return MoveNext();
        }
    }
=======
using Durian.Analysis.Data;
using Durian.Analysis.Filtration;
using Microsoft.CodeAnalysis;
namespace Durian.Analysis.Cache
{
	/// <summary>
	/// Enumerates through a collection of <see cref="IMemberData"/>s of type <typeparamref name="TContext"/> created by the provided <see cref="ISyntaxValidator{T}"/> or retrieved from a <see cref="CachedData{T}"/> with an option to report diagnostics using a <see cref="IDiagnosticReceiver"/>.
	/// </summary>
	/// <typeparam name="TData">Type of cached data.</typeparam>
	/// <typeparam name="TContext">Type of target <see cref="ISyntaxValidationContext"/>.</typeparam>
	[DebuggerDisplay("Current = {Current}")]
	public struct CachedFilterEnumeratorWithDiagnostics<TData, TContext> : IFilterEnumerator<TContext>, IEnumerator<TData>
		where TData : class, IMemberData
		where TContext : ISyntaxValidationContext
	{
		internal readonly CachedData<TData> _cache;

		private readonly IEnumerator<SyntaxNode> _nodes;

		/// <inheritdoc/>
		public readonly ICompilationData Compilation { get; }

		/// <summary>
		/// <typeparamref name="TData"/> at the current position in the enumerator.
		/// </summary>
		public TData? Current { readonly get; private set; }

		/// <summary>
		/// <see cref="IDiagnosticReceiver"/> that is used to report <see cref="Diagnostic"/>s.
		/// </summary>
		public readonly IDiagnosticReceiver DiagnosticReceiver { get; }

		/// <inheritdoc cref="IFilterEnumerator{T}.Validator"/>
		public readonly ISyntaxValidatorWithDiagnostics<TContext> Validator { get; }

		readonly TData IEnumerator<TData>.Current => Current!;
		readonly IMemberData IFilterEnumerator<TContext>.Current => Current!;
		readonly object IEnumerator.Current => Current!;
		readonly ISyntaxValidator<TContext> IFilterEnumerator<TContext>.Validator => Validator;

		/// <summary>
		/// Initializes a new instance of the <see cref="CachedFilterEnumeratorWithDiagnostics{TData, TContext}"/> struct.
		/// </summary>
		/// <param name="compilation">Parent <see cref="ICompilationData"/> of the provided <paramref name="nodes"/>.</param>
		/// <param name="nodes">A collection of <see cref="SyntaxNode"/>s to use to create the <see cref="IMemberData"/>s to enumerate through.</param>
		/// <param name="validator"><see cref="ISyntaxValidatorWithDiagnostics{T}"/> that is used to validate and create the <see cref="IMemberData"/>s to enumerate through.</param>
		/// <param name="diagnosticReceiver"><see cref="IDiagnosticReceiver"/> that is used to report <see cref="Diagnostic"/>s.</param>
		/// <param name="cache">Container of cached <see cref="IMemberData"/>s.</param>
		public CachedFilterEnumeratorWithDiagnostics(
			ICompilationData compilation,
			IEnumerable<SyntaxNode> nodes,
			ISyntaxValidatorWithDiagnostics<TContext> validator,
			IDiagnosticReceiver diagnosticReceiver,
			in CachedData<TData> cache
		) : this(compilation, nodes.GetEnumerator(), validator, diagnosticReceiver, in cache)
		{
		}

		/// <summary>
		/// Initializes a new instance of the <see cref="CachedFilterEnumeratorWithDiagnostics{TData, TContext}"/> struct.
		/// </summary>
		/// <param name="compilation">Parent <see cref="ICompilationData"/> of <see cref="SyntaxNode"/>s provided by the <paramref name="provider"/>.</param>
		/// <param name="provider"><see cref="INodeProvider"/> that creates an array of <see cref="SyntaxNode"/>s to be used to create the target <see cref="IMemberData"/>s.</param>
		/// <param name="validator"><see cref="ISyntaxValidatorWithDiagnostics{T}"/> that is used to validate and create the <see cref="IMemberData"/>s to enumerate through.</param>
		/// <param name="diagnosticReceiver"><see cref="IDiagnosticReceiver"/> that is used to report <see cref="Diagnostic"/>s.</param>
		/// <param name="cache">Container of cached <see cref="IMemberData"/>s.</param>
		public CachedFilterEnumeratorWithDiagnostics(
			ICompilationData compilation,
			INodeProvider provider,
			ISyntaxValidatorWithDiagnostics<TContext> validator,
			IDiagnosticReceiver diagnosticReceiver,
			in CachedData<TData> cache
		) : this(compilation, provider.GetNodes().GetEnumerator(), validator, diagnosticReceiver, in cache)
		{
		}

		/// <summary>
		/// Initializes a new instance of the <see cref="CachedFilterEnumeratorWithDiagnostics{TData, TContext}"/> struct.
		/// </summary>
		/// <param name="compilation">Parent <see cref="ICompilationData"/> of the provided <paramref name="nodes"/>.</param>
		/// <param name="nodes">An enumerator that iterates through a collection of <see cref="SyntaxNode"/>s.</param>
		/// <param name="validator"><see cref="ISyntaxValidatorWithDiagnostics{T}"/> that is used to validate and create the <see cref="IMemberData"/>s to enumerate through.</param>
		/// <param name="diagnosticReceiver"><see cref="IDiagnosticReceiver"/> that is used to report <see cref="Diagnostic"/>s.</param>
		/// <param name="cache">Container of cached <see cref="IMemberData"/>s.</param>
		public CachedFilterEnumeratorWithDiagnostics(
			ICompilationData compilation,
			IEnumerator<SyntaxNode> nodes,
			ISyntaxValidatorWithDiagnostics<TContext> validator,
			IDiagnosticReceiver diagnosticReceiver,
			in CachedData<TData> cache
		)
		{
			Validator = validator;
			_nodes = nodes;
			Compilation = compilation;
			DiagnosticReceiver = diagnosticReceiver;
			Current = default;
			_cache = cache;
		}

#pragma warning disable RCS1242 // Do not pass non-read-only struct by read-only reference.

		/// <inheritdoc/>
		public static explicit operator CachedFilterEnumeratorWithDiagnostics<TData, TContext>(in FilterEnumeratorWithDiagnostics<TContext> a)
		{
			return new CachedFilterEnumeratorWithDiagnostics<TData, TContext>(a.Compilation, a._nodes, a.Validator, a.DiagnosticReceiver, CachedData<TData>.Empty);
		}

		/// <inheritdoc/>
		public static explicit operator FilterEnumeratorWithDiagnostics<TContext>(in CachedFilterEnumeratorWithDiagnostics<TData, TContext> a)
		{
			return new FilterEnumeratorWithDiagnostics<TContext>(a.Compilation, a._nodes, a.Validator, a.DiagnosticReceiver);
		}

#pragma warning restore RCS1242 // Do not pass non-read-only struct by read-only reference.

		/// <inheritdoc/>
		[MemberNotNullWhen(true, nameof(Current))]
		public bool MoveNext(CancellationToken cancellationToken = default)
		{
			while (_nodes.MoveNext())
			{
				SyntaxNode node = _nodes.Current;

				if (node is null)
				{
					continue;
				}

				if (_cache.TryGetCachedValue(node, out TData? data))
				{
					Current = data;
					return true;
				}

				if (Validator.ValidateAndCreate(new PreValidationContext(node, Compilation, cancellationToken), out IMemberData? member, DiagnosticReceiver) && member is TData d)
				{
					Current = d;
					return true;
				}
			}

			Current = default;
			return false;
		}

		/// <inheritdoc cref="FilterEnumerator{T}.Reset"/>
		public void Reset()
		{
			_nodes.Reset();
			Current = default;
		}

		/// <summary>
		/// Converts this <see cref="CachedFilterEnumeratorWithDiagnostics{TData, TContext}"/> to a new instance of <see cref="CachedFilterEnumerator{TData, TContext}"/>.
		/// </summary>
		public readonly CachedFilterEnumerator<TData, TContext> ToBasicCachedEnumerator()
		{
			return new CachedFilterEnumerator<TData, TContext>(Compilation, _nodes, Validator, in _cache);
		}

		/// <summary>
		/// Converts this <see cref="CachedFilterEnumeratorWithDiagnostics{TData, TContext}"/> to a new instance of <see cref="FilterEnumerator{T}"/>.
		/// </summary>
		public readonly FilterEnumerator<TContext> ToBasicEnumerator()
		{
			return new FilterEnumerator<TContext>(Compilation, _nodes, Validator);
		}

		readonly void IDisposable.Dispose()
		{
			// Do nothing.
		}

		bool IEnumerator.MoveNext()
		{
			return MoveNext();
		}
	}
>>>>>>> 6184197d
}<|MERGE_RESOLUTION|>--- conflicted
+++ resolved
@@ -1,179 +1,12 @@
 ﻿// Copyright (c) Piotr Stenke. All rights reserved.
 // Licensed under the MIT license.
 
-using Durian.Analysis.Data;
-using Microsoft.CodeAnalysis;
-using Microsoft.CodeAnalysis.CSharp;
 using System;
 using System.Collections;
 using System.Collections.Generic;
 using System.Diagnostics;
 using System.Diagnostics.CodeAnalysis;
 using System.Threading;
-<<<<<<< HEAD
-
-namespace Durian.Analysis.Cache
-{
-    /// <summary>
-    /// Enumerates through a collection of <see cref="IMemberData"/>s of type <typeparamref name="T"/> created by the provided <see cref="INodeValidatorWithDiagnostics{T}"/> or retrieved from a <see cref="CachedData{T}"/> with an option to report diagnostics using a <see cref="IDiagnosticReceiver"/>.
-    /// </summary>
-    /// <typeparam name="T">Type of <see cref="IMemberData"/> this enumerator can handle.</typeparam>
-    [DebuggerDisplay("Current = {Current}")]
-    public struct CachedFilterEnumeratorWithDiagnostics<T> : IEnumerator<T> where T : IMemberData
-    {
-        internal readonly CachedData<T> _cache;
-
-        private readonly IEnumerator<CSharpSyntaxNode> _nodes;
-
-        /// <summary>
-        /// Parent <see cref="ICompilationData"/> of the provided <see cref="CSharpSyntaxNode"/>s.
-        /// </summary>
-        public readonly ICompilationData Compilation { get; }
-
-        /// <summary>
-        /// Current <see cref="IMemberData"/>.
-        /// </summary>
-        public T? Current { readonly get; private set; }
-
-        /// <summary>
-        /// <see cref="IDiagnosticReceiver"/> that is used to report <see cref="Diagnostic"/>s.
-        /// </summary>
-        public readonly IDiagnosticReceiver DiagnosticReceiver { get; }
-
-        /// <summary>
-        /// <see cref="INodeValidatorWithDiagnostics{T}"/> that is used to validate and create the <see cref="IMemberData"/>s to enumerate through.
-        /// </summary>
-        public readonly INodeValidatorWithDiagnostics<T> Validator { get; }
-
-        readonly T IEnumerator<T>.Current => Current!;
-        readonly object IEnumerator.Current => Current!;
-
-        /// <summary>
-        /// Initializes a new instance of the <see cref="CachedFilterEnumeratorWithDiagnostics{T}"/> struct.
-        /// </summary>
-        /// <param name="nodes">A collection of <see cref="CSharpSyntaxNode"/>s to use to create the <see cref="IMemberData"/>s to enumerate through.</param>
-        /// <param name="compilation">Parent <see cref="ICompilationData"/> of the provided <paramref name="nodes"/>.</param>
-        /// <param name="validator"><see cref="INodeValidatorWithDiagnostics{T}"/> that is used to validate and create the <see cref="IMemberData"/>s to enumerate through.</param>
-        /// <param name="diagnosticReceiver"><see cref="IDiagnosticReceiver"/> that is used to report <see cref="Diagnostic"/>s.</param>
-        /// <param name="cache">Container of cached <see cref="IMemberData"/>s.</param>
-        public CachedFilterEnumeratorWithDiagnostics(
-            IEnumerable<CSharpSyntaxNode> nodes,
-            ICompilationData compilation,
-            INodeValidatorWithDiagnostics<T> validator,
-            IDiagnosticReceiver diagnosticReceiver,
-            in CachedData<T> cache
-        ) : this(nodes.GetEnumerator(), compilation, validator, diagnosticReceiver, in cache)
-        {
-        }
-
-        /// <summary>
-        /// Initializes a new instance of the <see cref="CachedFilterEnumeratorWithDiagnostics{T}"/> struct.
-        /// </summary>
-        /// <param name="provider"><see cref="INodeProvider"/> that creates an array of <see cref="CSharpSyntaxNode"/>s to be used to create the target <see cref="IMemberData"/>s.</param>
-        /// <param name="compilation">Parent <see cref="ICompilationData"/> of <see cref="CSharpSyntaxNode"/>s provided by the <paramref name="provider"/>.</param>
-        /// <param name="validator"><see cref="INodeValidatorWithDiagnostics{T}"/> that is used to validate and create the <see cref="IMemberData"/>s to enumerate through.</param>
-        /// <param name="diagnosticReceiver"><see cref="IDiagnosticReceiver"/> that is used to report <see cref="Diagnostic"/>s.</param>
-        /// <param name="cache">Container of cached <see cref="IMemberData"/>s.</param>
-        public CachedFilterEnumeratorWithDiagnostics(
-            INodeProvider provider,
-            ICompilationData compilation,
-            INodeValidatorWithDiagnostics<T> validator,
-            IDiagnosticReceiver diagnosticReceiver,
-            in CachedData<T> cache
-        ) : this(provider.GetNodes().GetEnumerator(), compilation, validator, diagnosticReceiver, in cache)
-        {
-        }
-
-        internal CachedFilterEnumeratorWithDiagnostics(
-            IEnumerator<CSharpSyntaxNode> nodes,
-            ICompilationData compilation,
-            INodeValidatorWithDiagnostics<T> validator,
-            IDiagnosticReceiver diagnosticReceiver,
-            in CachedData<T> cache
-        )
-        {
-            Validator = validator;
-            _nodes = nodes;
-            Compilation = compilation;
-            DiagnosticReceiver = diagnosticReceiver;
-            Current = default;
-            _cache = cache;
-        }
-
-#pragma warning disable RCS1242 // Do not pass non-read-only struct by read-only reference.
-
-        /// <inheritdoc/>
-        public static explicit operator CachedFilterEnumeratorWithDiagnostics<T>(in FilterEnumeratorWithDiagnostics<T> a)
-        {
-            return new CachedFilterEnumeratorWithDiagnostics<T>(a._nodes, a.Compilation, a.Validator, a.DiagnosticReceiver, CachedData<T>.Empty);
-        }
-
-        /// <inheritdoc/>
-        public static explicit operator FilterEnumeratorWithDiagnostics<T>(in CachedFilterEnumeratorWithDiagnostics<T> a)
-        {
-            return new FilterEnumeratorWithDiagnostics<T>(a._nodes, a.Compilation, a.Validator, a.DiagnosticReceiver);
-        }
-
-#pragma warning restore RCS1242 // Do not pass non-read-only struct by read-only reference.
-
-        /// <inheritdoc cref="FilterEnumerator{T}.MoveNext"/>
-        [MemberNotNullWhen(true, nameof(Current))]
-        public bool MoveNext(CancellationToken cancellationToken = default)
-        {
-            while (_nodes.MoveNext())
-            {
-                CSharpSyntaxNode node = _nodes.Current;
-
-                if (node is null)
-                {
-                    continue;
-                }
-
-                if (_cache.TryGetCachedValue(node.GetLocation().GetLineSpan(), out T? data) || Validator.ValidateAndCreate(node, Compilation, out data, DiagnosticReceiver, cancellationToken))
-                {
-                    Current = data!;
-                    return true;
-                }
-            }
-
-            Current = default;
-            return false;
-        }
-
-        /// <inheritdoc cref="FilterEnumerator{T}.Reset"/>
-        public void Reset()
-        {
-            _nodes.Reset();
-            Current = default;
-        }
-
-        /// <summary>
-        /// Converts this <see cref="CachedFilterEnumeratorWithDiagnostics{T}"/> to a new instance of <see cref="CachedFilterEnumerator{T}"/>.
-        /// </summary>
-        public readonly CachedFilterEnumerator<T> ToBasicCachedEnumerator()
-        {
-            return new CachedFilterEnumerator<T>(_nodes, Compilation, Validator, in _cache);
-        }
-
-        /// <summary>
-        /// Converts this <see cref="CachedFilterEnumeratorWithDiagnostics{T}"/> to a new instance of <see cref="FilterEnumerator{T}"/>.
-        /// </summary>
-        public readonly FilterEnumerator<T> ToBasicEnumerator()
-        {
-            return new FilterEnumerator<T>(_nodes, Compilation, Validator);
-        }
-
-        readonly void IDisposable.Dispose()
-        {
-            // Do nothing.
-        }
-
-        bool IEnumerator.MoveNext()
-        {
-            return MoveNext();
-        }
-    }
-=======
 using Durian.Analysis.Data;
 using Durian.Analysis.Filtration;
 using Microsoft.CodeAnalysis;
@@ -353,5 +186,4 @@
 			return MoveNext();
 		}
 	}
->>>>>>> 6184197d
 }