--- conflicted
+++ resolved
@@ -1,94 +1,57 @@
 ﻿// Copyright (c) Piotr Stenke. All rights reserved.
 // Licensed under the MIT license.
 
-<<<<<<< HEAD
-=======
 using System.Collections.Concurrent;
 using System.Collections.Generic;
 using System.Diagnostics.CodeAnalysis;
->>>>>>> 6184197d
 using Microsoft.CodeAnalysis;
-using System.Collections.Concurrent;
-using System.Collections.Generic;
 
 namespace Durian.Analysis.Cache
 {
-    /// <summary>
-    /// Offers functionality equivalent to the <see cref="GeneratorExecutionContext"/> with additional methods that can retrieve cached data.
-    /// </summary>
-    /// <typeparam name="T">Type of values this context can cache.</typeparam>
-    public readonly struct CachedGeneratorExecutionContext<T>
-    {
-        internal readonly GeneratorExecutionContext _context;
+	/// <summary>
+	/// Offers functionality equivalent to the <see cref="GeneratorExecutionContext"/> with additional methods that can retrieve cached data.
+	/// </summary>
+	/// <typeparam name="T">Type of values this context can cache.</typeparam>
+	public readonly struct CachedGeneratorExecutionContext<T>
+	{
+		internal readonly GeneratorExecutionContext _context;
 
-        internal readonly CachedData<T> _data;
+		internal readonly CachedData<T> _data;
 
-        private readonly bool _hasData;
+		private readonly bool _hasData;
 
-        /// <inheritdoc cref="CachedGeneratorExecutionContext(in GeneratorExecutionContext, ConcurrentDictionary{FileLinePositionSpan, T})"/>
-        public CachedGeneratorExecutionContext(in GeneratorExecutionContext context)
-        {
-            _context = context;
-            _data = default;
-            _hasData = false;
-        }
+		/// <inheritdoc cref="CachedGeneratorExecutionContext(in GeneratorExecutionContext, ConcurrentDictionary{FileLinePositionSpan, T})"/>
+		public CachedGeneratorExecutionContext(in GeneratorExecutionContext context)
+		{
+			_context = context;
+			_data = default;
+			_hasData = false;
+		}
 
-        /// <summary>
-        /// Initializes a new instance of the <see cref="CachedGeneratorExecutionContext{T}"/> struct.
-        /// </summary>
-        /// <param name="context">Original <see cref="GeneratorExecutionContext"/>.</param>
-        /// <param name="cached"><see cref="ConcurrentDictionary{TKey, TValue}"/> that contains the cached values.</param>
-        public CachedGeneratorExecutionContext(in GeneratorExecutionContext context, ConcurrentDictionary<FileLinePositionSpan, T> cached)
-        {
-            _context = context;
-            _data = new(cached);
-            _hasData = true;
-        }
+		/// <summary>
+		/// Initializes a new instance of the <see cref="CachedGeneratorExecutionContext{T}"/> struct.
+		/// </summary>
+		/// <param name="context">Original <see cref="GeneratorExecutionContext"/>.</param>
+		/// <param name="cached"><see cref="ConcurrentDictionary{TKey, TValue}"/> that contains the cached values.</param>
+		public CachedGeneratorExecutionContext(in GeneratorExecutionContext context, ConcurrentDictionary<FileLinePositionSpan, T> cached)
+		{
+			_context = context;
+			_data = new(cached);
+			_hasData = true;
+		}
 
-        /// <inheritdoc/>
-        public static explicit operator GeneratorExecutionContext(in CachedGeneratorExecutionContext<T> context)
-        {
-            return context._context;
-        }
+		/// <inheritdoc/>
+		public static explicit operator GeneratorExecutionContext(in CachedGeneratorExecutionContext<T> context)
+		{
+			return context._context;
+		}
 
-        /// <inheritdoc/>
-        public static implicit operator CachedGeneratorExecutionContext<T>(in GeneratorExecutionContext context)
-        {
-            return new CachedGeneratorExecutionContext<T>(context);
-        }
+		/// <inheritdoc/>
+		public static implicit operator CachedGeneratorExecutionContext<T>(in GeneratorExecutionContext context)
+		{
+			return new CachedGeneratorExecutionContext<T>(context);
+		}
 
-        /// <summary>
-        /// Casts the underlaying data of a <see cref="CachedGeneratorExecutionContext{T}"/> to other type.
-        /// </summary>
-        /// <typeparam name="TTo">Target type of cached data.</typeparam>
-        public CachedGeneratorExecutionContext<TTo> CastContext<TTo>()
-        {
-            ConcurrentDictionary<FileLinePositionSpan, T> old = _data._cached;
-            ConcurrentDictionary<FileLinePositionSpan, TTo> dict = new();
-
-            foreach (KeyValuePair<FileLinePositionSpan, T> item in old)
-            {
-                if (item.Value is TTo to)
-                {
-                    dict.TryAdd(item.Key, to);
-                }
-            }
-
-            return new CachedGeneratorExecutionContext<TTo>(_context, dict);
-        }
-
-<<<<<<< HEAD
-        /// <summary>
-        /// Checks if value associated with the specified <paramref name="position"/> is cached in the context.
-        /// </summary>
-        /// <param name="position"><see cref="FileLinePositionSpan"/> the value is associated with.</param>
-        public readonly bool IsCached(FileLinePositionSpan position)
-        {
-            if (!_hasData)
-            {
-                return false;
-            }
-=======
 		/// <summary>
 		/// Casts the underlaying data of a <see cref="CachedGeneratorExecutionContext{T}"/> to other type.
 		/// </summary>
@@ -119,25 +82,10 @@
 			{
 				return false;
 			}
->>>>>>> 6184197d
 
-            return _data.IsCached(position);
-        }
+			return _data.IsCached(position);
+		}
 
-<<<<<<< HEAD
-        /// <summary>
-        /// Attempts to return cached <paramref name="value"/> associated with the specified <paramref name="position"/>.
-        /// </summary>
-        /// <param name="position"><see cref="FileLinePositionSpan"/> the value is assigned to.</param>
-        /// <param name="value">Returned cached value.</param>
-        public readonly bool TryGetCachedValue(FileLinePositionSpan position, out T? value)
-        {
-            if (!_hasData)
-            {
-                value = default;
-                return false;
-            }
-=======
 		/// <summary>
 		/// Attempts to return cached <paramref name="value"/> associated with the specified <paramref name="position"/>.
 		/// </summary>
@@ -150,9 +98,8 @@
 				value = default;
 				return false;
 			}
->>>>>>> 6184197d
 
-            return _data.TryGetCachedValue(position, out value);
-        }
-    }
+			return _data.TryGetCachedValue(position, out value);
+		}
+	}
 }