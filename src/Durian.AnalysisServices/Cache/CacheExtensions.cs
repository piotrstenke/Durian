--- conflicted
+++ resolved
@@ -9,67 +9,21 @@
 
 namespace Durian.Analysis.Cache
 {
-    /// <summary>
-    /// Contains extension methods for the <see cref="CachedGeneratorExecutionContext{T}"/> struct.
-    /// </summary>
-    public static class CacheExtensions
-    {
-        /// <summary>
-        /// Returns a reference to the internal <see cref="CachedData{T}"/> of the given <paramref name="context"/>.
-        /// </summary>
-        /// <typeparam name="T">Type of values the <paramref name="context"/> can cache.</typeparam>
-        /// <param name="context"><see cref="CachedGeneratorExecutionContext{T}"/> to get the internal <see cref="CachedData{T}"/> of.</param>
-        public static ref readonly CachedData<T> GetCachedData<T>(this in CachedGeneratorExecutionContext<T> context)
-        {
-            return ref context._data;
-        }
-
-<<<<<<< HEAD
-#pragma warning disable RCS1242 // Do not pass non-read-only struct by read-only reference.
-
-        /// <summary>
-        /// Returns a reference to the internal <see cref="CachedData{T}"/> of the given <paramref name="enumerator"/>.
-        /// </summary>
-        /// <typeparam name="T">Type of values this <paramref name="enumerator"/> enumerates on.</typeparam>
-        /// <param name="enumerator"><see cref="CachedFilterEnumerator{T}"/> to get the internal <see cref="CachedData{T}"/> of.</param>
-        public static ref readonly CachedData<T> GetCachedData<T>(this in CachedFilterEnumerator<T> enumerator) where T : IMemberData
-        {
-            return ref enumerator._cache;
-        }
-
-        /// <summary>
-        /// Returns a reference to the internal <see cref="CachedData{T}"/> of the given <paramref name="enumerator"/>.
-        /// </summary>
-        /// <typeparam name="T">Type of values this <paramref name="enumerator"/> enumerates on.</typeparam>
-        /// <param name="enumerator"><see cref="CachedFilterEnumeratorWithDiagnostics{T}"/> to get the internal <see cref="CachedData{T}"/> of.</param>
-        public static ref readonly CachedData<T> GetCachedData<T>(this in CachedFilterEnumeratorWithDiagnostics<T> enumerator) where T : IMemberData
-        {
-            return ref enumerator._cache;
-        }
-
-        /// <summary>
-        /// Returns a reference to the internal <see cref="CachedData{T}"/> of the given <paramref name="enumerator"/>.
-        /// </summary>
-        /// <typeparam name="T">Type of values this <paramref name="enumerator"/> enumerates on.</typeparam>
-        /// <param name="enumerator"><see cref="CachedLoggableFilterEnumerator{T}"/> to get the internal <see cref="CachedData{T}"/> of.</param>
-        public static ref readonly CachedData<T> GetCachedData<T>(this in CachedLoggableFilterEnumerator<T> enumerator) where T : IMemberData
-        {
-            return ref enumerator._cache;
-        }
-
-#pragma warning restore RCS1242 // Do not pass non-read-only struct by read-only reference.
-
-        /// <summary>
-        /// Returns a reference to the internal <see cref="GeneratorExecutionContext"/> of the given <paramref name="context"/>.
-        /// </summary>
-        /// <typeparam name="T">Type of values the <paramref name="context"/> can cache.</typeparam>
-        /// <param name="context"><see cref="CachedGeneratorExecutionContext{T}"/> to get the internal <see cref="GeneratorExecutionContext"/> of.</param>
-        public static ref readonly GeneratorExecutionContext GetContext<T>(this in CachedGeneratorExecutionContext<T> context)
-        {
-            return ref context._context;
-        }
-    }
-=======
+	/// <summary>
+	/// Contains extension methods for the <see cref="CachedGeneratorExecutionContext{T}"/> struct.
+	/// </summary>
+	public static class CacheExtensions
+	{
+		/// <summary>
+		/// Returns a reference to the internal <see cref="CachedData{T}"/> of the given <paramref name="context"/>.
+		/// </summary>
+		/// <typeparam name="T">Type of values the <paramref name="context"/> can cache.</typeparam>
+		/// <param name="context"><see cref="CachedGeneratorExecutionContext{T}"/> to get the internal <see cref="CachedData{T}"/> of.</param>
+		public static ref readonly CachedData<T> GetCachedData<T>(this in CachedGeneratorExecutionContext<T> context)
+		{
+			return ref context._data;
+		}
+
 		/// <summary>
 		/// Returns a reference to the internal <see cref="CachedData{T}"/> of the given <paramref name="enumerator"/>.
 		/// </summary>
@@ -254,5 +208,4 @@
 			return cache.TryGetCachedValue(node.GetLocation().GetLineSpan(), out value);
 		}
 	}
->>>>>>> 6184197d
 }