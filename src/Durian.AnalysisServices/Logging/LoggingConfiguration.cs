--- conflicted
+++ resolved
@@ -1,202 +1,12 @@
 ﻿// Copyright (c) Piotr Stenke. All rights reserved.
 // Licensed under the MIT license.
 
-using Microsoft.CodeAnalysis;
 using System;
 using System.IO;
+using Microsoft.CodeAnalysis;
 
 namespace Durian.Analysis.Logging
 {
-<<<<<<< HEAD
-    /// <summary>
-    /// Determines the behavior of the target <see cref="ISourceGenerator"/> when creating log files.
-    /// </summary>
-    /// <remarks>This class implements the <see cref="IEquatable{T}"/> interface - two instances are compared by their values, not references.</remarks>
-    public sealed partial class LoggingConfiguration : IEquatable<LoggingConfiguration>, ICloneable
-    {
-        private bool _enableDiagnostics;
-
-        private bool _enableLogging;
-
-        private string? _logDirectory;
-
-        private bool _supportsDiagnostics;
-
-        /// <summary>
-        /// Returns a <see cref="FilterMode"/> associated with the current configuration.
-        /// </summary>
-        public FilterMode CurrentFilterMode => Extensions.GeneratorExtensions.GetFilterMode(EnableDiagnostics, EnableLogging);
-
-        /// <summary>
-        /// Determines whether this <see cref="IDurianGenerator"/> allows to report any <see cref="Diagnostic"/>s during the current execution pass.
-        /// </summary>
-        /// <exception cref="InvalidOperationException"><see cref="EnableDiagnostics"/> cannot be set to <see langword="true"/> if <see cref="SupportsDiagnostics"/> is <see langword="false"/>.</exception>
-        public bool EnableDiagnostics
-        {
-            get => _enableDiagnostics;
-            set
-            {
-                if (value && !SupportsDiagnostics)
-                {
-                    throw new InvalidOperationException($"{nameof(EnableDiagnostics)} cannot be set to true if {nameof(SupportsDiagnostics)} is false!");
-                }
-
-                _enableDiagnostics = value;
-            }
-        }
-
-        /// <summary>
-        /// Determines whether to enable the <see cref="ISourceGenerator"/> can throw <see cref="Exception"/>s.
-        /// </summary>
-        public bool EnableExceptions { get; set; }
-
-        /// <summary>
-        /// Determines whether to enable logging.
-        /// </summary>
-        /// <exception cref="InvalidOperationException"><see cref="EnableLogging"/> cannot be set to <see langword="true"/> if generator logging is globally disabled.</exception>
-        public bool EnableLogging
-        {
-            get => _enableLogging;
-            set
-            {
-                if (value && !IsEnabled)
-                {
-                    throw new InvalidOperationException($"{nameof(EnableLogging)} cannot be set to true if generator logging is globally disabled!");
-                }
-
-                _enableLogging = value;
-            }
-        }
-
-        /// <summary>
-        /// The directory the source generator logs will be written to.
-        /// </summary>
-        /// <remarks>The input value gets converted to a full path.
-        /// <para>The default value is the physical <c>Documents</c> directory.</para></remarks>
-        /// <exception cref="ArgumentException"><see cref="LogDirectory"/> cannot be <see langword="null"/> or empty.</exception>
-        public string LogDirectory
-        {
-            get => _logDirectory ??= Environment.GetFolderPath(Environment.SpecialFolder.MyDocuments);
-            set
-            {
-                if (string.IsNullOrWhiteSpace(value))
-                {
-                    throw new ArgumentException($"{nameof(LogDirectory)} cannot be null or empty", nameof(LogDirectory));
-                }
-
-                _logDirectory = Path.GetFullPath(value);
-            }
-        }
-
-        /// <summary>
-        /// Types of logs this source generator can produce.
-        /// </summary>
-        public GeneratorLogs SupportedLogs { get; set; }
-
-        /// <summary>
-        /// Determines whether the <see cref="ISourceGenerator"/> supports reporting or logging <see cref="Diagnostic"/>s.
-        /// </summary>
-        public bool SupportsDiagnostics
-        {
-            get => _supportsDiagnostics;
-            set
-            {
-                if (!value)
-                {
-                    _enableLogging = false;
-                }
-
-                _supportsDiagnostics = value;
-            }
-        }
-
-        /// <summary>
-        /// Initializes a new instance of the <see cref="LoggingConfiguration"/> class.
-        /// </summary>
-        public LoggingConfiguration()
-        {
-        }
-
-        /// <inheritdoc/>
-        public static bool operator !=(LoggingConfiguration? a, LoggingConfiguration? b)
-        {
-            return !(a == b);
-        }
-
-        /// <inheritdoc/>
-        public static bool operator ==(LoggingConfiguration? a, LoggingConfiguration? b)
-        {
-            if (a is null)
-            {
-                return b is null;
-            }
-
-            if (b is null)
-            {
-                return false;
-            }
-
-            return
-                a._supportsDiagnostics == b._supportsDiagnostics &&
-                a._enableLogging == b._enableLogging &&
-                a._enableDiagnostics == b._enableDiagnostics &&
-                a.EnableExceptions == b.EnableExceptions &&
-                a.EnableLogging == b.EnableLogging &&
-                a.LogDirectory == b.LogDirectory &&
-                a.SupportedLogs == b.SupportedLogs;
-        }
-
-        /// <inheritdoc cref="ICloneable.Clone"/>
-        public LoggingConfiguration Clone()
-        {
-            return new LoggingConfiguration()
-            {
-                _enableDiagnostics = _enableDiagnostics,
-                _enableLogging = _enableLogging,
-                _logDirectory = _logDirectory,
-                _supportsDiagnostics = _supportsDiagnostics,
-                SupportedLogs = SupportedLogs,
-                SupportsDiagnostics = SupportsDiagnostics,
-                EnableExceptions = EnableExceptions
-            };
-        }
-
-        /// <inheritdoc/>
-        public override bool Equals(object obj)
-        {
-            if (obj is not LoggingConfiguration other)
-            {
-                return false;
-            }
-
-            return other == this;
-        }
-
-        /// <inheritdoc/>
-        public bool Equals(LoggingConfiguration? other)
-        {
-            return other == this;
-        }
-
-        /// <inheritdoc/>
-        public override int GetHashCode()
-        {
-            int hashCode = -604981020;
-            hashCode = (hashCode * -1521134295) + LogDirectory.GetHashCode();
-            hashCode = (hashCode * -1521134295) + _enableLogging.GetHashCode();
-            hashCode = (hashCode * -1521134295) + _enableDiagnostics.GetHashCode();
-            hashCode = (hashCode * -1521134295) + SupportedLogs.GetHashCode();
-            hashCode = (hashCode * -1521134295) + SupportsDiagnostics.GetHashCode();
-            hashCode = (hashCode * -1521134295) + EnableExceptions.GetHashCode();
-            return hashCode;
-        }
-
-        object ICloneable.Clone()
-        {
-            return Clone();
-        }
-    }
-=======
 	/// <summary>
 	/// Determines the behavior of the target <see cref="ISourceGenerator"/> when creating log files.
 	/// </summary>
@@ -411,5 +221,4 @@
 			return Clone();
 		}
 	}
->>>>>>> 6184197d
 }