--- conflicted
+++ resolved
@@ -1,35 +1,11 @@
 ﻿// Copyright (c) Piotr Stenke. All rights reserved.
 // Licensed under the MIT license.
 
+using System;
 using Microsoft.CodeAnalysis;
-using System;
 
 namespace Durian.Analysis.Logging
 {
-<<<<<<< HEAD
-    /// <summary>
-    /// Provides a method that creates a hint name for a specified <see cref="ISymbol"/>.
-    /// </summary>
-    public interface IHintNameProvider
-    {
-        /// <summary>
-        /// Returns a name of the log file for the specified <paramref name="symbol"/>.
-        /// </summary>
-        /// <param name="symbol"><see cref="ISymbol"/> to get the file name for.</param>
-        /// <exception cref="ArgumentNullException"><paramref name="symbol"/> is <see langword="null"/>.</exception>
-        string GetFileName(ISymbol symbol);
-
-        /// <summary>
-        /// Resets the <see cref="IHintNameProvider"/> to its original state.
-        /// </summary>
-        void Reset();
-
-        /// <summary>
-        /// A callback method that changes the state of the current <see cref="IHintNameProvider"/>.
-        /// </summary>
-        void Success();
-    }
-=======
 	/// <summary>
 	/// Provides a method that creates a hint name for a specified <see cref="ISymbol"/>.
 	/// </summary>
@@ -57,5 +33,4 @@
 		/// </summary>
 		void Success();
 	}
->>>>>>> 6184197d
 }