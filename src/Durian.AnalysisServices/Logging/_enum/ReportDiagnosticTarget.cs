--- conflicted
+++ resolved
@@ -5,44 +5,29 @@
 
 namespace Durian.Analysis.Logging
 {
-    /// <summary>
-    /// Specifies whether a <see cref="IDiagnosticReceiver"/> should log the <see cref="Diagnostic"/>s, report them or both or neither.
-    /// </summary>
-    public enum ReportDiagnosticTarget
-    {
-        /// <summary>
-        /// Hides all reported <see cref="Diagnostic"/>s.
-        /// </summary>
-        None = 0,
+	/// <summary>
+	/// Specifies whether a <see cref="IDiagnosticReceiver"/> should log the <see cref="Diagnostic"/>s, report them or both or neither.
+	/// </summary>
+	public enum ReportDiagnosticTarget
+	{
+		/// <summary>
+		/// Hides all reported <see cref="Diagnostic"/>s.
+		/// </summary>
+		None = 0,
 
-<<<<<<< HEAD
-        /// <summary>
-        /// Reports <see cref="Diagnostic"/>s only to the <see cref="LoggableGenerator"/>.
-        /// </summary>
-        Log = 1,
-=======
 		/// <summary>
 		/// Reports <see cref="Diagnostic"/>s only to the <see cref="IGeneratorLogHandler"/>.
 		/// </summary>
 		Log = 1,
->>>>>>> 6184197d
 
-        /// <summary>
-        /// Reports <see cref="Diagnostic"/>s only to a context struct.
-        /// </summary>
-        Report = 2,
+		/// <summary>
+		/// Reports <see cref="Diagnostic"/>s only to a context struct.
+		/// </summary>
+		Report = 2,
 
-<<<<<<< HEAD
-        /// <summary>
-        /// Reports to both <see cref="LoggableGenerator"/> and a context struct.
-        /// </summary>
-        Both = 3
-    }
-=======
 		/// <summary>
 		/// Reports to both <see cref="IGeneratorLogHandler"/> and a context struct.
 		/// </summary>
 		Both = 3
 	}
->>>>>>> 6184197d
 }