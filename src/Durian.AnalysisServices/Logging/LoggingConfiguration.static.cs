--- conflicted
+++ resolved
@@ -1,386 +1,14 @@
 ﻿// Copyright (c) Piotr Stenke. All rights reserved.
 // Licensed under the MIT license.
 
-using Microsoft.CodeAnalysis;
 using System;
 using System.Collections.Concurrent;
 using System.Linq;
 using System.Reflection;
+using Microsoft.CodeAnalysis;
 
 namespace Durian.Analysis.Logging
 {
-<<<<<<< HEAD
-    public sealed partial class LoggingConfiguration
-    {
-        private static readonly ConcurrentDictionary<Assembly, LoggingConfiguration> _assemblyConfigurations = new();
-
-        /// <summary>
-        /// Creates a new instance of the <see cref="LoggingConfiguration"/> class with its values set to default.
-        /// </summary>
-        public static LoggingConfiguration Default => new()
-        {
-            EnableLogging = false,
-            EnableDiagnostics = false,
-            EnableExceptions = false,
-            LogDirectory = DefaultLogDirectory,
-            SupportedLogs = GeneratorLogs.None,
-            SupportsDiagnostics = false,
-        };
-
-        /// <summary>
-        /// Default directory where the generator log files are placed, which is '<c>&lt;documents&gt;/Durian/logs</c>'.
-        /// </summary>
-        public static string DefaultLogDirectory => Environment.GetFolderPath(Environment.SpecialFolder.MyDocuments) + "/Durian/logs";
-
-        /// <summary>
-        /// Determines whether generator logging is globally enabled.
-        /// </summary>
-        /// <remarks>
-        /// Logging becomes globally disabled when an <see cref="DisableLoggingGloballyAttribute"/>
-        /// is detected on any assembly in the current <see cref="AppDomain"/>.
-        /// </remarks>
-        public static bool IsEnabled { get; } = CheckLoggingIsEnabled();
-
-        /// <summary>
-        /// Creates new instance of the <see cref="LoggingConfiguration"/> for the specified <paramref name="assembly"/>.
-        /// </summary>
-        /// <param name="assembly"><see cref="Assembly"/> to get the <see cref="LoggingConfiguration"/> for.</param>
-        /// <exception cref="ArgumentException">
-        /// <see cref="DefaultLoggingConfigurationAttribute.LogDirectory"/> cannot be empty or whitespace only. -or-
-        /// <see cref="DefaultLoggingConfigurationAttribute.LogDirectory"/> must be specified if <see cref="DefaultLoggingConfigurationAttribute.RelativeToDefault"/> is set to <see langword="false"/>.
-        /// </exception>
-        /// <exception cref="ArgumentNullException"><paramref name="assembly"/> is <see langword="null"/>.</exception>
-        public static LoggingConfiguration CreateConfigurationForAssembly(Assembly assembly)
-        {
-            if (assembly is null)
-            {
-                throw new ArgumentNullException(nameof(assembly));
-            }
-
-            DefaultLoggingConfigurationAttribute? attr = assembly.GetCustomAttribute<DefaultLoggingConfigurationAttribute>();
-
-            if (attr is null)
-            {
-                return Default;
-            }
-            else
-            {
-                return new LoggingConfiguration()
-                {
-                    LogDirectory = attr.GetAndValidateFullLogDirectory(),
-                    SupportedLogs = attr.SupportedLogs,
-                    EnableLogging = IsEnabled && !Attribute.IsDefined(assembly, typeof(DisableLoggingAttribute)),
-                    SupportsDiagnostics = attr.SupportsDiagnostics,
-                    EnableDiagnostics = attr.SupportsDiagnostics,
-                    EnableExceptions = attr.EnableExceptions
-                };
-            }
-        }
-
-        /// <summary>
-        /// Creates new instance of the <see cref="LoggingConfiguration"/> for the specified type.
-        /// </summary>
-        /// <typeparam name="T">Type of <see cref="ISourceGenerator"/> to get the <see cref="LoggingConfiguration"/> for.</typeparam>
-        /// <exception cref="ArgumentException">
-        /// <see cref="LoggingConfigurationAttribute.LogDirectory"/> cannot be empty or white space only. -or-
-        /// <see cref="DefaultLoggingConfigurationAttribute"/> must be specified if <see cref="LoggingConfigurationAttribute.RelativeToGlobal"/> is set to <see langword="true"/> -or-
-        /// <see cref="LoggingConfigurationAttribute.LogDirectory"/> must be specified if both <see cref="LoggingConfigurationAttribute.RelativeToDefault"/> and <see cref="LoggingConfigurationAttribute.RelativeToGlobal"/> are set to <see langword="false"/>.
-        /// </exception>
-        public static LoggingConfiguration CreateConfigurationForGenerator<T>() where T : ISourceGenerator
-        {
-            return CreateConfigurationForGenerator_Internal(typeof(T));
-        }
-
-        /// <summary>
-        /// Creates new instance of the <see cref="LoggingConfiguration"/> for the specified type.
-        /// </summary>
-        /// <param name="type"><see cref="Type"/> of <see cref="ISourceGenerator"/> to get the <see cref="LoggingConfiguration"/> for.</param>
-        /// <exception cref="ArgumentException">
-        /// <paramref name="type"/> does not implement the <see cref="ISourceGenerator"/> interface. -or-
-        /// <see cref="LoggingConfigurationAttribute.LogDirectory"/> cannot be empty or white space only. -or-
-        /// <see cref="DefaultLoggingConfigurationAttribute"/> must be specified if <see cref="LoggingConfigurationAttribute.RelativeToGlobal"/> is set to <see langword="true"/> -or-
-        /// <see cref="LoggingConfigurationAttribute.LogDirectory"/> must be specified if both <see cref="LoggingConfigurationAttribute.RelativeToDefault"/> and <see cref="LoggingConfigurationAttribute.RelativeToGlobal"/> are set to <see langword="false"/>.
-        /// </exception>
-        /// <exception cref="ArgumentNullException"><paramref name="type"/> is <see langword="null"/>.</exception>
-        public static LoggingConfiguration CreateConfigurationForGenerator(Type type)
-        {
-            if (type is null)
-            {
-                throw new ArgumentNullException(nameof(type));
-            }
-
-            CheckTypeIsISourceGenerator(type);
-            return CreateConfigurationForGenerator_Internal(type);
-        }
-
-        /// <summary>
-        /// Creates new instance of the <see cref="LoggingConfiguration"/> for the specified type.
-        /// </summary>
-        /// <param name="generator"><see cref="ISourceGenerator"/> to get the <see cref="LoggingConfiguration"/> for.</param>
-        /// <exception cref="ArgumentException">
-        /// <see cref="LoggingConfigurationAttribute.LogDirectory"/> cannot be empty or white space only. -or-
-        /// <see cref="DefaultLoggingConfigurationAttribute"/> must be specified if <see cref="LoggingConfigurationAttribute.RelativeToGlobal"/> is set to <see langword="true"/> -or-
-        /// <see cref="LoggingConfigurationAttribute.LogDirectory"/> must be specified if both <see cref="LoggingConfigurationAttribute.RelativeToDefault"/> and <see cref="LoggingConfigurationAttribute.RelativeToGlobal"/> are set to <see langword="false"/>.
-        /// </exception>
-        /// <exception cref="ArgumentNullException"><paramref name="generator"/> is <see langword="null"/>.</exception>
-        public static LoggingConfiguration CreateConfigurationForGenerator(ISourceGenerator generator)
-        {
-            if (generator is null)
-            {
-                throw new ArgumentNullException(nameof(generator));
-            }
-
-            return CreateConfigurationForGenerator_Internal(generator.GetType());
-        }
-
-        /// <summary>
-        /// Returns a reference to the <see cref="LoggingConfiguration"/> for the specified <paramref name="assembly"/>.
-        /// </summary>
-        /// <param name="assembly"><see cref="Assembly"/> to get the <see cref="LoggingConfiguration"/> for.</param>
-        /// <exception cref="ArgumentException"><see cref="DefaultLoggingConfigurationAttribute.LogDirectory"/> cannot be empty or whitespace only.</exception>
-        /// <exception cref="ArgumentNullException"><paramref name="assembly"/> is <see langword="null"/>.</exception>
-        public static LoggingConfiguration GetConfigurationForAssembly(Assembly assembly)
-        {
-            if (assembly is null)
-            {
-                throw new ArgumentNullException(nameof(assembly));
-            }
-
-            if (_assemblyConfigurations.TryGetValue(assembly, out LoggingConfiguration config))
-            {
-                return config;
-            }
-            else
-            {
-                config = CreateConfigurationForAssembly(assembly);
-                _assemblyConfigurations.TryAdd(assembly, config);
-                return config;
-            }
-        }
-
-        /// <summary>
-        /// Checks if the specified <paramref name="type"/> has the <see cref="DisableLoggingAttribute"/> applied, either directly or by inheritance.
-        /// </summary>
-        /// <param name="type"><see cref="Type"/> to perform the check for.</param>
-        /// <exception cref="ArgumentException"><paramref name="type"/> does not implement the <see cref="ISourceGenerator"/> interface.</exception>
-        /// <exception cref="ArgumentNullException"><paramref name="type"/> is <see langword="null"/>.</exception>
-        public static bool HasDisableAttribute(Type type)
-        {
-            if (type is null)
-            {
-                throw new ArgumentNullException(nameof(type));
-            }
-
-            CheckTypeIsISourceGenerator(type);
-            return HasDisableAttribute_Internal(type);
-        }
-
-        /// <summary>
-        /// Checks if the specified <paramref name="assembly"/> has the <see cref="DisableLoggingAttribute"/> applied.
-        /// </summary>
-        /// <exception cref="ArgumentNullException"><paramref name="assembly"/> is <see langword="null"/>.</exception>
-        public static bool HasDisableAttribute(Assembly assembly)
-        {
-            if (assembly is null)
-            {
-                throw new ArgumentNullException(nameof(assembly));
-            }
-
-            return !IsEnabledForAssembly_Internal(assembly);
-        }
-
-        /// <summary>
-        /// Checks if generator logging is enabled for the specified <paramref name="assembly"/>.
-        /// </summary>
-        /// <remarks>Always returns <see langword="false"/> is <see cref="IsEnabled"/> is <see langword="false"/>.</remarks>
-        /// <param name="assembly"><see cref="Assembly"/> to perform the check for.</param>
-        /// <exception cref="ArgumentNullException"><paramref name="assembly"/> is <see langword="null"/>.</exception>
-        public static bool IsEnabledForAssembly(Assembly assembly)
-        {
-            if (assembly is null)
-            {
-                throw new ArgumentNullException(nameof(assembly));
-            }
-
-            return IsEnabled && assembly.GetCustomAttribute(typeof(DisableLoggingAttribute)) is null;
-        }
-
-        /// <summary>
-        /// Checks if generator logging is enabled for the specified <paramref name="generator"/>.
-        /// </summary>
-        /// <remarks>Always returns <see langword="false"/> is <see cref="IsEnabled"/> is <see langword="false"/>.</remarks>
-        /// <param name="generator"><see cref="ISourceGenerator"/> to perform the check for.</param>
-        /// <exception cref="ArgumentNullException"><paramref name="generator"/> is <see langword="null"/>.</exception>
-        public static bool IsEnabledForGenerator(ISourceGenerator generator)
-        {
-            if (generator is null)
-            {
-                throw new ArgumentNullException(nameof(generator));
-            }
-
-            if (!IsEnabled)
-            {
-                return false;
-            }
-
-            Type type = generator.GetType();
-
-            if (!IsEnabledForAssembly_Internal(type.Assembly))
-            {
-                return false;
-            }
-
-            return IsEnabledForGenerator_Internal(type, true);
-        }
-
-        /// <summary>
-        /// Checks if generator logging is enabled for the specified generator <paramref name="type"/>.
-        /// </summary>
-        /// <remarks>Always returns <see langword="false"/> is <see cref="IsEnabled"/> is <see langword="false"/>.</remarks>
-        /// <param name="type"><see cref="Type"/> of <see cref="ISourceGenerator"/> to perform the check for.</param>
-        /// <exception cref="ArgumentException"><paramref name="type"/> does not implement the <see cref="ISourceGenerator"/> interface.</exception>
-        /// <exception cref="ArgumentNullException"><paramref name="type"/> is <see langword="null"/>.</exception>
-        public static bool IsEnabledForGenerator(Type type)
-        {
-            if (type is null)
-            {
-                throw new ArgumentNullException(nameof(type));
-            }
-
-            CheckTypeIsISourceGenerator(type);
-
-            if (!IsEnabled)
-            {
-                return false;
-            }
-
-            if (!IsEnabledForAssembly_Internal(type.Assembly))
-            {
-                return false;
-            }
-
-            return IsEnabledForGenerator_Internal(type, true);
-        }
-
-        /// <summary>
-        /// Checks if generator logging is enabled for the specified generator type.
-        /// </summary>
-        /// <remarks>Always returns <see langword="false"/> is <see cref="IsEnabled"/> is <see langword="false"/>.</remarks>
-        /// <typeparam name="T">Type of <see cref="ISourceGenerator"/> to perform the check for.</typeparam>
-        public static bool IsEnabledForGenerator<T>() where T : ISourceGenerator
-        {
-            if (!IsEnabled)
-            {
-                return false;
-            }
-
-            Type type = typeof(T);
-
-            if (!IsEnabledForAssembly_Internal(type.Assembly))
-            {
-                return false;
-            }
-
-            return IsEnabledForGenerator_Internal(type, true);
-        }
-
-        internal static ReportDiagnosticTarget GetReportDiagnosticTarget(bool enableLogging, bool enableReport)
-        {
-            ReportDiagnosticTarget target = ReportDiagnosticTarget.None;
-
-            if (enableLogging)
-            {
-                target += (int)ReportDiagnosticTarget.Log;
-            }
-
-            if (enableReport)
-            {
-                target += (int)ReportDiagnosticTarget.Report;
-            }
-
-            return target;
-        }
-
-        private static bool CheckLoggingIsEnabled()
-        {
-            return !AppDomain.CurrentDomain.GetAssemblies().Any(assembly => assembly.GetCustomAttribute(typeof(DisableLoggingGloballyAttribute)) is not null);
-        }
-
-        private static void CheckTypeIsISourceGenerator(Type type)
-        {
-            if (!typeof(ISourceGenerator).IsAssignableFrom(type))
-            {
-                throw new ArgumentException($"Specified type does not implement the {nameof(ISourceGenerator)} interface!");
-            }
-        }
-
-        private static LoggingConfiguration CreateConfigurationForGenerator_Internal(Type type)
-        {
-            LoggingConfigurationAttribute? attr = type.GetCustomAttribute<LoggingConfigurationAttribute>(true);
-
-            if (attr is null)
-            {
-                LoggingConfiguration config = GetConfigurationForAssembly(type.Assembly);
-
-                if (config.EnableLogging)
-                {
-                    config._enableLogging = IsEnabledForGenerator_Internal(type, false);
-                }
-
-                return config;
-            }
-            else
-            {
-                return new LoggingConfiguration()
-                {
-                    LogDirectory = attr.GetAndValidateFullLogDirectory(GetConfigurationForAssembly(type.Assembly)),
-                    SupportedLogs = attr.SupportedLogs,
-                    EnableLogging = IsEnabled && !HasDisableAttribute_Internal(type),
-                    SupportsDiagnostics = attr.SupportsDiagnostics,
-                    EnableDiagnostics = attr.SupportsDiagnostics,
-                    EnableExceptions = attr.EnableExceptions
-                };
-            }
-        }
-
-        private static bool HasDisableAttribute_Internal(Type type)
-        {
-            DisableLoggingAttribute? attr = type.GetCustomAttribute<DisableLoggingAttribute>();
-
-            if (attr is null)
-            {
-                attr = type.BaseType.GetCustomAttribute<DisableLoggingAttribute>(true);
-
-                if (attr is null || !attr.Inherit)
-                {
-                    return false;
-                }
-            }
-
-            return true;
-        }
-
-        private static bool IsEnabledForAssembly_Internal(Assembly assembly)
-        {
-            return assembly.GetCustomAttribute(typeof(DisableLoggingAttribute)) is null;
-        }
-
-        private static bool IsEnabledForGenerator_Internal(Type type, bool checkForConfigurationAttribute)
-        {
-            if (HasDisableAttribute_Internal(type))
-            {
-                return false;
-            }
-
-            if (checkForConfigurationAttribute)
-            {
-                return type.GetCustomAttribute(typeof(LoggingConfigurationAttribute), true) is not null;
-            }
-
-            return false;
-        }
-    }
-=======
 	public sealed partial class LoggingConfiguration
 	{
 		private static readonly ConcurrentDictionary<Assembly, LoggingConfiguration> _assemblyConfigurations = new();
@@ -855,5 +483,4 @@
 			return false;
 		}
 	}
->>>>>>> 6184197d
 }