﻿// Copyright (c) Piotr Stenke. All rights reserved.
// Licensed under the MIT license.

using Durian.Generator;
using Durian.Info;
using Microsoft.CodeAnalysis;
using System;
using System.Collections.Generic;
using System.Collections.Immutable;
using System.Diagnostics.CodeAnalysis;
using System.Linq;

namespace Durian.Analysis.Extensions
{
<<<<<<< HEAD
    /// <summary>
    /// Contains various <see cref="ModuleIdentity"/>-related extension methods for the <see cref="Compilation"/> class and <see cref="INamedTypeSymbol"/> interface.
    /// </summary>
    public static class ModuleUtilities
    {
        /// <summary>
        /// Returns a collection of <see cref="INamedTypeSymbol"/>s representing all disabled Durian <see cref="Type"/>s for the specified <paramref name="compilation"/>.
        /// </summary>
        /// <param name="compilation"><see cref="Compilation"/> to get the disabled Durian <see cref="Type"/>s of.</param>
        /// <exception cref="ArgumentNullException"><paramref name="compilation"/> is <see langword="null"/>.</exception>
        /// <exception cref="InvalidOperationException">Error while resolving the <see cref="EnableModuleAttribute"/> class.</exception>
        public static IEnumerable<INamedTypeSymbol> GetDisabledDurianTypes(this Compilation compilation)
        {
            if (compilation is null)
            {
                throw new ArgumentNullException(nameof(compilation));
            }

            INamedTypeSymbol symbol = GetEnableAttributeSymbol(compilation);
            return compilation.GetDisabledDurianTypes(symbol);
        }

        /// <summary>
        /// Returns a collection of <see cref="INamedTypeSymbol"/>s representing all disabled Durian <see cref="Type"/>s for the specified <paramref name="compilation"/>.
        /// </summary>
        /// <param name="compilation"><see cref="Compilation"/> to get the disabled Durian <see cref="Type"/>s of.</param>
        /// <param name="enableModuleAttribute"><see cref="INamedTypeSymbol"/> that represents the <see cref="EnableModuleAttribute"/> class.</param>
        /// <exception cref="ArgumentNullException"><paramref name="compilation"/> is <see langword="null"/>. -or- <paramref name="enableModuleAttribute"/> is <see langword="null"/>.</exception>
        public static IEnumerable<INamedTypeSymbol> GetDisabledDurianTypes(this Compilation compilation, INamedTypeSymbol enableModuleAttribute)
        {
            if (compilation is null)
            {
                throw new ArgumentNullException(nameof(compilation));
            }

            if (enableModuleAttribute is null)
            {
                throw new ArgumentNullException(nameof(compilation));
            }

            ModuleReference[] modules = compilation.GetDisabledModules(enableModuleAttribute).AsReferences();

            return compilation.GetDisabledDurianTypes(enableModuleAttribute, modules);
        }

        /// <summary>
        /// Returns a collection of <see cref="INamedTypeSymbol"/>s representing all disabled Durian <see cref="Type"/>s for the specified <paramref name="compilation"/> that are part of any of the provided <paramref name="modules"/>.
        /// </summary>
        /// <param name="compilation"><see cref="Compilation"/> to get the disabled Durian <see cref="Type"/>s of.</param>
        /// <param name="modules"><see cref="ModuleContainer"/> that provides a collection of Durian modules to pick the <see cref="INamedTypeSymbol"/>s from.</param>
        /// <exception cref="ArgumentNullException"><paramref name="compilation"/> is <see langword="null"/>. -or- <paramref name="modules"/> is <see langword="null"/>.</exception>
        /// <exception cref="InvalidOperationException">Error while resolving the <see cref="EnableModuleAttribute"/> class.</exception>
        public static IEnumerable<INamedTypeSymbol> GetDisabledDurianTypes(this Compilation compilation, ModuleContainer modules)
        {
            if (compilation is null)
            {
                throw new ArgumentNullException(nameof(compilation));
            }

            if (modules is null)
            {
                throw new ArgumentNullException(nameof(modules));
            }

            if (modules.Count == 0)
            {
                return Array.Empty<INamedTypeSymbol>();
            }

            ModuleReference[] references = modules.AsReferences();

            return compilation.GetDisabledDurianTypes(references);
        }

        /// <summary>
        /// Returns a collection of <see cref="INamedTypeSymbol"/>s representing all disabled Durian <see cref="Type"/>s for the specified <paramref name="compilation"/> that are part of any of the provided <paramref name="modules"/>.
        /// </summary>
        /// <param name="compilation"><see cref="Compilation"/> to get the disabled Durian <see cref="Type"/>s of.</param>
        /// <param name="enableModuleAttribute"><see cref="INamedTypeSymbol"/> that represents the <see cref="EnableModuleAttribute"/> class.</param>
        /// <param name="modules"><see cref="ModuleContainer"/> that provides a collection of Durian modules to pick the <see cref="INamedTypeSymbol"/>s from.</param>
        /// <exception cref="ArgumentNullException"><paramref name="compilation"/> is <see langword="null"/>. -or- <paramref name="enableModuleAttribute"/> is <see langword="null"/>. -or- <paramref name="modules"/> is <see langword="null"/>.</exception>
        public static IEnumerable<INamedTypeSymbol> GetDisabledDurianTypes(this Compilation compilation, INamedTypeSymbol enableModuleAttribute, ModuleContainer modules)
        {
            if (compilation is null)
            {
                throw new ArgumentNullException(nameof(compilation));
            }

            if (enableModuleAttribute is null)
            {
                throw new ArgumentNullException(nameof(enableModuleAttribute));
            }

            if (modules is null)
            {
                throw new ArgumentNullException(nameof(modules));
            }

            if (modules.Count == 0)
            {
                return Array.Empty<INamedTypeSymbol>();
            }

            ModuleReference[] references = modules.AsReferences();

            return compilation.GetDisabledDurianTypes(enableModuleAttribute, references);
        }

        /// <summary>
        /// Returns a collection of <see cref="INamedTypeSymbol"/>s representing all disabled Durian <see cref="Type"/>s for the specified <paramref name="compilation"/> picked from the provided array of <paramref name="types"/>.
        /// </summary>
        /// <param name="compilation"><see cref="Compilation"/> to get the disabled Durian <see cref="Type"/>s of.</param>
        /// <param name="types">Array of <see cref="TypeIdentity"/>s to pick the disabled ones from.</param>
        /// <exception cref="ArgumentNullException"><paramref name="compilation"/> is <see langword="null"/>.</exception>
        /// <exception cref="InvalidOperationException">Error while resolving the <see cref="EnableModuleAttribute"/> class.</exception>
        public static IEnumerable<INamedTypeSymbol> GetDisabledDurianTypes(this Compilation compilation, params TypeIdentity[]? types)
        {
            if (compilation is null)
            {
                throw new ArgumentNullException(nameof(compilation));
            }

            if (types is null)
            {
                return Array.Empty<INamedTypeSymbol>();
            }

            INamedTypeSymbol symbol = GetEnableAttributeSymbol(compilation);
            return compilation.GetDisabledDurianTypes(symbol, types);
        }

        /// <summary>
        /// Returns a collection of <see cref="INamedTypeSymbol"/>s representing all disabled Durian <see cref="Type"/>s for the specified <paramref name="compilation"/> picked from the provided array of <paramref name="types"/>.
        /// </summary>
        /// <param name="compilation"><see cref="Compilation"/> to get the disabled Durian <see cref="Type"/>s of.</param>
        /// <param name="enableModuleAttribute"><see cref="INamedTypeSymbol"/> that represents the <see cref="EnableModuleAttribute"/> class.</param>
        /// <param name="types">Array of <see cref="TypeIdentity"/>s to pick the disabled ones from.</param>
        /// <exception cref="ArgumentNullException"><paramref name="compilation"/> is <see langword="null"/>. -or- <paramref name="enableModuleAttribute"/> is <see langword="null"/>.</exception>
        public static IEnumerable<INamedTypeSymbol> GetDisabledDurianTypes(this Compilation compilation, INamedTypeSymbol enableModuleAttribute, params TypeIdentity[]? types)
        {
            if (compilation is null)
            {
                throw new ArgumentNullException(nameof(compilation));
            }

            if (enableModuleAttribute is null)
            {
                throw new ArgumentNullException(nameof(enableModuleAttribute));
            }

            if (types is null)
            {
                return Array.Empty<INamedTypeSymbol>();
            }

            AttributeData[] attributes = GetInstancesOfEnableAttribute(compilation, enableModuleAttribute);

            if (attributes.Length == 0)
            {
                return Array.Empty<INamedTypeSymbol>();
            }

            Dictionary<DurianModule, bool> modules = new();
            List<INamedTypeSymbol> list = new(types.Length);

            foreach (TypeIdentity type in types)
            {
                if (type is null)
                {
                    continue;
                }

                foreach (ModuleReference reference in type.Modules)
                {
                    if (modules.TryGetValue(reference.EnumValue, out bool value))
                    {
                        if (!value)
                        {
                            INamedTypeSymbol symbol = compilation.ToSymbol(type);
                            list.Add(symbol);
                        }
                    }
                    else
                    {
                        value = IsEnabled_Internal(attributes, reference.EnumValue);

                        modules.Add(reference.EnumValue, value);
                    }
                }
            }

            return list;
        }

        /// <summary>
        /// Returns a collection of <see cref="INamedTypeSymbol"/>s picked from the given array of <paramref name="types"/> that are disabled for the specified <paramref name="types"/>.
        /// </summary>
        /// <param name="compilation"><see cref="Compilation"/> to get the disabled Durian <see cref="Type"/>s of.</param>
        /// <param name="types">Array of <see cref="INamedTypeSymbol"/>s to pick the disabled ones from.</param>
        /// <exception cref="ArgumentNullException"><paramref name="compilation"/> is <see langword="null"/>.</exception>
        /// <exception cref="InvalidOperationException">Error while resolving the <see cref="EnableModuleAttribute"/> class. -or- Symbol is not a Durian type.</exception>
        public static IEnumerable<INamedTypeSymbol> GetDisabledDurianTypes(this Compilation compilation, params INamedTypeSymbol[]? types)
        {
            if (compilation is null)
            {
                throw new ArgumentNullException(nameof(compilation));
            }

            if (types is null)
            {
                return Array.Empty<INamedTypeSymbol>();
            }

            INamedTypeSymbol symbol = GetEnableAttributeSymbol(compilation);
            return compilation.GetDisabledDurianTypes(symbol, types);
        }

        /// <summary>
        /// Returns a collection of <see cref="INamedTypeSymbol"/>s picked from the given array of <paramref name="types"/> that are disabled for the specified <paramref name="types"/>.
        /// </summary>
        /// <param name="compilation"><see cref="Compilation"/> to get the disabled Durian <see cref="Type"/>s of.</param>
        /// <param name="enableModuleAttribute"><see cref="INamedTypeSymbol"/> that represents the <see cref="EnableModuleAttribute"/> class.</param>
        /// <param name="types">Array of <see cref="INamedTypeSymbol"/>s to pick the disabled ones from.</param>
        /// <exception cref="ArgumentNullException"><paramref name="compilation"/> is <see langword="null"/>. -or- <paramref name="enableModuleAttribute"/> is <see langword="null"/>.</exception>
        public static IEnumerable<INamedTypeSymbol> GetDisabledDurianTypes(this Compilation compilation, INamedTypeSymbol enableModuleAttribute, params INamedTypeSymbol[]? types)
        {
            if (compilation is null)
            {
                throw new ArgumentNullException(nameof(compilation));
            }

            if (enableModuleAttribute is null)
            {
                throw new ArgumentNullException(nameof(enableModuleAttribute));
            }

            if (types is null)
            {
                return Array.Empty<INamedTypeSymbol>();
            }

            AttributeData[] attributes = GetInstancesOfEnableAttribute(compilation, enableModuleAttribute);

            if (attributes.Length == 0)
            {
                return Array.Empty<INamedTypeSymbol>();
            }

            Dictionary<DurianModule, bool> modules = new();
            List<INamedTypeSymbol> list = new(types.Length);

            foreach (INamedTypeSymbol type in types)
            {
                if (type is null || !type.IsPartOfAnyModule())
                {
                    continue;
                }

                TypeIdentity identity = type.GetIdentity();

                foreach (ModuleReference reference in identity.Modules)
                {
                    if (modules.TryGetValue(reference.EnumValue, out bool value))
                    {
                        if (!value)
                        {
                            list.Add(type);
                        }
                    }
                    else
                    {
                        value = IsEnabled_Internal(attributes, reference.EnumValue);

                        modules.Add(reference.EnumValue, value);
                    }
                }
            }

            return list;
        }

        /// <summary>
        /// Returns a collection of <see cref="INamedTypeSymbol"/>s representing all disabled Durian <see cref="Type"/>s for the specified <paramref name="compilation"/> that are part of any of the provided <paramref name="modules"/>.
        /// </summary>
        /// <param name="compilation"><see cref="Compilation"/> to get the disabled Durian <see cref="Type"/>s of.</param>
        /// <param name="modules">Array of <see cref="ModuleIdentity"/>s to pick the <see cref="INamedTypeSymbol"/>s from.</param>
        /// <exception cref="ArgumentNullException"><paramref name="compilation"/> is <see langword="null"/>.</exception>
        /// <exception cref="InvalidOperationException">Error while resolving the <see cref="EnableModuleAttribute"/> class.</exception>
        public static IEnumerable<INamedTypeSymbol> GetDisabledDurianTypes(this Compilation compilation, params ModuleIdentity[]? modules)
        {
            if (compilation is null)
            {
                throw new ArgumentNullException(nameof(compilation));
            }

            if (modules is null || modules.Length == 0)
            {
                return Array.Empty<INamedTypeSymbol>();
            }

            INamedTypeSymbol symbol = GetEnableAttributeSymbol(compilation);
            return compilation.GetDisabledDurianTypes(symbol, modules);
        }

        /// <summary>
        /// Returns a collection of <see cref="INamedTypeSymbol"/>s representing all disabled Durian <see cref="Type"/>s for the specified <paramref name="compilation"/> that are part of any of the provided <paramref name="modules"/>.
        /// </summary>
        /// <param name="compilation"><see cref="Compilation"/> to get the disabled Durian <see cref="Type"/>s of.</param>
        /// <param name="enableModuleAttribute"><see cref="INamedTypeSymbol"/> that represents the <see cref="EnableModuleAttribute"/> class.</param>
        /// <param name="modules">Array of <see cref="ModuleIdentity"/>s to pick the <see cref="INamedTypeSymbol"/>s from.</param>
        /// <exception cref="ArgumentNullException"><paramref name="compilation"/> is <see langword="null"/>. -or- <paramref name="enableModuleAttribute"/> is <see langword="null"/>.</exception>
        public static IEnumerable<INamedTypeSymbol> GetDisabledDurianTypes(this Compilation compilation, INamedTypeSymbol enableModuleAttribute, params ModuleIdentity[]? modules)
        {
            if (compilation is null)
            {
                throw new ArgumentNullException(nameof(compilation));
            }

            if (enableModuleAttribute is null)
            {
                throw new ArgumentNullException(nameof(enableModuleAttribute));
            }

            if (modules is null || modules.Length == 0)
            {
                return Array.Empty<INamedTypeSymbol>();
            }

            AttributeData[] attributes = GetInstancesOfEnableAttribute(compilation, enableModuleAttribute);

            if (attributes.Length == 0)
            {
                return Array.Empty<INamedTypeSymbol>();
            }

            return Yield();

            IEnumerable<INamedTypeSymbol> Yield()
            {
                foreach (ModuleIdentity module in modules)
                {
                    if (module is null)
                    {
                        continue;
                    }

                    if (!IsEnabled_Internal(attributes, module.Module))
                    {
                        foreach (TypeIdentity t in module.Types)
                        {
                            yield return compilation.ToSymbol(t);
                        }
                    }
                }
            }
        }

        /// <summary>
        /// Returns a collection of <see cref="INamedTypeSymbol"/>s representing all disabled Durian <see cref="Type"/>s for the specified <paramref name="compilation"/> that are part of any of the provided modules.
        /// </summary>
        /// <param name="compilation"><see cref="Compilation"/> to get the disabled Durian <see cref="Type"/>s of.</param>
        /// <param name="references">Array of <see cref="ModuleReference"/>s to pick the <see cref="INamedTypeSymbol"/>s from.</param>
        /// <exception cref="ArgumentNullException"><paramref name="compilation"/> is <see langword="null"/>.</exception>
        /// <exception cref="InvalidOperationException">Error while resolving the <see cref="EnableModuleAttribute"/> class.</exception>
        public static IEnumerable<INamedTypeSymbol> GetDisabledDurianTypes(this Compilation compilation, params ModuleReference[]? references)
        {
            if (compilation is null)
            {
                throw new ArgumentNullException(nameof(compilation));
            }

            if (references is null || references.Length == 0)
            {
                return Array.Empty<INamedTypeSymbol>();
            }

            INamedTypeSymbol symbol = GetEnableAttributeSymbol(compilation);
            return compilation.GetDisabledDurianTypes(symbol, references);
        }

        /// <summary>
        /// Returns a collection of <see cref="INamedTypeSymbol"/>s representing all disabled Durian <see cref="Type"/>s for the specified <paramref name="compilation"/> that are part of any of the provided modules.
        /// </summary>
        /// <param name="compilation"><see cref="Compilation"/> to get the disabled Durian <see cref="Type"/>s of.</param>
        /// <param name="enableModuleAttribute"><see cref="INamedTypeSymbol"/> that represents the <see cref="EnableModuleAttribute"/> class.</param>
        /// <param name="references">Array of <see cref="ModuleReference"/>s to pick the <see cref="INamedTypeSymbol"/>s from.</param>
        /// <exception cref="ArgumentNullException"><paramref name="compilation"/> is <see langword="null"/>. -or- <paramref name="enableModuleAttribute"/> is <see langword="null"/>.</exception>
        public static IEnumerable<INamedTypeSymbol> GetDisabledDurianTypes(this Compilation compilation, INamedTypeSymbol enableModuleAttribute, params ModuleReference[]? references)
        {
            if (compilation is null)
            {
                throw new ArgumentNullException(nameof(compilation));
            }

            if (enableModuleAttribute is null)
            {
                throw new ArgumentNullException(nameof(enableModuleAttribute));
            }

            if (references is null || references.Length == 0)
            {
                return Array.Empty<INamedTypeSymbol>();
            }

            AttributeData[] attributes = GetInstancesOfEnableAttribute(compilation, enableModuleAttribute);

            if (attributes.Length == 0)
            {
                return Array.Empty<INamedTypeSymbol>();
            }

            return Yield();

            IEnumerable<INamedTypeSymbol> Yield()
            {
                foreach (ModuleReference reference in references)
                {
                    if (reference is null)
                    {
                        continue;
                    }

                    if (!IsEnabled_Internal(attributes, reference.EnumValue))
                    {
                        ModuleIdentity module = reference.GetModule();

                        foreach (TypeIdentity t in module.Types)
                        {
                            yield return compilation.ToSymbol(t);
                        }
                    }
                }
            }
        }

        /// <summary>
        /// Returns a collection of <see cref="INamedTypeSymbol"/>s representing all disabled Durian <see cref="Type"/>s for the specified <paramref name="compilation"/> that are part of any of the provided <paramref name="modules"/>.
        /// </summary>
        /// <param name="compilation"><see cref="Compilation"/> to get the disabled Durian <see cref="Type"/>s of.</param>
        /// <param name="modules">Array of <see cref="DurianModule"/>s to pick the <see cref="INamedTypeSymbol"/>s from.</param>
        /// <exception cref="ArgumentNullException"><paramref name="compilation"/> is <see langword="null"/>.</exception>
        /// <exception cref="InvalidOperationException"> Unknown <see cref="DurianModule"/> value detected. -or- <see cref="DurianModule.None"/> is not a valid Durian module. -or- Error while resolving the <see cref="EnableModuleAttribute"/> class.</exception>
        public static IEnumerable<INamedTypeSymbol> GetDisabledDurianTypes(this Compilation compilation, params DurianModule[]? modules)
        {
            if (compilation is null)
            {
                throw new ArgumentNullException(nameof(compilation));
            }

            if (modules is null || modules.Length == 0)
            {
                return Array.Empty<INamedTypeSymbol>();
            }

            INamedTypeSymbol symbol = GetEnableAttributeSymbol(compilation);
            return compilation.GetDisabledDurianTypes(symbol, modules);
        }

        /// <summary>
        /// Returns a collection of <see cref="INamedTypeSymbol"/>s representing all disabled Durian <see cref="Type"/>s for the specified <paramref name="compilation"/> that are part of any of the provided <paramref name="modules"/>.
        /// </summary>
        /// <param name="compilation"><see cref="Compilation"/> to get the disabled Durian <see cref="Type"/>s of.</param>
        /// <param name="enableModuleAttribute"><see cref="INamedTypeSymbol"/> that represents the <see cref="EnableModuleAttribute"/> class.</param>
        /// <param name="modules">Array of <see cref="DurianModule"/>s to pick the <see cref="INamedTypeSymbol"/>s from.</param>
        /// <exception cref="ArgumentNullException"><paramref name="compilation"/> is <see langword="null"/>. -or- <paramref name="enableModuleAttribute"/> is <see langword="null"/>.</exception>
        /// <exception cref="InvalidOperationException"> Unknown <see cref="DurianModule"/> value detected. -or- <see cref="DurianModule.None"/> is not a valid Durian module.</exception>
        public static IEnumerable<INamedTypeSymbol> GetDisabledDurianTypes(this Compilation compilation, INamedTypeSymbol enableModuleAttribute, params DurianModule[]? modules)
        {
            if (compilation is null)
            {
                throw new ArgumentNullException(nameof(compilation));
            }

            if (enableModuleAttribute is null)
            {
                throw new ArgumentNullException(nameof(enableModuleAttribute));
            }

            if (modules is null || modules.Length == 0)
            {
                return Array.Empty<INamedTypeSymbol>();
            }

            foreach (DurianModule module in modules)
            {
                ModuleIdentity.EnsureIsValidModuleEnum(module);
            }

            AttributeData[] attributes = GetInstancesOfEnableAttribute(compilation, enableModuleAttribute);

            if (attributes.Length == 0)
            {
                return Array.Empty<INamedTypeSymbol>();
            }

            return Yield();

            IEnumerable<INamedTypeSymbol> Yield()
            {
                foreach (DurianModule module in modules)
                {
                    if (!IsEnabled_Internal(attributes, module))
                    {
                        ModuleIdentity identity = ModuleIdentity.GetModule(module);

                        foreach (TypeIdentity t in identity.Types)
                        {
                            yield return compilation.ToSymbol(t);
                        }
                    }
                }
            }
        }

        /// <summary>
        /// Returns a collection of all Durian modules that are disabled for the specified <paramref name="compilation"/>.
        /// </summary>
        /// <param name="compilation"><see cref="Compilation"/> to get all the disabled Durian modules of.</param>
        /// <returns>A new instance of <see cref="ModuleContainer"/> that contains the disabled Durian modules.</returns>
        /// <exception cref="ArgumentNullException"><paramref name="compilation"/> is <see langword="null"/>.</exception>
        /// <exception cref="InvalidOperationException">Error while resolving the <see cref="EnableModuleAttribute"/> class.</exception>
        public static ModuleContainer GetDisabledModules(this Compilation compilation)
        {
            if (compilation is null)
            {
                throw new ArgumentNullException(nameof(compilation));
            }

            INamedTypeSymbol symbol = GetEnableAttributeSymbol(compilation);

            ModuleContainer all = ModuleIdentity.GetAllModules();

            return compilation.GetDisabledModules(symbol, all.AsEnums());
        }

        /// <summary>
        /// Returns a collection of all Durian modules that are disabled for the specified <paramref name="compilation"/>.
        /// </summary>
        /// <param name="compilation"><see cref="Compilation"/> to get all the disabled Durian modules of.</param>
        /// <param name="enableModuleAttribute"><see cref="INamedTypeSymbol"/> that represents the <see cref="EnableModuleAttribute"/> class.</param>
        /// <returns>A new instance of <see cref="ModuleContainer"/> that contains the disabled Durian modules.</returns>
        /// <exception cref="ArgumentNullException"><paramref name="compilation"/> is <see langword="null"/>. -or- <paramref name="enableModuleAttribute"/> is <see langword="null"/>.</exception>
        public static ModuleContainer GetDisabledModules(this Compilation compilation, INamedTypeSymbol enableModuleAttribute)
        {
            if (compilation is null)
            {
                throw new ArgumentNullException(nameof(compilation));
            }

            if (enableModuleAttribute is null)
            {
                throw new ArgumentNullException(nameof(enableModuleAttribute));
            }

            ModuleContainer all = ModuleIdentity.GetAllModules();

            return compilation.GetDisabledModules(enableModuleAttribute, all.AsEnums());
        }

        /// <summary>
        /// Returns a collection of all Durian modules present in the provided collection of <paramref name="modules"/> that are disabled for the specified <paramref name="compilation"/>.
        /// </summary>
        /// <param name="compilation"><see cref="Compilation"/> to get the disabled Durian modules from.</param>
        /// <param name="modules"><see cref="ModuleContainer"/> that provides a collection of Durian modules to pick from.</param>
        /// <returns>A new instance of <see cref="ModuleContainer"/> that contains the disabled Durian modules.</returns>
        /// <exception cref="ArgumentNullException"><paramref name="compilation"/> is <see langword="null"/>. -or- <paramref name="modules"/> is <see langword="null"/>.</exception>
        /// <exception cref="InvalidOperationException">Error while resolving the <see cref="EnableModuleAttribute"/> class.</exception>
        public static ModuleContainer GetDisabledModules(this Compilation compilation, ModuleContainer modules)
        {
            if (compilation is null)
            {
                throw new ArgumentNullException(nameof(compilation));
            }

            if (modules is null)
            {
                throw new ArgumentNullException(nameof(modules));
            }

            if (modules.Count == 0)
            {
                return new ModuleContainer();
            }

            INamedTypeSymbol symbol = GetEnableAttributeSymbol(compilation);

            return compilation.GetDisabledModules(symbol, modules.AsEnums());
        }

        /// <summary>
        /// Returns a collection of all Durian modules present in the provided collection of <paramref name="modules"/> that are disabled for the specified <paramref name="compilation"/>.
        /// </summary>
        /// <param name="compilation"><see cref="Compilation"/> to get the disabled Durian modules from.</param>
        /// <param name="enableModuleAttribute"><see cref="INamedTypeSymbol"/> that represents the <see cref="EnableModuleAttribute"/> class.</param>
        /// <param name="modules"><see cref="ModuleContainer"/> that provides a collection of Durian modules to pick from.</param>
        /// <returns>A new instance of <see cref="ModuleContainer"/> that contains the disabled Durian modules.</returns>
        /// <exception cref="ArgumentNullException"><paramref name="compilation"/> is <see langword="null"/>. -or- <paramref name="enableModuleAttribute"/> is <see langword="null"/>. -or- <paramref name="modules"/> is <see langword="null"/>.</exception>
        public static ModuleContainer GetDisabledModules(this Compilation compilation, INamedTypeSymbol enableModuleAttribute, ModuleContainer modules)
        {
            if (compilation is null)
            {
                throw new ArgumentNullException(nameof(compilation));
            }

            if (enableModuleAttribute is null)
            {
                throw new ArgumentNullException(nameof(enableModuleAttribute));
            }

            if (modules is null)
            {
                throw new ArgumentNullException(nameof(modules));
            }

            if (modules.Count == 0)
            {
                return new ModuleContainer();
            }

            return compilation.GetDisabledModules(enableModuleAttribute, modules.AsEnums());
        }

        /// <summary>
        /// Returns a collection of all Durian modules present in the provided array of <paramref name="references"/> that are disabled for the specified <paramref name="compilation"/>.
        /// </summary>
        /// <param name="compilation"><see cref="Compilation"/> to get the disabled Durian modules of.</param>
        /// <param name="references">Array of <see cref="ModuleReference"/>s to pick from.</param>
        /// <returns>A new instance of <see cref="ModuleContainer"/> that contains the disabled Durian modules.</returns>
        /// <exception cref="ArgumentNullException"><paramref name="compilation"/> is <see langword="null"/>.</exception>
        /// <exception cref="InvalidOperationException">Error while resolving the <see cref="EnableModuleAttribute"/> class.</exception>
        public static ModuleContainer GetDisabledModules(this Compilation compilation, params ModuleReference[]? references)
        {
            if (compilation is null)
            {
                throw new ArgumentNullException(nameof(compilation));
            }

            if (references is null || references.Length == 0)
            {
                return new ModuleContainer();
            }

            INamedTypeSymbol symbol = GetEnableAttributeSymbol(compilation);
            return compilation.GetDisabledModules(symbol, references);
        }

        /// <summary>
        /// Returns a collection of all Durian modules present in the provided array of <paramref name="references"/> that are disabled for the specified <paramref name="compilation"/>.
        /// </summary>
        /// <param name="compilation"><see cref="Compilation"/> to get the disabled Durian modules of.</param>
        /// <param name="enableModuleAttribute"><see cref="INamedTypeSymbol"/> that represents the <see cref="EnableModuleAttribute"/> class.</param>
        /// <param name="references">Array of <see cref="ModuleReference"/>s to pick from.</param>
        /// <returns>A new instance of <see cref="ModuleContainer"/> that contains the disabled Durian modules.</returns>
        /// <exception cref="ArgumentNullException"><paramref name="compilation"/> is <see langword="null"/>. -or- <paramref name="enableModuleAttribute"/> is <see langword="null"/>.</exception>
        public static ModuleContainer GetDisabledModules(this Compilation compilation, INamedTypeSymbol enableModuleAttribute, params ModuleReference[]? references)
        {
            if (compilation is null)
            {
                throw new ArgumentNullException(nameof(compilation));
            }

            if (enableModuleAttribute is null)
            {
                throw new ArgumentNullException(nameof(enableModuleAttribute));
            }

            if (references is null || references.Length == 0)
            {
                return new ModuleContainer();
            }

            AttributeData[] attributes = GetInstancesOfEnableAttribute(compilation, enableModuleAttribute);

            if (attributes.Length == 0)
            {
                return new ModuleContainer();
            }

            ModuleContainer container = new(references.Length);

            foreach (ModuleReference reference in references)
            {
                if (reference is null)
                {
                    continue;
                }

                if (!container.Contains(reference.EnumValue) && !IsEnabled_Internal(attributes, reference.EnumValue))
                {
                    container.Include(reference);
                }
            }

            return container;
        }

        /// <summary>
        /// Returns a collection of all Durian modules present in the provided array of <paramref name="modules"/> that are disabled for the specified <paramref name="compilation"/>.
        /// </summary>
        /// <param name="compilation"><see cref="Compilation"/> to get the disabled Durian modules of.</param>
        /// <param name="modules">Array of <see cref="ModuleIdentity"/>s to pick from.</param>
        /// <returns>A new instance of <see cref="ModuleContainer"/> that contains the disabled Durian modules.</returns>
        /// <exception cref="ArgumentNullException"><paramref name="compilation"/> is <see langword="null"/>.</exception>
        /// <exception cref="InvalidOperationException">Error while resolving the <see cref="EnableModuleAttribute"/> class.</exception>
        public static ModuleContainer GetDisabledModules(this Compilation compilation, params ModuleIdentity[]? modules)
        {
            if (compilation is null)
            {
                throw new ArgumentNullException(nameof(compilation));
            }

            if (modules is null || modules.Length == 0)
            {
                return new ModuleContainer();
            }

            INamedTypeSymbol symbol = GetEnableAttributeSymbol(compilation);
            return compilation.GetDisabledModules(symbol, modules);
        }

        /// <summary>
        /// Returns a collection of all Durian modules present in the provided array of <paramref name="modules"/> that are disabled for the specified <paramref name="compilation"/>.
        /// </summary>
        /// <param name="compilation"><see cref="Compilation"/> to get the disabled Durian modules of.</param>
        /// <param name="enableModuleAttribute"><see cref="INamedTypeSymbol"/> that represents the <see cref="EnableModuleAttribute"/> class.</param>
        /// <param name="modules">Array of <see cref="ModuleIdentity"/>s to pick from.</param>
        /// <returns>A new instance of <see cref="ModuleContainer"/> that contains the disabled Durian modules.</returns>
        /// <exception cref="ArgumentNullException"><paramref name="compilation"/> is <see langword="null"/>. -or- <paramref name="enableModuleAttribute"/> is <see langword="null"/>.</exception>
        public static ModuleContainer GetDisabledModules(this Compilation compilation, INamedTypeSymbol enableModuleAttribute, params ModuleIdentity[]? modules)
        {
            if (compilation is null)
            {
                throw new ArgumentNullException(nameof(compilation));
            }

            if (enableModuleAttribute is null)
            {
                throw new ArgumentNullException(nameof(enableModuleAttribute));
            }

            if (modules is null || modules.Length == 0)
            {
                return new ModuleContainer();
            }

            AttributeData[] attributes = GetInstancesOfEnableAttribute(compilation, enableModuleAttribute);

            if (attributes.Length == 0)
            {
                return new ModuleContainer();
            }

            ModuleContainer container = new(modules.Length);

            foreach (ModuleIdentity module in modules)
            {
                if (module is null)
                {
                    continue;
                }

                if (!container.Contains(module.Module) && !IsEnabled_Internal(attributes, module.Module))
                {
                    container.Include(module);
                }
            }

            return container;
        }

        /// <summary>
        /// Returns a collection of all Durian modules present in the provided array of <paramref name="modules"/> that are disabled for the specified <paramref name="compilation"/>.
        /// </summary>
        /// <param name="compilation"><see cref="Compilation"/> to get the disabled Durian modules of.</param>
        /// <param name="modules">Array of <see cref="DurianModule"/>s to pick the disabled modules from.</param>
        /// <returns>A new instance of <see cref="ModuleContainer"/> that contains the disabled Durian modules.</returns>
        /// <exception cref="ArgumentNullException"><paramref name="compilation"/> is <see langword="null"/>.</exception>
        /// <exception cref="InvalidOperationException">Unknown <see cref="DurianModule"/> value detected. -or- <see cref="DurianModule.None"/> is not a valid Durian module. -or-
        /// Error while resolving the <see cref="EnableModuleAttribute"/> class.</exception>
        public static ModuleContainer GetDisabledModules(this Compilation compilation, params DurianModule[]? modules)
        {
            if (compilation is null)
            {
                throw new ArgumentNullException(nameof(compilation));
            }

            if (modules is null || modules.Length == 0)
            {
                return new ModuleContainer();
            }

            INamedTypeSymbol symbol = GetEnableAttributeSymbol(compilation);
            return compilation.GetDisabledModules(symbol, modules);
        }

        /// <summary>
        /// Returns a collection of all Durian modules present in the provided array of <paramref name="modules"/> that are disabled for the specified <paramref name="compilation"/>.
        /// </summary>
        /// <param name="compilation"><see cref="Compilation"/> to get the disabled Durian modules of.</param>
        /// <param name="enableModuleAttribute"><see cref="INamedTypeSymbol"/> that represents the <see cref="EnableModuleAttribute"/> class.</param>
        /// <param name="modules">Array of <see cref="DurianModule"/>s to pick the disabled modules from.</param>
        /// <returns>A new instance of <see cref="ModuleContainer"/> that contains the disabled Durian modules.</returns>
        /// <exception cref="ArgumentNullException"><paramref name="compilation"/> is <see langword="null"/>. -or- <paramref name="enableModuleAttribute"/> is <see langword="null"/>.</exception>
        /// <exception cref="InvalidOperationException">Unknown <see cref="DurianModule"/> value detected. -or- <see cref="DurianModule.None"/> is not a valid Durian module.</exception>
        public static ModuleContainer GetDisabledModules(this Compilation compilation, INamedTypeSymbol enableModuleAttribute, params DurianModule[]? modules)
        {
            if (compilation is null)
            {
                throw new ArgumentNullException(nameof(compilation));
            }

            if (enableModuleAttribute is null)
            {
                throw new ArgumentNullException(nameof(enableModuleAttribute));
            }

            if (modules is null || modules.Length == 0)
            {
                return new ModuleContainer();
            }

            foreach (DurianModule module in modules)
            {
                ModuleIdentity.EnsureIsValidModuleEnum(module);
            }

            AttributeData[] attributes = GetInstancesOfEnableAttribute(compilation, enableModuleAttribute);

            if (attributes.Length == 0)
            {
                return new ModuleContainer();
            }

            ModuleContainer container = new(modules.Length);

            foreach (DurianModule module in modules)
            {
                if (!container.Contains(module) && !IsEnabled_Internal(attributes, module))
                {
                    container.Include(module);
                }
            }

            return container;
        }

        /// <summary>
        /// Returns a collection of <see cref="INamedTypeSymbol"/>s representing all available Durian types.
        /// </summary>
        /// <param name="compilation"><see cref="Compilation"/> to get the <see cref="INamedTypeSymbol"/>s from.</param>
        /// <exception cref="ArgumentNullException"><paramref name="compilation"/> is <see langword="null"/>.</exception>
        /// <exception cref="InvalidOperationException">Target type could not be resolved.</exception>
        public static IEnumerable<INamedTypeSymbol> GetDurianTypes(this Compilation compilation)
        {
            if (compilation is null)
            {
                throw new ArgumentNullException(nameof(compilation));
            }

            return Yield();

            IEnumerable<INamedTypeSymbol> Yield()
            {
                foreach (TypeIdentity type in TypeIdentity.GetAllTypes())
                {
                    yield return compilation.ToSymbol(type);
                }
            }
        }

        /// <summary>
        /// Returns a collection of <see cref="INamedTypeSymbol"/>s representing all Durian types that can be found in the provided array of <paramref name="types"/>.
        /// </summary>
        /// <param name="compilation"><see cref="Compilation"/> to get the <see cref="INamedTypeSymbol"/>s from.</param>
        /// <param name="types">Array of <see cref="INamedTypeSymbol"/>s to pick Durian types from.</param>
        /// <exception cref="ArgumentNullException"><paramref name="compilation"/> is <see langword="null"/>.</exception>
        /// <exception cref="InvalidOperationException">Symbol is not a Durian type.</exception>
        public static IEnumerable<INamedTypeSymbol> GetDurianTypes(this Compilation compilation, params INamedTypeSymbol[]? types)
        {
            if (compilation is null)
            {
                throw new ArgumentNullException(nameof(compilation));
            }

            if (types is null || types.Length == 0)
            {
                return Array.Empty<INamedTypeSymbol>();
            }

            return Yield();

            IEnumerable<INamedTypeSymbol> Yield()
            {
                foreach (INamedTypeSymbol type in types)
                {
                    if (type is null)
                    {
                        continue;
                    }

                    if (IsPartOfAnyModule(type))
                    {
                        yield return type;
                    }
                }
            }
        }

        /// <summary>
        /// Returns a collection of <see cref="INamedTypeSymbol"/>s representing all Durian types that are part of the specified <paramref name="module"/>.
        /// </summary>
        /// <param name="compilation"><see cref="Compilation"/> to get the <see cref="INamedTypeSymbol"/>s from.</param>
        /// <param name="module"><see cref="ModuleIdentity"/> to get the <see cref="INamedTypeSymbol"/> of.</param>
        /// <exception cref="ArgumentNullException"><paramref name="compilation"/> is <see langword="null"/>. -or- <paramref name="module"/> is <see langword="null"/>.</exception>
        /// <exception cref="InvalidOperationException">Target type could not be resolved.</exception>
        public static IEnumerable<INamedTypeSymbol> GetDurianTypes(this Compilation compilation, ModuleIdentity module)
        {
            if (compilation is null)
            {
                throw new ArgumentNullException(nameof(compilation));
            }

            if (module is null)
            {
                throw new ArgumentNullException(nameof(module));
            }

            return Yield();

            IEnumerable<INamedTypeSymbol> Yield()
            {
                foreach (TypeIdentity type in module.Types)
                {
                    yield return compilation.ToSymbol(type);
                }
            }
        }

        /// <summary>
        /// Returns a collection of <see cref="INamedTypeSymbol"/>s representing all Durian types that are part of the specified module.
        /// </summary>
        /// <param name="compilation"><see cref="Compilation"/> to get the <see cref="INamedTypeSymbol"/>s from.</param>
        /// <param name="reference"><see cref="ModuleReference"/> pointing to a <see cref="ModuleIdentity"/> to get the <see cref="INamedTypeSymbol"/> of.</param>
        /// <exception cref="ArgumentNullException"><paramref name="compilation"/> is <see langword="null"/>. -or- <paramref name="reference"/> is <see langword="null"/>.</exception>
        /// <exception cref="InvalidOperationException">Target type could not be resolved.</exception>
        public static IEnumerable<INamedTypeSymbol> GetDurianTypes(this Compilation compilation, ModuleReference reference)
        {
            if (compilation is null)
            {
                throw new ArgumentNullException(nameof(compilation));
            }

            if (reference is null)
            {
                throw new ArgumentNullException(nameof(reference));
            }

            ModuleIdentity identity = reference.GetModule();
            return compilation.GetDurianTypes(identity);
        }

        /// <summary>
        /// Returns a collection of <see cref="INamedTypeSymbol"/>s representing all Durian types that are part of the specified <paramref name="module"/>.
        /// </summary>
        /// <param name="compilation"><see cref="Compilation"/> to get the <see cref="INamedTypeSymbol"/>s from.</param>
        /// <param name="module"><see cref="DurianModule"/> to get the <see cref="INamedTypeSymbol"/> of.</param>
        /// <exception cref="ArgumentNullException"><paramref name="compilation"/> is <see langword="null"/>.</exception>
        /// <exception cref="InvalidOperationException">Unknown <see cref="DurianModule"/> value detected. -or- <see cref="DurianModule.None"/> is not a valid Durian module. -or- Target type could not be resolved.</exception>
        public static IEnumerable<INamedTypeSymbol> GetDurianTypes(this Compilation compilation, DurianModule module)
        {
            if (compilation is null)
            {
                throw new ArgumentNullException(nameof(compilation));
            }

            ModuleIdentity identity = ModuleIdentity.GetModule(module);

            return compilation.GetDurianTypes(identity);
        }

        /// <summary>
        /// Returns a collection of <see cref="INamedTypeSymbol"/>s representing all enabled Durian <see cref="Type"/>s for the specified <paramref name="compilation"/> picked from the provided array of <paramref name="types"/>.
        /// </summary>
        /// <param name="compilation"><see cref="Compilation"/> to get the enabled Durian <see cref="Type"/>s of.</param>
        /// <param name="types">Array of <see cref="TypeIdentity"/>s to pick the enabled ones from.</param>
        /// <exception cref="ArgumentNullException"><paramref name="compilation"/> is <see langword="null"/>.</exception>
        /// <exception cref="InvalidOperationException">Error while resolving the <see cref="EnableModuleAttribute"/> class.</exception>
        public static IEnumerable<INamedTypeSymbol> GetEnabledDurianTypes(this Compilation compilation, params TypeIdentity[]? types)
        {
            if (compilation is null)
            {
                throw new ArgumentNullException(nameof(compilation));
            }

            if (types is null || types.Length == 0)
            {
                return Array.Empty<INamedTypeSymbol>();
            }

            INamedTypeSymbol symbol = GetEnableAttributeSymbol(compilation);
            return compilation.GetEnabledDurianTypes(symbol, types);
        }

        /// <summary>
        /// Returns a collection of <see cref="INamedTypeSymbol"/>s representing all enabled Durian <see cref="Type"/>s for the specified <paramref name="compilation"/> picked from the provided array of <paramref name="types"/>.
        /// </summary>
        /// <param name="compilation"><see cref="Compilation"/> to get the enabled Durian <see cref="Type"/>s of.</param>
        /// <param name="enableModuleAttribute"><see cref="INamedTypeSymbol"/> that represents the <see cref="EnableModuleAttribute"/> class.</param>
        /// <param name="types">Array of <see cref="TypeIdentity"/>s to pick the enabled ones from.</param>
        /// <exception cref="ArgumentNullException"><paramref name="compilation"/> is <see langword="null"/>. -or- <paramref name="enableModuleAttribute"/> is <see langword="null"/>.</exception>
        public static IEnumerable<INamedTypeSymbol> GetEnabledDurianTypes(this Compilation compilation, INamedTypeSymbol enableModuleAttribute, params TypeIdentity[]? types)
        {
            if (compilation is null)
            {
                throw new ArgumentNullException(nameof(compilation));
            }

            if (enableModuleAttribute is null)
            {
                throw new ArgumentNullException(nameof(enableModuleAttribute));
            }

            if (types is null || types.Length == 0)
            {
                return Array.Empty<INamedTypeSymbol>();
            }

            AttributeData[] attributes = GetInstancesOfEnableAttribute(compilation, enableModuleAttribute);

            if (attributes.Length == 0)
            {
                return Array.Empty<INamedTypeSymbol>();
            }

            Dictionary<DurianModule, bool> modules = new();
            List<INamedTypeSymbol> list = new(types.Length);

            foreach (TypeIdentity type in types)
            {
                if (type is null)
                {
                    continue;
                }

                foreach (ModuleReference reference in type.Modules)
                {
                    if (modules.TryGetValue(reference.EnumValue, out bool value))
                    {
                        if (value)
                        {
                            INamedTypeSymbol symbol = compilation.ToSymbol(type);
                            list.Add(symbol);
                        }
                    }
                    else
                    {
                        value = IsEnabled_Internal(attributes, reference.EnumValue);

                        modules.Add(reference.EnumValue, value);
                    }
                }
            }

            return list;
        }

        /// <summary>
        /// Returns a collection of <see cref="INamedTypeSymbol"/>s representing all enabled Durian <see cref="Type"/>s for the specified <paramref name="compilation"/>.
        /// </summary>
        /// <param name="compilation"><see cref="Compilation"/> to get the enabled Durian <see cref="Type"/>s of.</param>
        /// <exception cref="ArgumentNullException"><paramref name="compilation"/> is <see langword="null"/>.</exception>
        /// <exception cref="InvalidOperationException">Error while resolving the <see cref="EnableModuleAttribute"/> class.</exception>
        public static IEnumerable<INamedTypeSymbol> GetEnabledDurianTypes(this Compilation compilation)
        {
            if (compilation is null)
            {
                throw new ArgumentNullException(nameof(compilation));
            }

            INamedTypeSymbol symbol = GetEnableAttributeSymbol(compilation);
            ModuleReference[] modules = compilation.GetEnabledModules().AsReferences();

            return compilation.GetEnabledDurianTypes(symbol, modules);
        }

        /// <summary>
        /// Returns a collection of <see cref="INamedTypeSymbol"/>s representing all enabled Durian <see cref="Type"/>s for the specified <paramref name="compilation"/>.
        /// </summary>
        /// <param name="compilation"><see cref="Compilation"/> to get the enabled Durian <see cref="Type"/>s of.</param>
        /// <param name="enableModuleAttribute"><see cref="INamedTypeSymbol"/> that represents the <see cref="EnableModuleAttribute"/> class.</param>
        /// <exception cref="ArgumentNullException"><paramref name="compilation"/> is <see langword="null"/>. -or- <paramref name="enableModuleAttribute"/> is <see langword="null"/>.</exception>
        public static IEnumerable<INamedTypeSymbol> GetEnabledDurianTypes(this Compilation compilation, INamedTypeSymbol enableModuleAttribute)
        {
            if (compilation is null)
            {
                throw new ArgumentNullException(nameof(compilation));
            }

            if (enableModuleAttribute is null)
            {
                throw new ArgumentNullException(nameof(enableModuleAttribute));
            }

            ModuleReference[] modules = compilation.GetEnabledModules().AsReferences();

            return compilation.GetEnabledDurianTypes(enableModuleAttribute, modules);
        }

        /// <summary>
        /// Returns a collection of <see cref="INamedTypeSymbol"/>s representing all enabled Durian <see cref="Type"/>s for the specified <paramref name="compilation"/> that are part of any of the provided <paramref name="modules"/>.
        /// </summary>
        /// <param name="compilation"><see cref="Compilation"/> to get the enabled Durian <see cref="Type"/>s of.</param>
        /// <param name="modules"><see cref="ModuleContainer"/> that provides a collection of Durian modules to pick the <see cref="INamedTypeSymbol"/>s from.</param>
        /// <exception cref="ArgumentNullException"><paramref name="compilation"/> is <see langword="null"/>. -or- <paramref name="modules"/> is <see langword="null"/>.</exception>
        /// <exception cref="InvalidOperationException">Error while resolving the <see cref="EnableModuleAttribute"/> class.</exception>
        public static IEnumerable<INamedTypeSymbol> GetEnabledDurianTypes(this Compilation compilation, ModuleContainer modules)
        {
            if (compilation is null)
            {
                throw new ArgumentNullException(nameof(compilation));
            }

            if (modules is null)
            {
                throw new ArgumentNullException(nameof(modules));
            }

            if (modules.Count == 0)
            {
                return Array.Empty<INamedTypeSymbol>();
            }

            INamedTypeSymbol symbol = GetEnableAttributeSymbol(compilation);

            ModuleReference[] references = modules.AsReferences();

            return compilation.GetEnabledDurianTypes(symbol, references);
        }

        /// <summary>
        /// Returns a collection of <see cref="INamedTypeSymbol"/>s representing all enabled Durian <see cref="Type"/>s for the specified <paramref name="compilation"/> that are part of any of the provided <paramref name="modules"/>.
        /// </summary>
        /// <param name="compilation"><see cref="Compilation"/> to get the enabled Durian <see cref="Type"/>s of.</param>
        /// <param name="enableModuleAttribute"><see cref="INamedTypeSymbol"/> that represents the <see cref="EnableModuleAttribute"/> class.</param>
        /// <param name="modules"><see cref="ModuleContainer"/> that provides a collection of Durian modules to pick the <see cref="INamedTypeSymbol"/>s from.</param>
        /// <exception cref="ArgumentNullException"><paramref name="compilation"/> is <see langword="null"/>. -or- <paramref name="enableModuleAttribute"/> is <see langword="null"/>. -or- <paramref name="modules"/> is <see langword="null"/>.</exception>
        public static IEnumerable<INamedTypeSymbol> GetEnabledDurianTypes(this Compilation compilation, INamedTypeSymbol enableModuleAttribute, ModuleContainer modules)
        {
            if (compilation is null)
            {
                throw new ArgumentNullException(nameof(compilation));
            }

            if (enableModuleAttribute is null)
            {
                throw new ArgumentNullException(nameof(enableModuleAttribute));
            }

            if (modules is null)
            {
                throw new ArgumentNullException(nameof(modules));
            }

            if (modules.Count == 0)
            {
                return Array.Empty<INamedTypeSymbol>();
            }

            ModuleReference[] references = modules.AsReferences();

            return compilation.GetEnabledDurianTypes(enableModuleAttribute, references);
        }

        /// <summary>
        /// Returns a collection of <see cref="INamedTypeSymbol"/>s picked from the given array of <paramref name="types"/> that are enabled for the specified <paramref name="types"/>.
        /// </summary>
        /// <param name="compilation"><see cref="Compilation"/> to get the enabled Durian <see cref="Type"/>s of.</param>
        /// <param name="types">Array of <see cref="INamedTypeSymbol"/>s to pick the enabled ones from.</param>
        /// <exception cref="ArgumentNullException"><paramref name="compilation"/> is <see langword="null"/>.</exception>
        /// <exception cref="InvalidOperationException">Error while resolving the <see cref="EnableModuleAttribute"/> class. -or- Symbol is not a Durian type.</exception>
        public static IEnumerable<INamedTypeSymbol> GetEnabledDurianTypes(this Compilation compilation, params INamedTypeSymbol[]? types)
        {
            if (compilation is null)
            {
                throw new ArgumentNullException(nameof(compilation));
            }

            if (types is null || types.Length == 0)
            {
                return Array.Empty<INamedTypeSymbol>();
            }

            INamedTypeSymbol symbol = GetEnableAttributeSymbol(compilation);
            return compilation.GetEnabledDurianTypes(symbol, types);
        }

        /// <summary>
        /// Returns a collection of <see cref="INamedTypeSymbol"/>s picked from the given array of <paramref name="types"/> that are enabled for the specified <paramref name="types"/>.
        /// </summary>
        /// <param name="compilation"><see cref="Compilation"/> to get the enabled Durian <see cref="Type"/>s of.</param>
        /// <param name="enableModuleAttribute"><see cref="INamedTypeSymbol"/> that represents the <see cref="EnableModuleAttribute"/> class.</param>
        /// <param name="types">Array of <see cref="INamedTypeSymbol"/>s to pick the enabled ones from.</param>
        /// <exception cref="ArgumentNullException"><paramref name="compilation"/> is <see langword="null"/>. -or- <paramref name="enableModuleAttribute"/> is <see langword="null"/>.</exception>
        /// <exception cref="InvalidOperationException"> Symbol is not a Durian type.</exception>
        public static IEnumerable<INamedTypeSymbol> GetEnabledDurianTypes(this Compilation compilation, INamedTypeSymbol enableModuleAttribute, params INamedTypeSymbol[]? types)
        {
            if (compilation is null)
            {
                throw new ArgumentNullException(nameof(compilation));
            }

            if (enableModuleAttribute is null)
            {
                throw new ArgumentNullException(nameof(enableModuleAttribute));
            }

            if (types is null || types.Length == 0)
            {
                return Array.Empty<INamedTypeSymbol>();
            }

            AttributeData[] attributes = GetInstancesOfEnableAttribute(compilation, enableModuleAttribute);

            if (attributes.Length == 0)
            {
                return Array.Empty<INamedTypeSymbol>();
            }

            Dictionary<DurianModule, bool> modules = new();
            List<INamedTypeSymbol> list = new(types.Length);

            foreach (INamedTypeSymbol type in types)
            {
                if (type is null)
                {
                    continue;
                }

                TypeIdentity identity = type.GetIdentity();

                foreach (ModuleReference reference in identity.Modules)
                {
                    if (modules.TryGetValue(reference.EnumValue, out bool value))
                    {
                        if (value)
                        {
                            list.Add(type);
                        }
                    }
                    else
                    {
                        value = IsEnabled_Internal(attributes, reference.EnumValue);

                        modules.Add(reference.EnumValue, value);
                    }
                }
            }

            return list;
        }

        /// <summary>
        /// Returns a collection of <see cref="INamedTypeSymbol"/>s representing all enabled Durian <see cref="Type"/>s for the specified <paramref name="compilation"/> that are part of any of the provided <paramref name="modules"/>.
        /// </summary>
        /// <param name="compilation"><see cref="Compilation"/> to get the enabled Durian <see cref="Type"/>s of.</param>
        /// <param name="modules">Array of <see cref="ModuleIdentity"/>s to pick the <see cref="INamedTypeSymbol"/>s from.</param>
        /// <exception cref="ArgumentNullException"><paramref name="compilation"/> is <see langword="null"/>.</exception>
        /// <exception cref="InvalidOperationException">Error while resolving the <see cref="EnableModuleAttribute"/> class.</exception>
        public static IEnumerable<INamedTypeSymbol> GetEnabledDurianTypes(this Compilation compilation, params ModuleIdentity[]? modules)
        {
            if (compilation is null)
            {
                throw new ArgumentNullException(nameof(compilation));
            }

            if (modules is null || modules.Length == 0)
            {
                return Array.Empty<INamedTypeSymbol>();
            }

            INamedTypeSymbol symbol = GetEnableAttributeSymbol(compilation);
            return compilation.GetEnabledDurianTypes(symbol, modules);
        }

        /// <summary>
        /// Returns a collection of <see cref="INamedTypeSymbol"/>s representing all enabled Durian <see cref="Type"/>s for the specified <paramref name="compilation"/> that are part of any of the provided <paramref name="modules"/>.
        /// </summary>
        /// <param name="compilation"><see cref="Compilation"/> to get the enabled Durian <see cref="Type"/>s of.</param>
        /// <param name="enableModuleAttribute"><see cref="INamedTypeSymbol"/> that represents the <see cref="EnableModuleAttribute"/> class.</param>
        /// <param name="modules">Array of <see cref="ModuleIdentity"/>s to pick the <see cref="INamedTypeSymbol"/>s from.</param>
        /// <exception cref="ArgumentNullException"><paramref name="compilation"/> is <see langword="null"/>. -or- <paramref name="enableModuleAttribute"/> is <see langword="null"/>.</exception>
        public static IEnumerable<INamedTypeSymbol> GetEnabledDurianTypes(this Compilation compilation, INamedTypeSymbol enableModuleAttribute, params ModuleIdentity[]? modules)
        {
            if (compilation is null)
            {
                throw new ArgumentNullException(nameof(compilation));
            }

            if (enableModuleAttribute is null)
            {
                throw new ArgumentNullException(nameof(enableModuleAttribute));
            }

            if (modules is null || modules.Length == 0)
            {
                return Array.Empty<INamedTypeSymbol>();
            }

            AttributeData[] attributes = GetInstancesOfEnableAttribute(compilation, enableModuleAttribute);

            if (attributes.Length == 0)
            {
                return Array.Empty<INamedTypeSymbol>();
            }

            return Yield();

            IEnumerable<INamedTypeSymbol> Yield()
            {
                foreach (ModuleIdentity module in modules)
                {
                    if (module is null)
                    {
                        continue;
                    }

                    if (IsEnabled_Internal(attributes, module.Module))
                    {
                        foreach (TypeIdentity t in module.Types)
                        {
                            yield return compilation.ToSymbol(t);
                        }
                    }
                }
            }
        }

        /// <summary>
        /// Returns a collection of <see cref="INamedTypeSymbol"/>s representing all enabled Durian <see cref="Type"/>s for the specified <paramref name="compilation"/> that are part of any of the provided modules.
        /// </summary>
        /// <param name="compilation"><see cref="Compilation"/> to get the enabled Durian <see cref="Type"/>s of.</param>
        /// <param name="references">Array of <see cref="ModuleReference"/>s to pick the <see cref="INamedTypeSymbol"/>s from.</param>
        /// <exception cref="ArgumentNullException"><paramref name="compilation"/> is <see langword="null"/>.</exception>
        /// <exception cref="InvalidOperationException">Error while resolving the <see cref="EnableModuleAttribute"/> class.</exception>
        public static IEnumerable<INamedTypeSymbol> GetEnabledDurianTypes(this Compilation compilation, params ModuleReference[]? references)
        {
            if (compilation is null)
            {
                throw new ArgumentNullException(nameof(compilation));
            }

            if (references is null || references.Length == 0)
            {
                return Array.Empty<INamedTypeSymbol>();
            }

            INamedTypeSymbol symbol = GetEnableAttributeSymbol(compilation);
            return compilation.GetEnabledDurianTypes(symbol, references);
        }

        /// <summary>
        /// Returns a collection of <see cref="INamedTypeSymbol"/>s representing all enabled Durian <see cref="Type"/>s for the specified <paramref name="compilation"/> that are part of any of the provided modules.
        /// </summary>
        /// <param name="compilation"><see cref="Compilation"/> to get the enabled Durian <see cref="Type"/>s of.</param>
        /// <param name="enableModuleAttribute"><see cref="INamedTypeSymbol"/> that represents the <see cref="EnableModuleAttribute"/> class.</param>
        /// <param name="references">Array of <see cref="ModuleReference"/>s to pick the <see cref="INamedTypeSymbol"/>s from.</param>
        /// <exception cref="ArgumentNullException"><paramref name="compilation"/> is <see langword="null"/>. -or- <paramref name="enableModuleAttribute"/> is <see langword="null"/>.</exception>
        public static IEnumerable<INamedTypeSymbol> GetEnabledDurianTypes(this Compilation compilation, INamedTypeSymbol enableModuleAttribute, params ModuleReference[]? references)
        {
            if (compilation is null)
            {
                throw new ArgumentNullException(nameof(compilation));
            }

            if (enableModuleAttribute is null)
            {
                throw new ArgumentNullException(nameof(enableModuleAttribute));
            }

            if (references is null || references.Length == 0)
            {
                return Array.Empty<INamedTypeSymbol>();
            }

            AttributeData[] attributes = GetInstancesOfEnableAttribute(compilation, enableModuleAttribute);

            if (attributes.Length == 0)
            {
                return Array.Empty<INamedTypeSymbol>();
            }

            return Yield();

            IEnumerable<INamedTypeSymbol> Yield()
            {
                foreach (ModuleReference reference in references)
                {
                    if (reference is null)
                    {
                        continue;
                    }

                    if (IsEnabled_Internal(attributes, reference.EnumValue))
                    {
                        ModuleIdentity module = reference.GetModule();

                        foreach (TypeIdentity t in module.Types)
                        {
                            yield return compilation.ToSymbol(t);
                        }
                    }
                }
            }
        }

        /// <summary>
        /// Returns a collection of <see cref="INamedTypeSymbol"/>s representing all enabled Durian <see cref="Type"/>s for the specified <paramref name="compilation"/> that are part of any of the provided <paramref name="modules"/>.
        /// </summary>
        /// <param name="compilation"><see cref="Compilation"/> to get the enabled Durian <see cref="Type"/>s of.</param>
        /// <param name="modules">Array of <see cref="DurianModule"/>s to pick the <see cref="INamedTypeSymbol"/>s from.</param>
        /// <exception cref="ArgumentNullException"><paramref name="compilation"/> is <see langword="null"/>.</exception>
        /// <exception cref="InvalidOperationException">Unknown <see cref="DurianModule"/> value detected. -or- <see cref="DurianModule.None"/> is not a valid Durian module. -or- Error while resolving the <see cref="EnableModuleAttribute"/> class.</exception>
        public static IEnumerable<INamedTypeSymbol> GetEnabledDurianTypes(this Compilation compilation, params DurianModule[]? modules)
        {
            if (compilation is null)
            {
                throw new ArgumentNullException(nameof(compilation));
            }

            if (modules is null || modules.Length == 0)
            {
                return Array.Empty<INamedTypeSymbol>();
            }

            INamedTypeSymbol symbol = GetEnableAttributeSymbol(compilation);
            return compilation.GetEnabledDurianTypes(symbol, modules);
        }

        /// <summary>
        /// Returns a collection of <see cref="INamedTypeSymbol"/>s representing all enabled Durian <see cref="Type"/>s for the specified <paramref name="compilation"/> that are part of any of the provided <paramref name="modules"/>.
        /// </summary>
        /// <param name="compilation"><see cref="Compilation"/> to get the enabled Durian <see cref="Type"/>s of.</param>
        /// <param name="enableModuleAttribute"><see cref="INamedTypeSymbol"/> that represents the <see cref="EnableModuleAttribute"/> class.</param>
        /// <param name="modules">Array of <see cref="DurianModule"/>s to pick the <see cref="INamedTypeSymbol"/>s from.</param>
        /// <exception cref="ArgumentNullException"><paramref name="compilation"/> is <see langword="null"/>. -or- <paramref name="enableModuleAttribute"/> is <see langword="null"/>.</exception>
        /// <exception cref="InvalidOperationException">Unknown <see cref="DurianModule"/> value detected. -or- <see cref="DurianModule.None"/> is not a valid Durian module.</exception>
        public static IEnumerable<INamedTypeSymbol> GetEnabledDurianTypes(this Compilation compilation, INamedTypeSymbol enableModuleAttribute, params DurianModule[]? modules)
        {
            if (compilation is null)
            {
                throw new ArgumentNullException(nameof(compilation));
            }

            if (enableModuleAttribute is null)
            {
                throw new ArgumentNullException(nameof(enableModuleAttribute));
            }

            if (modules is null || modules.Length == 0)
            {
                return Array.Empty<INamedTypeSymbol>();
            }

            foreach (DurianModule module in modules)
            {
                ModuleIdentity.EnsureIsValidModuleEnum(module);
            }

            AttributeData[] attributes = GetInstancesOfEnableAttribute(compilation, enableModuleAttribute);

            if (attributes.Length == 0)
            {
                return Array.Empty<INamedTypeSymbol>();
            }

            return Yield();

            IEnumerable<INamedTypeSymbol> Yield()
            {
                foreach (DurianModule module in modules)
                {
                    if (IsEnabled_Internal(attributes, module))
                    {
                        ModuleIdentity identity = ModuleIdentity.GetModule(module);

                        foreach (TypeIdentity t in identity.Types)
                        {
                            yield return compilation.ToSymbol(t);
                        }
                    }
                }
            }
        }

        /// <summary>
        /// Returns a collection of all Durian modules present in the provided array of <paramref name="references"/> that are enabled for the specified <paramref name="compilation"/>.
        /// </summary>
        /// <param name="compilation"><see cref="Compilation"/> to get the enabled Durian modules of.</param>
        /// <param name="references">Array of <see cref="ModuleReference"/>s to pick from.</param>
        /// <returns>A new instance of <see cref="ModuleContainer"/> that contains the enabled Durian modules.</returns>
        /// <exception cref="ArgumentNullException"><paramref name="compilation"/> is <see langword="null"/>.</exception>
        /// <exception cref="InvalidOperationException">Error while resolving the <see cref="EnableModuleAttribute"/> class.</exception>>
        public static ModuleContainer GetEnabledModules(this Compilation compilation, params ModuleReference[]? references)
        {
            if (compilation is null)
            {
                throw new ArgumentNullException(nameof(compilation));
            }

            if (references is null || references.Length == 0)
            {
                return new ModuleContainer();
            }

            INamedTypeSymbol symbol = GetEnableAttributeSymbol(compilation);
            return compilation.GetEnabledModules(symbol, references);
        }

        /// <summary>
        /// Returns a collection of all Durian modules present in the provided array of <paramref name="references"/> that are enabled for the specified <paramref name="compilation"/>.
        /// </summary>
        /// <param name="compilation"><see cref="Compilation"/> to get the enabled Durian modules of.</param>
        /// <param name="enableModuleAttribute"><see cref="INamedTypeSymbol"/> that represents the <see cref="EnableModuleAttribute"/> class.</param>
        /// <param name="references">Array of <see cref="ModuleReference"/>s to pick from.</param>
        /// <returns>A new instance of <see cref="ModuleContainer"/> that contains the enabled Durian modules.</returns>
        /// <exception cref="ArgumentNullException"><paramref name="compilation"/> is <see langword="null"/>. -or- <paramref name="enableModuleAttribute"/> is <see langword="null"/>.</exception>
        public static ModuleContainer GetEnabledModules(this Compilation compilation, INamedTypeSymbol enableModuleAttribute, params ModuleReference[]? references)
        {
            if (compilation is null)
            {
                throw new ArgumentNullException(nameof(compilation));
            }

            if (enableModuleAttribute is null)
            {
                throw new ArgumentNullException(nameof(enableModuleAttribute));
            }

            if (references is null || references.Length == 0)
            {
                return new ModuleContainer();
            }

            AttributeData[] attributes = GetInstancesOfEnableAttribute(compilation, enableModuleAttribute);

            if (attributes.Length == 0)
            {
                return new ModuleContainer();
            }

            ModuleContainer container = new(references.Length);

            foreach (ModuleReference reference in references)
            {
                if (reference is null)
                {
                    continue;
                }

                if (!container.Contains(reference.EnumValue) && IsEnabled_Internal(attributes, reference.EnumValue))
                {
                    container.Include(reference);
                }
            }

            return container;
        }

        /// <summary>
        /// Returns a collection of all Durian modules present in the provided array of <paramref name="modules"/> that are enabled for the specified <paramref name="compilation"/>.
        /// </summary>
        /// <param name="compilation"><see cref="Compilation"/> to get the enabled Durian modules of.</param>
        /// <param name="modules">Array of <see cref="DurianModule"/>s to pick the enabled modules from.</param>
        /// <returns>A new instance of <see cref="ModuleContainer"/> that contains the enabled Durian modules.</returns>
        /// <exception cref="ArgumentNullException"><paramref name="compilation"/> is <see langword="null"/>.</exception>
        /// <exception cref="InvalidOperationException">Unknown <see cref="DurianModule"/> value detected. -or- <see cref="DurianModule.None"/> is not a valid Durian module. -or- Error while resolving the <see cref="EnableModuleAttribute"/> class.</exception>
        public static ModuleContainer GetEnabledModules(this Compilation compilation, params DurianModule[]? modules)
        {
            if (compilation is null)
            {
                throw new ArgumentNullException(nameof(compilation));
            }

            if (modules is null || modules.Length == 0)
            {
                return new ModuleContainer();
            }

            INamedTypeSymbol symbol = GetEnableAttributeSymbol(compilation);
            return compilation.GetEnabledModules(symbol, modules);
        }

        /// <summary>
        /// Returns a collection of all Durian modules present in the provided array of <paramref name="modules"/> that are enabled for the specified <paramref name="compilation"/>.
        /// </summary>
        /// <param name="compilation"><see cref="Compilation"/> to get the enabled Durian modules of.</param>
        /// <param name="enableModuleAttribute"><see cref="INamedTypeSymbol"/> that represents the <see cref="EnableModuleAttribute"/> class.</param>
        /// <param name="modules">Array of <see cref="DurianModule"/>s to pick the enabled modules from.</param>
        /// <returns>A new instance of <see cref="ModuleContainer"/> that contains the enabled Durian modules.</returns>
        /// <exception cref="ArgumentNullException"><paramref name="compilation"/> is <see langword="null"/>. -or- <paramref name="enableModuleAttribute"/> is <see langword="null"/>.</exception>
        /// <exception cref="InvalidOperationException">Unknown <see cref="DurianModule"/> value detected. -or- <see cref="DurianModule.None"/> is not a valid Durian module.</exception>
        public static ModuleContainer GetEnabledModules(this Compilation compilation, INamedTypeSymbol enableModuleAttribute, params DurianModule[]? modules)
        {
            if (compilation is null)
            {
                throw new ArgumentNullException(nameof(compilation));
            }

            if (enableModuleAttribute is null)
            {
                throw new ArgumentNullException(nameof(enableModuleAttribute));
            }

            if (modules is null || modules.Length == 0)
            {
                return new ModuleContainer();
            }

            AttributeData[] attributes = GetInstancesOfEnableAttribute(compilation, enableModuleAttribute);

            if (attributes.Length == 0)
            {
                return new ModuleContainer();
            }

            ModuleContainer container = new(modules.Length);

            foreach (DurianModule module in modules)
            {
                if (!container.Contains(module) && IsEnabled_Internal(attributes, module))
                {
                    container.Include(module);
                }
            }

            return container;
        }

        /// <summary>
        /// Returns a collection of all Durian modules that are enabled for the specified <paramref name="compilation"/>.
        /// </summary>
        /// <param name="compilation"><see cref="Compilation"/> to get all the enabled Durian modules of.</param>
        /// <returns>A new instance of <see cref="ModuleContainer"/> that contains the enabled Durian modules.</returns>
        /// <exception cref="ArgumentNullException"><paramref name="compilation"/> is <see langword="null"/>.</exception>
        /// <exception cref="InvalidOperationException">Error while resolving the <see cref="EnableModuleAttribute"/> class.</exception>
        public static ModuleContainer GetEnabledModules(this Compilation compilation)
        {
            if (compilation is null)
            {
                throw new ArgumentNullException(nameof(compilation));
            }

            INamedTypeSymbol symbol = GetEnableAttributeSymbol(compilation);
            ModuleContainer all = ModuleIdentity.GetAllModules();

            return compilation.GetEnabledModules(symbol, all.AsEnums());
        }

        /// <summary>
        /// Returns a collection of all Durian modules that are enabled for the specified <paramref name="compilation"/>.
        /// </summary>
        /// <param name="compilation"><see cref="Compilation"/> to get all the enabled Durian modules of.</param>
        /// <param name="enableModuleAttribute"><see cref="INamedTypeSymbol"/> that represents the <see cref="EnableModuleAttribute"/> class.</param>
        /// <returns>A new instance of <see cref="ModuleContainer"/> that contains the enabled Durian modules.</returns>
        /// <exception cref="ArgumentNullException"><paramref name="compilation"/> is <see langword="null"/>. -or- <paramref name="enableModuleAttribute"/> is <see langword="null"/>.</exception>
        public static ModuleContainer GetEnabledModules(this Compilation compilation, INamedTypeSymbol enableModuleAttribute)
        {
            if (compilation is null)
            {
                throw new ArgumentNullException(nameof(compilation));
            }

            if (enableModuleAttribute is null)
            {
                throw new ArgumentNullException(nameof(enableModuleAttribute));
            }

            ModuleContainer all = ModuleIdentity.GetAllModules();

            return compilation.GetEnabledModules(enableModuleAttribute, all.AsEnums());
        }

        /// <summary>
        /// Returns a collection of all Durian modules present in the provided collection of <paramref name="modules"/> that are enabled for the specified <paramref name="compilation"/>.
        /// </summary>
        /// <param name="compilation"><see cref="Compilation"/> to get the enabled Durian modules from.</param>
        /// <param name="modules"><see cref="ModuleContainer"/> that provides a collection of Durian modules to pick from.</param>
        /// <returns>A new instance of <see cref="ModuleContainer"/> that contains the enabled Durian modules.</returns>
        /// <exception cref="ArgumentNullException"><paramref name="compilation"/> is <see langword="null"/>. -or- <paramref name="modules"/> is <see langword="null"/>.</exception>
        /// <exception cref="InvalidOperationException">Error while resolving the <see cref="EnableModuleAttribute"/> class.</exception>
        public static ModuleContainer GetEnabledModules(this Compilation compilation, ModuleContainer modules)
        {
            if (compilation is null)
            {
                throw new ArgumentNullException(nameof(compilation));
            }

            if (modules is null)
            {
                throw new ArgumentNullException(nameof(modules));
            }

            if (modules.Count == 0)
            {
                return new ModuleContainer();
            }

            INamedTypeSymbol symbol = GetEnableAttributeSymbol(compilation);

            return compilation.GetEnabledModules(symbol, modules.AsEnums());
        }

        /// <summary>
        /// Returns a collection of all Durian modules present in the provided collection of <paramref name="modules"/> that are enabled for the specified <paramref name="compilation"/>.
        /// </summary>
        /// <param name="compilation"><see cref="Compilation"/> to get the enabled Durian modules from.</param>
        /// <param name="enableModuleAttribute"><see cref="INamedTypeSymbol"/> that represents the <see cref="EnableModuleAttribute"/> class.</param>
        /// <param name="modules"><see cref="ModuleContainer"/> that provides a collection of Durian modules to pick from.</param>
        /// <returns>A new instance of <see cref="ModuleContainer"/> that contains the enabled Durian modules.</returns>
        /// <exception cref="ArgumentNullException"><paramref name="compilation"/> is <see langword="null"/>. -or- <paramref name="enableModuleAttribute"/> is <see langword="null"/>. -or- <paramref name="modules"/> is <see langword="null"/>.</exception>
        public static ModuleContainer GetEnabledModules(this Compilation compilation, INamedTypeSymbol enableModuleAttribute, ModuleContainer modules)
        {
            if (compilation is null)
            {
                throw new ArgumentNullException(nameof(compilation));
            }

            if (enableModuleAttribute is null)
            {
                throw new ArgumentNullException(nameof(enableModuleAttribute));
            }

            if (modules is null)
            {
                throw new ArgumentNullException(nameof(modules));
            }

            if (modules.Count == 0)
            {
                return new ModuleContainer();
            }

            return compilation.GetEnabledModules(enableModuleAttribute, modules.AsEnums());
        }

        /// <summary>
        /// Returns a collection of all Durian modules present in the provided array of <paramref name="modules"/> that are enabled for the specified <paramref name="compilation"/>.
        /// </summary>
        /// <param name="compilation"><see cref="Compilation"/> to get the enabled Durian modules of.</param>
        /// <param name="modules">Array of <see cref="ModuleIdentity"/>s to pick from.</param>
        /// <returns>A new instance of <see cref="ModuleContainer"/> that contains the enabled Durian modules.</returns>
        /// <exception cref="ArgumentNullException"><paramref name="compilation"/> is <see langword="null"/>.</exception>
        /// <exception cref="InvalidOperationException">Error while resolving the <see cref="EnableModuleAttribute"/> class.</exception>
        public static ModuleContainer GetEnabledModules(this Compilation compilation, params ModuleIdentity[]? modules)
        {
            if (compilation is null)
            {
                throw new ArgumentNullException(nameof(compilation));
            }

            if (modules is null || modules.Length == 0)
            {
                return new ModuleContainer();
            }

            INamedTypeSymbol symbol = GetEnableAttributeSymbol(compilation);
            return compilation.GetEnabledModules(symbol, modules);
        }

        /// <summary>
        /// Returns a collection of all Durian modules present in the provided array of <paramref name="modules"/> that are enabled for the specified <paramref name="compilation"/>.
        /// </summary>
        /// <param name="compilation"><see cref="Compilation"/> to get the enabled Durian modules of.</param>
        /// <param name="enableModuleAttribute"><see cref="INamedTypeSymbol"/> that represents the <see cref="EnableModuleAttribute"/> class.</param>
        /// <param name="modules">Array of <see cref="ModuleIdentity"/>s to pick from.</param>
        /// <returns>A new instance of <see cref="ModuleContainer"/> that contains the enabled Durian modules.</returns>
        /// <exception cref="ArgumentNullException"><paramref name="compilation"/> is <see langword="null"/>. -or- <paramref name="enableModuleAttribute"/> is <see langword="null"/>.</exception>
        public static ModuleContainer GetEnabledModules(this Compilation compilation, INamedTypeSymbol enableModuleAttribute, params ModuleIdentity[]? modules)
        {
            if (compilation is null)
            {
                throw new ArgumentNullException(nameof(compilation));
            }

            if (enableModuleAttribute is null)
            {
                throw new ArgumentNullException(nameof(enableModuleAttribute));
            }

            if (modules is null || modules.Length == 0)
            {
                return new ModuleContainer();
            }

            AttributeData[] attributes = GetInstancesOfEnableAttribute(compilation, enableModuleAttribute);

            if (attributes.Length == 0)
            {
                return new ModuleContainer();
            }

            ModuleContainer container = new(modules.Length);

            foreach (ModuleIdentity module in modules)
            {
                if (module is null)
                {
                    continue;
                }

                if (!container.Contains(module.Module) && IsEnabled_Internal(attributes, module.Module))
                {
                    container.Include(module);
                }
            }

            return container;
        }

        /// <summary>
        /// Converts the specified <paramref name="symbol"/> into a <see cref="TypeIdentity"/>.
        /// </summary>
        /// <param name="symbol"><see cref="INamedTypeSymbol"/> to convert into a <see cref="TypeIdentity"/>.</param>
        /// <exception cref="ArgumentNullException"><paramref name="symbol"/> is <see langword="null"/>.</exception>
        /// <exception cref="InvalidOperationException"><paramref name="symbol"/> is not a Durian type.</exception>
        public static TypeIdentity GetIdentity(this INamedTypeSymbol symbol)
        {
            if (symbol is null)
            {
                throw new ArgumentNullException(nameof(symbol));
            }

            if (!symbol.TryGetIdentity(out TypeIdentity? identity))
            {
                throw new InvalidOperationException($"Type '{symbol}' is not a Durian type!");
            }

            return identity;
        }

        /// <summary>
        /// Returns an array of <see cref="ModuleReference"/>s to all Durian modules the specified <paramref name="symbol"/> is part of.
        /// </summary>
        /// <param name="symbol"><see cref="INamedTypeSymbol"/> to get all the modules it is part of.</param>
        /// <exception cref="ArgumentNullException"><paramref name="symbol"/> is <see langword="null"/>.</exception>
        /// <exception cref="InvalidOperationException"><paramref name="symbol"/> is not part of any Durian module.</exception>
        public static ModuleReference[] GetModules(this INamedTypeSymbol symbol)
        {
            if (!symbol.TryGetModules(out ModuleReference[]? modules))
            {
                throw new InvalidOperationException($"Type '{symbol}' is not a part of any Durian module!");
            }

            return modules;
        }

        /// <summary>
        /// Determines whether the specified <paramref name="module"/> is enabled for the given <paramref name="compilation"/>.
        /// </summary>
        /// <param name="compilation"><see cref="Compilation"/> to check if the <paramref name="module"/> is enabled for.</param>
        /// <param name="module"><see cref="ModuleReference"/> of Durian module to check for.</param>
        /// <exception cref="ArgumentNullException"><paramref name="module"/> is <see langword="null"/>. -or- <paramref name="compilation"/> is <see langword="null"/>.</exception>
        /// <exception cref="InvalidOperationException">Error while resolving the <see cref="EnableModuleAttribute"/> class.</exception>
        public static bool IsEnabled(this Compilation compilation, ModuleReference module)
        {
            if (compilation is null)
            {
                throw new ArgumentNullException(nameof(compilation));
            }

            if (module is null)
            {
                throw new ArgumentNullException(nameof(module));
            }

            return IsEnabled_Internal(compilation, module.EnumValue);
        }

        /// <summary>
        /// Determines whether the specified <paramref name="module"/> is enabled for the given <paramref name="compilation"/>.
        /// </summary>
        /// <param name="compilation"><see cref="Compilation"/> to check if the <paramref name="module"/> is enabled for.</param>
        /// <param name="module"><see cref="ModuleReference"/> of Durian module to check for.</param>
        /// <param name="enableModuleAttribute"><see cref="INamedTypeSymbol"/> that represents the <see cref="EnableModuleAttribute"/> class.</param>
        /// <exception cref="ArgumentNullException"><paramref name="module"/> is <see langword="null"/>. -or- <paramref name="compilation"/> is <see langword="null"/>. -or- <paramref name="enableModuleAttribute"/> is <see langword="null"/>.</exception>
        public static bool IsEnabled(this Compilation compilation, ModuleReference module, INamedTypeSymbol enableModuleAttribute)
        {
            if (compilation is null)
            {
                throw new ArgumentNullException(nameof(compilation));
            }

            if (module is null)
            {
                throw new ArgumentNullException(nameof(module));
            }

            if (enableModuleAttribute is null)
            {
                throw new ArgumentNullException(nameof(enableModuleAttribute));
            }

            return IsEnabled_Internal(compilation, module.EnumValue, enableModuleAttribute);
        }

        /// <summary>
        /// Determines whether the specified <paramref name="module"/> is enabled for the given <paramref name="compilation"/>.
        /// </summary>
        /// <param name="compilation"><see cref="Compilation"/> to check if the <paramref name="module"/> is enabled for.</param>
        /// <param name="module"><see cref="ModuleIdentity"/> representing a Durian module to check for.</param>
        /// <exception cref="ArgumentNullException"><paramref name="module"/> is <see langword="null"/>. -or- <paramref name="compilation"/> is <see langword="null"/>.</exception>
        /// <exception cref="InvalidOperationException">Error while resolving the <see cref="EnableModuleAttribute"/> class.</exception>
        public static bool IsEnabled(this Compilation compilation, ModuleIdentity module)
        {
            if (compilation is null)
            {
                throw new ArgumentNullException(nameof(compilation));
            }

            if (module is null)
            {
                throw new ArgumentNullException(nameof(module));
            }

            return IsEnabled_Internal(compilation, module.Module);
        }

        /// <summary>
        /// Determines whether the specified <paramref name="module"/> is enabled for the given <paramref name="compilation"/>.
        /// </summary>
        /// <param name="compilation"><see cref="Compilation"/> to check if the <paramref name="module"/> is enabled for.</param>
        /// <param name="module"><see cref="ModuleIdentity"/> representing a Durian module to check for.</param>
        /// <param name="enableModuleAttribute"><see cref="INamedTypeSymbol"/> that represents the <see cref="EnableModuleAttribute"/> class.</param>
        /// <exception cref="ArgumentNullException"><paramref name="module"/> is <see langword="null"/>. -or- <paramref name="compilation"/> is <see langword="null"/>. -or- <paramref name="enableModuleAttribute"/> is <see langword="null"/>.</exception>
        public static bool IsEnabled(this Compilation compilation, ModuleIdentity module, INamedTypeSymbol enableModuleAttribute)
        {
            if (compilation is null)
            {
                throw new ArgumentNullException(nameof(compilation));
            }

            if (module is null)
            {
                throw new ArgumentNullException(nameof(module));
            }

            if (enableModuleAttribute is null)
            {
                throw new ArgumentNullException(nameof(enableModuleAttribute));
            }

            return IsEnabled_Internal(compilation, module.Module, enableModuleAttribute);
        }

        /// <summary>
        /// Determines whether the specified <paramref name="module"/> is enabled for the given <paramref name="compilation"/>.
        /// </summary>
        /// <param name="compilation"><see cref="Compilation"/> to check if the <paramref name="module"/> is enabled for.</param>
        /// <param name="module"><see cref="DurianModule"/> representing a Durian module to check for.</param>
        /// <exception cref="ArgumentNullException"><paramref name="compilation"/> is <see langword="null"/>.</exception>
        /// <exception cref="InvalidOperationException">Unknown <see cref="DurianModule"/> value detected. -or- <see cref="DurianModule.None"/> is not a valid Durian module. -or- Error while resolving the <see cref="EnableModuleAttribute"/> class.</exception>
        public static bool IsEnabled(this Compilation compilation, DurianModule module)
        {
            if (compilation is null)
            {
                throw new ArgumentNullException(nameof(compilation));
            }

            ModuleIdentity.EnsureIsValidModuleEnum(module);
            return IsEnabled_Internal(compilation, module);
        }

        /// <summary>
        /// Determines whether the specified <paramref name="module"/> is enabled for the given <paramref name="compilation"/>.
        /// </summary>
        /// <param name="compilation"><see cref="Compilation"/> to check if the <paramref name="module"/> is enabled for.</param>
        /// <param name="module"><see cref="DurianModule"/> representing a Durian module to check for.</param>
        /// <param name="enableModuleAttribute"><see cref="INamedTypeSymbol"/> that represents the <see cref="EnableModuleAttribute"/> class.</param>
        /// <exception cref="ArgumentNullException"><paramref name="compilation"/> is <see langword="null"/>. -or- <paramref name="enableModuleAttribute"/> is <see langword="null"/>.</exception>
        /// <exception cref="InvalidOperationException">Unknown <see cref="DurianModule"/> value detected. -or- <see cref="DurianModule.None"/> is not a valid Durian module.</exception>
        public static bool IsEnabled(this Compilation compilation, DurianModule module, INamedTypeSymbol enableModuleAttribute)
        {
            if (compilation is null)
            {
                throw new ArgumentNullException(nameof(compilation));
            }

            if (enableModuleAttribute is null)
            {
                throw new ArgumentNullException(nameof(enableModuleAttribute));
            }

            ModuleIdentity.EnsureIsValidModuleEnum(module);
            return IsEnabled_Internal(compilation, module, enableModuleAttribute);
        }

        /// <summary>
        /// Determines whether the specified <paramref name="compilation"/> references a Durian module with the given <paramref name="moduleName"/>.
        /// </summary>
        /// <param name="compilation"><see cref="Compilation"/> to check if contains the reference.</param>
        /// <param name="moduleName">Name of the Durian module to check for.</param>
        /// <exception cref="ArgumentNullException"><paramref name="moduleName"/> is <see langword="null"/>. -or- <paramref name="compilation"/> is <see langword="null"/>.</exception>
        /// <exception cref="ArgumentException">Unknown Durian module name: <paramref name="moduleName"/>.</exception>
        /// <exception cref="InvalidOperationException">Error while resolving the <see cref="EnableModuleAttribute"/> class.</exception>
        public static bool IsEnabled(this Compilation compilation, string moduleName)
        {
            if (compilation is null)
            {
                throw new ArgumentNullException(nameof(compilation));
            }

            DurianModule module = ModuleIdentity.ParseModule(moduleName);
            return IsEnabled_Internal(compilation, module);
        }

        /// <summary>
        /// Determines whether the specified <paramref name="compilation"/> references a Durian module with the given <paramref name="moduleName"/>.
        /// </summary>
        /// <param name="compilation"><see cref="Compilation"/> to check if contains the reference.</param>
        /// <param name="moduleName">Name of the Durian module to check for.</param>
        /// <param name="enableModuleAttribute"><see cref="INamedTypeSymbol"/> that represents the <see cref="EnableModuleAttribute"/> class.</param>
        /// <exception cref="ArgumentNullException"><paramref name="moduleName"/> is <see langword="null"/>. -or- <paramref name="compilation"/> is <see langword="null"/>. -or- <paramref name="enableModuleAttribute"/> is <see langword="null"/>.</exception>
        /// <exception cref="ArgumentException">Unknown Durian module name: <paramref name="moduleName"/>.</exception>
        public static bool IsEnabled(this Compilation compilation, string moduleName, INamedTypeSymbol enableModuleAttribute)
        {
            if (compilation is null)
            {
                throw new ArgumentNullException(nameof(compilation));
            }

            if (enableModuleAttribute is null)
            {
                throw new ArgumentNullException(nameof(enableModuleAttribute));
            }

            DurianModule module = ModuleIdentity.ParseModule(moduleName);
            return IsEnabled_Internal(compilation, module, enableModuleAttribute);
        }

        /// <summary>
        /// Determines whether the specified <paramref name="type"/> is enabled for the given <paramref name="compilation"/>.
        /// </summary>
        /// <param name="compilation"><see cref="Compilation"/> to check if the <paramref name="type"/> is enabled for.</param>
        /// <param name="type"><see cref="INamedTypeSymbol"/> to check if is enabled.</param>
        /// <exception cref="ArgumentNullException"><paramref name="compilation"/> is <see langword="null"/>. -or- <paramref name="type"/> is <see langword="null"/>.</exception>
        /// <exception cref="InvalidOperationException">Error while resolving the <see cref="EnableModuleAttribute"/> class. -or- <paramref name="type"/> is not a Durian type.</exception>
        public static bool IsEnabled(this Compilation compilation, INamedTypeSymbol type)
        {
            if (compilation is null)
            {
                throw new ArgumentNullException(nameof(compilation));
            }

            if (type is null)
            {
                throw new ArgumentNullException(nameof(type));
            }

            TypeIdentity identity = type.GetIdentity();

            DurianModule[] all = ModuleIdentity.GetAllModules().AsEnums();
            return IsEnabled_Internal(compilation, identity, all);
        }

        /// <summary>
        /// Determines whether the specified <paramref name="type"/> is enabled for the given <paramref name="compilation"/>.
        /// </summary>
        /// <param name="compilation"><see cref="Compilation"/> to check if the <paramref name="type"/> is enabled for.</param>
        /// <param name="type"><see cref="INamedTypeSymbol"/> to check if is enabled.</param>
        /// <param name="enableModuleAttribute"><see cref="INamedTypeSymbol"/> that represents the <see cref="EnableModuleAttribute"/> class.</param>
        /// <exception cref="ArgumentNullException"><paramref name="compilation"/> is <see langword="null"/>. -or- <paramref name="type"/> is <see langword="null"/>. -or- <paramref name="enableModuleAttribute"/> is <see langword="null"/>.</exception>
        /// <exception cref="InvalidOperationException"><paramref name="type"/> is not a Durian type.</exception>
        public static bool IsEnabled(this Compilation compilation, INamedTypeSymbol type, INamedTypeSymbol enableModuleAttribute)
        {
            if (compilation is null)
            {
                throw new ArgumentNullException(nameof(compilation));
            }

            if (type is null)
            {
                throw new ArgumentNullException(nameof(type));
            }

            if (enableModuleAttribute is null)
            {
                throw new ArgumentNullException(nameof(enableModuleAttribute));
            }

            TypeIdentity identity = type.GetIdentity();

            DurianModule[] all = ModuleIdentity.GetAllModules().AsEnums();
            return IsEnabled_Internal(compilation, identity, all, enableModuleAttribute);
        }

        /// <summary>
        /// Determines whether the specified <paramref name="type"/> is enabled for the given <paramref name="compilation"/>.
        /// </summary>
        /// <param name="compilation"><see cref="Compilation"/> to check if the <paramref name="type"/> is enabled for.</param>
        /// <param name="type"><see cref="INamedTypeSymbol"/> to check if is enabled.</param>
        /// <param name="modules"><see cref="ModuleContainer"/> that provides a collection of Durian modules to pick the <see cref="INamedTypeSymbol"/>s from.</param>
        /// <exception cref="ArgumentNullException"><paramref name="compilation"/> is <see langword="null"/>. -or- <paramref name="type"/> is <see langword="null"/>. -or- <paramref name="modules"/> is <see langword="null"/>.</exception>
        /// <exception cref="InvalidOperationException">Error while resolving the <see cref="EnableModuleAttribute"/> class. -or- <paramref name="type"/> is not a Durian type.</exception>
        public static bool IsEnabled(this Compilation compilation, INamedTypeSymbol type, ModuleContainer modules)
        {
            if (compilation is null)
            {
                throw new ArgumentNullException(nameof(compilation));
            }

            if (type is null)
            {
                throw new ArgumentNullException(nameof(type));
            }

            if (modules is null)
            {
                throw new ArgumentNullException(nameof(modules));
            }

            if (modules.Count == 0)
            {
                return false;
            }

            TypeIdentity identity = type.GetIdentity();

            DurianModule[] array = modules.AsEnums();
            return IsEnabled_Internal(compilation, identity, array);
        }

        /// <summary>
        /// Determines whether the specified <paramref name="type"/> is enabled for the given <paramref name="compilation"/>.
        /// </summary>
        /// <param name="compilation"><see cref="Compilation"/> to check if the <paramref name="type"/> is enabled for.</param>
        /// <param name="type"><see cref="INamedTypeSymbol"/> to check if is enabled.</param>
        /// <param name="enableModuleAttribute"><see cref="INamedTypeSymbol"/> that represents the <see cref="EnableModuleAttribute"/> class.</param>
        /// <param name="modules"><see cref="ModuleContainer"/> that provides a collection of Durian modules to pick the <see cref="INamedTypeSymbol"/>s from.</param>
        /// <exception cref="ArgumentNullException"><paramref name="compilation"/> is <see langword="null"/>. -or- <paramref name="type"/> is <see langword="null"/>. -or- <paramref name="enableModuleAttribute"/> is <see langword="null"/>. -or- <paramref name="modules"/> is <see langword="null"/>.</exception>
        /// <exception cref="InvalidOperationException"><paramref name="type"/> is not a Durian type.</exception>
        public static bool IsEnabled(this Compilation compilation, INamedTypeSymbol type, INamedTypeSymbol enableModuleAttribute, ModuleContainer modules)
        {
            if (compilation is null)
            {
                throw new ArgumentNullException(nameof(compilation));
            }

            if (type is null)
            {
                throw new ArgumentNullException(nameof(type));
            }

            if (enableModuleAttribute is null)
            {
                throw new ArgumentNullException(nameof(enableModuleAttribute));
            }

            if (modules is null)
            {
                throw new ArgumentNullException(nameof(modules));
            }

            if (modules.Count == 0)
            {
                return false;
            }

            TypeIdentity identity = type.GetIdentity();

            DurianModule[] array = modules.AsEnums();
            return IsEnabled_Internal(compilation, identity, array, enableModuleAttribute);
        }

        /// <summary>
        /// Determines whether the specified <paramref name="type"/> is enabled for the given <paramref name="compilation"/>.
        /// </summary>
        /// <param name="compilation"><see cref="Compilation"/> to check if the <paramref name="type"/> is enabled for.</param>
        /// <param name="type"><see cref="INamedTypeSymbol"/> to check if is enabled.</param>
        /// <param name="modules">Array of <see cref="DurianModule"/>s to pick the <see cref="INamedTypeSymbol"/>s from.</param>
        /// <exception cref="ArgumentNullException"><paramref name="compilation"/> is <see langword="null"/>. -or- <paramref name="type"/> is <see langword="null"/>.</exception>
        /// <exception cref="InvalidOperationException">Unknown <see cref="DurianModule"/> value detected. -or- <see cref="DurianModule.None"/> is not a valid Durian module. -or-
        /// Error while resolving the <see cref="EnableModuleAttribute"/> class. -or- <paramref name="type"/> is not a Durian type.</exception>
        public static bool IsEnabled(this Compilation compilation, INamedTypeSymbol type, [NotNullWhen(true)] params DurianModule[]? modules)
        {
            if (compilation is null)
            {
                throw new ArgumentNullException(nameof(compilation));
            }

            if (type is null)
            {
                throw new ArgumentNullException(nameof(type));
            }

            if (modules is null || modules.Length == 0)
            {
                return false;
            }

            foreach (DurianModule module in modules)
            {
                ModuleIdentity.EnsureIsValidModuleEnum(module);
            }

            TypeIdentity identity = type.GetIdentity();
            return IsEnabled_Internal(compilation, identity, modules);
        }

        /// <summary>
        /// Determines whether the specified <paramref name="type"/> is enabled for the given <paramref name="compilation"/>.
        /// </summary>
        /// <param name="compilation"><see cref="Compilation"/> to check if the <paramref name="type"/> is enabled for.</param>
        /// <param name="type"><see cref="INamedTypeSymbol"/> to check if is enabled.</param>
        /// <param name="enableModuleAttribute"><see cref="INamedTypeSymbol"/> that represents the <see cref="EnableModuleAttribute"/> class.</param>
        /// <param name="modules">Array of <see cref="DurianModule"/>s to pick the <see cref="INamedTypeSymbol"/>s from.</param>
        /// <exception cref="ArgumentNullException"><paramref name="compilation"/> is <see langword="null"/>. -or- <paramref name="type"/> is <see langword="null"/>. -or- <paramref name="enableModuleAttribute"/> is <see langword="null"/>.</exception>
        /// <exception cref="InvalidOperationException">Unknown <see cref="DurianModule"/> value detected. -or- <see cref="DurianModule.None"/> is not a valid Durian module. -or-
        ///<paramref name="type"/> is not a Durian type.</exception>
        public static bool IsEnabled(this Compilation compilation, INamedTypeSymbol type, INamedTypeSymbol enableModuleAttribute, [NotNullWhen(true)] params DurianModule[]? modules)
        {
            if (compilation is null)
            {
                throw new ArgumentNullException(nameof(compilation));
            }

            if (type is null)
            {
                throw new ArgumentNullException(nameof(type));
            }

            if (enableModuleAttribute is null)
            {
                throw new ArgumentNullException(nameof(enableModuleAttribute));
            }

            if (modules is null || modules.Length == 0)
            {
                return false;
            }

            foreach (DurianModule module in modules)
            {
                ModuleIdentity.EnsureIsValidModuleEnum(module);
            }

            TypeIdentity identity = type.GetIdentity();
            return IsEnabled_Internal(compilation, identity, modules, enableModuleAttribute);
        }

        /// <summary>
        /// Determines whether the specified <paramref name="type"/> is enabled for the given <paramref name="compilation"/>.
        /// </summary>
        /// <param name="compilation"><see cref="Compilation"/> to check if the <paramref name="type"/> is enabled for.</param>
        /// <param name="type"><see cref="INamedTypeSymbol"/> to check if is enabled.</param>
        /// <param name="modules">Array of <see cref="ModuleIdentity"/>s to pick the <see cref="INamedTypeSymbol"/>s from.</param>
        /// <exception cref="ArgumentNullException"><paramref name="compilation"/> is <see langword="null"/>. -or- <paramref name="type"/> is <see langword="null"/>.</exception>
        /// <exception cref="InvalidOperationException">Error while resolving the <see cref="EnableModuleAttribute"/> class. -or- <paramref name="type"/> is not a Durian type.</exception>
        public static bool IsEnabled(this Compilation compilation, INamedTypeSymbol type, [NotNullWhen(true)] params ModuleIdentity[]? modules)
        {
            if (compilation is null)
            {
                throw new ArgumentNullException(nameof(compilation));
            }

            if (type is null)
            {
                throw new ArgumentNullException(nameof(type));
            }

            if (modules is null || modules.Length == 0)
            {
                return false;
            }

            TypeIdentity identity = type.GetIdentity();

            DurianModule[] array = ModuleConverter.ToEnums(modules.Where(m => m is not null));
            return IsEnabled_Internal(compilation, identity, array);
        }

        /// <summary>
        /// Determines whether the specified <paramref name="type"/> is enabled for the given <paramref name="compilation"/>.
        /// </summary>
        /// <param name="compilation"><see cref="Compilation"/> to check if the <paramref name="type"/> is enabled for.</param>
        /// <param name="type"><see cref="INamedTypeSymbol"/> to check if is enabled.</param>
        /// <param name="enableModuleAttribute"><see cref="INamedTypeSymbol"/> that represents the <see cref="EnableModuleAttribute"/> class.</param>
        /// <param name="modules">Array of <see cref="ModuleIdentity"/>s to pick the <see cref="INamedTypeSymbol"/>s from.</param>
        /// <exception cref="ArgumentNullException"><paramref name="compilation"/> is <see langword="null"/>. -or- <paramref name="type"/> is <see langword="null"/>. -or- <paramref name="enableModuleAttribute"/> is <see langword="null"/>.</exception>
        /// <exception cref="InvalidOperationException">\<paramref name="type"/> is not a Durian type.</exception>
        public static bool IsEnabled(this Compilation compilation, INamedTypeSymbol type, INamedTypeSymbol enableModuleAttribute, [NotNullWhen(true)] params ModuleIdentity[]? modules)
        {
            if (compilation is null)
            {
                throw new ArgumentNullException(nameof(compilation));
            }

            if (type is null)
            {
                throw new ArgumentNullException(nameof(type));
            }

            if (enableModuleAttribute is null)
            {
                throw new ArgumentNullException(nameof(enableModuleAttribute));
            }

            if (modules is null || modules.Length == 0)
            {
                return false;
            }

            TypeIdentity identity = type.GetIdentity();

            DurianModule[] array = ModuleConverter.ToEnums(modules.Where(m => m is not null));
            return IsEnabled_Internal(compilation, identity, array, enableModuleAttribute);
        }

        /// <summary>
        /// Determines whether the specified <paramref name="type"/> is enabled for the given <paramref name="compilation"/>.
        /// </summary>
        /// <param name="compilation"><see cref="Compilation"/> to check if the <paramref name="type"/> is enabled for.</param>
        /// <param name="type"><see cref="INamedTypeSymbol"/> to check if is enabled.</param>
        /// <param name="references">Array of <see cref="ModuleReference"/>s to pick the <see cref="INamedTypeSymbol"/>s from.</param>
        /// <exception cref="ArgumentNullException"><paramref name="compilation"/> is <see langword="null"/>. -or- <paramref name="type"/> is <see langword="null"/>.</exception>
        /// <exception cref="InvalidOperationException">Error while resolving the <see cref="EnableModuleAttribute"/> class. -or- <paramref name="type"/> is not a Durian type.</exception>
        public static bool IsEnabled(this Compilation compilation, INamedTypeSymbol type, [NotNullWhen(true)] params ModuleReference[]? references)
        {
            if (compilation is null)
            {
                throw new ArgumentNullException(nameof(compilation));
            }

            if (type is null)
            {
                throw new ArgumentNullException(nameof(type));
            }

            if (references is null || references.Length == 0)
            {
                return false;
            }

            TypeIdentity identity = type.GetIdentity();

            DurianModule[] array = ModuleConverter.ToEnums(references.Where(m => m is not null));
            return IsEnabled_Internal(compilation, identity, array);
        }

        /// <summary>
        /// Determines whether the specified <paramref name="type"/> is enabled for the given <paramref name="compilation"/>.
        /// </summary>
        /// <param name="compilation"><see cref="Compilation"/> to check if the <paramref name="type"/> is enabled for.</param>
        /// <param name="type"><see cref="INamedTypeSymbol"/> to check if is enabled.</param>
        /// <param name="enableModuleAttribute"><see cref="INamedTypeSymbol"/> that represents the <see cref="EnableModuleAttribute"/> class.</param>
        /// <param name="references">Array of <see cref="ModuleReference"/>s to pick the <see cref="INamedTypeSymbol"/>s from.</param>
        /// <exception cref="ArgumentNullException"><paramref name="compilation"/> is <see langword="null"/>. -or- <paramref name="type"/> is <see langword="null"/>. -or- <paramref name="enableModuleAttribute"/> is <see langword="null"/>.</exception>
        /// <exception cref="InvalidOperationException"><paramref name="type"/> is not a Durian type.</exception>
        public static bool IsEnabled(this Compilation compilation, INamedTypeSymbol type, INamedTypeSymbol enableModuleAttribute, [NotNullWhen(true)] params ModuleReference[]? references)
        {
            if (compilation is null)
            {
                throw new ArgumentNullException(nameof(compilation));
            }

            if (type is null)
            {
                throw new ArgumentNullException(nameof(type));
            }

            if (enableModuleAttribute is null)
            {
                throw new ArgumentNullException(nameof(enableModuleAttribute));
            }

            if (references is null || references.Length == 0)
            {
                return false;
            }

            TypeIdentity identity = type.GetIdentity();

            DurianModule[] array = ModuleConverter.ToEnums(references.Where(m => m is not null));
            return IsEnabled_Internal(compilation, identity, array, enableModuleAttribute);
        }

        /// <summary>
        /// Determines whether the specified <paramref name="type"/> is enabled for the given <paramref name="compilation"/>.
        /// </summary>
        /// <param name="compilation"><see cref="Compilation"/> to check if the <paramref name="type"/> is enabled for.</param>
        /// <param name="type"><see cref="TypeIdentity"/> to check if is enabled.</param>
        /// <exception cref="ArgumentNullException"><paramref name="compilation"/> is <see langword="null"/>. -or- <paramref name="type"/> is <see langword="null"/>.</exception>
        /// <exception cref="InvalidOperationException">Error while resolving the <see cref="EnableModuleAttribute"/> class.</exception>
        public static bool IsEnabled(this Compilation compilation, TypeIdentity type)
        {
            if (compilation is null)
            {
                throw new ArgumentNullException(nameof(compilation));
            }

            if (type is null)
            {
                throw new ArgumentNullException(nameof(type));
            }

            DurianModule[] all = ModuleIdentity.GetAllModules().AsEnums();
            return IsEnabled_Internal(compilation, type, all);
        }

        /// <summary>
        /// Determines whether the specified <paramref name="type"/> is enabled for the given <paramref name="compilation"/>.
        /// </summary>
        /// <param name="compilation"><see cref="Compilation"/> to check if the <paramref name="type"/> is enabled for.</param>
        /// <param name="type"><see cref="TypeIdentity"/> to check if is enabled.</param>
        /// <param name="enableModuleAttribute"><see cref="INamedTypeSymbol"/> that represents the <see cref="EnableModuleAttribute"/> class.</param>
        /// <exception cref="ArgumentNullException"><paramref name="compilation"/> is <see langword="null"/>. -or- <paramref name="type"/> is <see langword="null"/>. -or- <paramref name="enableModuleAttribute"/> is <see langword="null"/>.</exception>
        public static bool IsEnabled(this Compilation compilation, TypeIdentity type, INamedTypeSymbol enableModuleAttribute)
        {
            if (compilation is null)
            {
                throw new ArgumentNullException(nameof(compilation));
            }

            if (type is null)
            {
                throw new ArgumentNullException(nameof(type));
            }

            if (enableModuleAttribute is null)
            {
                throw new ArgumentNullException(nameof(enableModuleAttribute));
            }

            DurianModule[] all = ModuleIdentity.GetAllModules().AsEnums();
            return IsEnabled_Internal(compilation, type, all, enableModuleAttribute);
        }

        /// <summary>
        /// Determines whether the specified <paramref name="type"/> is enabled for the given <paramref name="compilation"/>.
        /// </summary>
        /// <param name="compilation"><see cref="Compilation"/> to check if the <paramref name="type"/> is enabled for.</param>
        /// <param name="type"><see cref="TypeIdentity"/> to check if is enabled.</param>
        /// <param name="modules"><see cref="ModuleContainer"/> that provides a collection of Durian modules to pick the <see cref="TypeIdentity"/>s from.</param>
        /// <exception cref="ArgumentNullException"><paramref name="compilation"/> is <see langword="null"/>. -or- <paramref name="type"/> is <see langword="null"/>. -or- <paramref name="modules"/> is <see langword="null"/>.</exception>
        /// <exception cref="InvalidOperationException">Error while resolving the <see cref="EnableModuleAttribute"/> class.</exception>
        public static bool IsEnabled(this Compilation compilation, TypeIdentity type, ModuleContainer modules)
        {
            if (compilation is null)
            {
                throw new ArgumentNullException(nameof(compilation));
            }

            if (type is null)
            {
                throw new ArgumentNullException(nameof(type));
            }

            if (modules is null)
            {
                throw new ArgumentNullException(nameof(modules));
            }

            if (modules.Count == 0)
            {
                return false;
            }

            DurianModule[] array = modules.AsEnums();
            return IsEnabled_Internal(compilation, type, array);
        }

        /// <summary>
        /// Determines whether the specified <paramref name="type"/> is enabled for the given <paramref name="compilation"/>.
        /// </summary>
        /// <param name="compilation"><see cref="Compilation"/> to check if the <paramref name="type"/> is enabled for.</param>
        /// <param name="type"><see cref="TypeIdentity"/> to check if is enabled.</param>
        /// <param name="enableModuleAttribute"><see cref="INamedTypeSymbol"/> that represents the <see cref="EnableModuleAttribute"/> class.</param>
        /// <param name="modules"><see cref="ModuleContainer"/> that provides a collection of Durian modules to pick the <see cref="TypeIdentity"/>s from.</param>
        /// <exception cref="ArgumentNullException"><paramref name="compilation"/> is <see langword="null"/>. -or- <paramref name="type"/> is <see langword="null"/>. -or- <paramref name="enableModuleAttribute"/> is <see langword="null"/>. -or- <paramref name="modules"/> is <see langword="null"/>.</exception>
        public static bool IsEnabled(this Compilation compilation, TypeIdentity type, INamedTypeSymbol enableModuleAttribute, ModuleContainer modules)
        {
            if (compilation is null)
            {
                throw new ArgumentNullException(nameof(compilation));
            }

            if (type is null)
            {
                throw new ArgumentNullException(nameof(type));
            }

            if (enableModuleAttribute is null)
            {
                throw new ArgumentNullException(nameof(enableModuleAttribute));
            }

            if (modules is null)
            {
                throw new ArgumentNullException(nameof(modules));
            }

            if (modules.Count == 0)
            {
                return false;
            }

            DurianModule[] array = modules.AsEnums();
            return IsEnabled_Internal(compilation, type, array, enableModuleAttribute);
        }

        /// <summary>
        /// Determines whether the specified <paramref name="type"/> is enabled for the given <paramref name="compilation"/>.
        /// </summary>
        /// <param name="compilation"><see cref="Compilation"/> to check if the <paramref name="type"/> is enabled for.</param>
        /// <param name="type"><see cref="TypeIdentity"/> to check if is enabled.</param>
        /// <param name="modules">Array of <see cref="DurianModule"/>s to pick the <see cref="TypeIdentity"/>s from.</param>
        /// <exception cref="ArgumentNullException"><paramref name="compilation"/> is <see langword="null"/>. -or- <paramref name="type"/> is <see langword="null"/>.</exception>
        /// <exception cref="InvalidOperationException">Unknown <see cref="DurianModule"/> value detected. -or- <see cref="DurianModule.None"/> is not a valid Durian module. -or-
        /// Error while resolving the <see cref="EnableModuleAttribute"/> class.</exception>
        public static bool IsEnabled(this Compilation compilation, TypeIdentity type, [NotNullWhen(true)] params DurianModule[]? modules)
        {
            if (compilation is null)
            {
                throw new ArgumentNullException(nameof(compilation));
            }

            if (type is null)
            {
                throw new ArgumentNullException(nameof(type));
            }

            if (modules is null || modules.Length == 0)
            {
                return false;
            }

            return IsEnabled_Internal(compilation, type, modules);
        }

        /// <summary>
        /// Determines whether the specified <paramref name="type"/> is enabled for the given <paramref name="compilation"/>.
        /// </summary>
        /// <param name="compilation"><see cref="Compilation"/> to check if the <paramref name="type"/> is enabled for.</param>
        /// <param name="type"><see cref="TypeIdentity"/> to check if is enabled.</param>
        /// <param name="enableModuleAttribute"><see cref="INamedTypeSymbol"/> that represents the <see cref="EnableModuleAttribute"/> class.</param>
        /// <param name="modules">Array of <see cref="DurianModule"/>s to pick the <see cref="TypeIdentity"/>s from.</param>
        /// <exception cref="ArgumentNullException"><paramref name="compilation"/> is <see langword="null"/>. -or- <paramref name="type"/> is <see langword="null"/>. -or- <paramref name="enableModuleAttribute"/> is <see langword="null"/>.</exception>
        /// <exception cref="InvalidOperationException">Unknown <see cref="DurianModule"/> value detected. -or- <see cref="DurianModule.None"/> is not a valid Durian module.</exception>
        public static bool IsEnabled(this Compilation compilation, TypeIdentity type, INamedTypeSymbol enableModuleAttribute, [NotNullWhen(true)] params DurianModule[]? modules)
        {
            if (compilation is null)
            {
                throw new ArgumentNullException(nameof(compilation));
            }

            if (type is null)
            {
                throw new ArgumentNullException(nameof(type));
            }

            if (enableModuleAttribute is null)
            {
                throw new ArgumentNullException(nameof(enableModuleAttribute));
            }

            if (modules is null || modules.Length == 0)
            {
                return false;
            }

            return IsEnabled_Internal(compilation, type, modules, enableModuleAttribute);
        }

        /// <summary>
        /// Determines whether the specified <paramref name="type"/> is enabled for the given <paramref name="compilation"/>.
        /// </summary>
        /// <param name="compilation"><see cref="Compilation"/> to check if the <paramref name="type"/> is enabled for.</param>
        /// <param name="type"><see cref="TypeIdentity"/> to check if is enabled.</param>
        /// <param name="modules">Array of <see cref="ModuleIdentity"/>s to pick the <see cref="TypeIdentity"/>s from.</param>
        /// <exception cref="ArgumentNullException"><paramref name="compilation"/> is <see langword="null"/>. -or- <paramref name="type"/> is <see langword="null"/>.</exception>
        /// <exception cref="InvalidOperationException">Error while resolving the <see cref="EnableModuleAttribute"/> class.</exception>
        public static bool IsEnabled(this Compilation compilation, TypeIdentity type, [NotNullWhen(true)] params ModuleIdentity[]? modules)
        {
            if (compilation is null)
            {
                throw new ArgumentNullException(nameof(compilation));
            }

            if (type is null)
            {
                throw new ArgumentNullException(nameof(type));
            }

            if (modules is null || modules.Length == 0)
            {
                return false;
            }

            DurianModule[] array = ModuleConverter.ToEnums(modules.Where(m => m is not null));
            return IsEnabled_Internal(compilation, type, array);
        }

        /// <summary>
        /// Determines whether the specified <paramref name="type"/> is enabled for the given <paramref name="compilation"/>.
        /// </summary>
        /// <param name="compilation"><see cref="Compilation"/> to check if the <paramref name="type"/> is enabled for.</param>
        /// <param name="type"><see cref="TypeIdentity"/> to check if is enabled.</param>
        /// <param name="enableModuleAttribute"><see cref="INamedTypeSymbol"/> that represents the <see cref="EnableModuleAttribute"/> class.</param>
        /// <param name="modules">Array of <see cref="ModuleIdentity"/>s to pick the <see cref="TypeIdentity"/>s from.</param>
        /// <exception cref="ArgumentNullException"><paramref name="compilation"/> is <see langword="null"/>. -or- <paramref name="type"/> is <see langword="null"/>. -or- <paramref name="enableModuleAttribute"/> is <see langword="null"/>.</exception>
        public static bool IsEnabled(this Compilation compilation, TypeIdentity type, INamedTypeSymbol enableModuleAttribute, [NotNullWhen(true)] params ModuleIdentity[]? modules)
        {
            if (compilation is null)
            {
                throw new ArgumentNullException(nameof(compilation));
            }

            if (type is null)
            {
                throw new ArgumentNullException(nameof(type));
            }

            if (enableModuleAttribute is null)
            {
                throw new ArgumentNullException(nameof(enableModuleAttribute));
            }

            if (modules is null || modules.Length == 0)
            {
                return false;
            }

            DurianModule[] array = ModuleConverter.ToEnums(modules.Where(m => m is not null));
            return IsEnabled_Internal(compilation, type, array, enableModuleAttribute);
        }

        /// <summary>
        /// Determines whether the specified <paramref name="type"/> is enabled for the given <paramref name="compilation"/>.
        /// </summary>
        /// <param name="compilation"><see cref="Compilation"/> to check if the <paramref name="type"/> is enabled for.</param>
        /// <param name="type"><see cref="TypeIdentity"/> to check if is enabled.</param>
        /// <param name="references">Array of <see cref="ModuleReference"/>s to pick the <see cref="TypeIdentity"/>s from.</param>
        /// <exception cref="ArgumentNullException"><paramref name="compilation"/> is <see langword="null"/>. -or- <paramref name="type"/> is <see langword="null"/>.</exception>
        /// <exception cref="InvalidOperationException">Error while resolving the <see cref="EnableModuleAttribute"/> class.</exception>
        public static bool IsEnabled(this Compilation compilation, TypeIdentity type, [NotNullWhen(true)] params ModuleReference[]? references)
        {
            if (compilation is null)
            {
                throw new ArgumentNullException(nameof(compilation));
            }

            if (type is null)
            {
                throw new ArgumentNullException(nameof(type));
            }

            if (references is null || references.Length == 0)
            {
                return false;
            }

            DurianModule[] array = ModuleConverter.ToEnums(references.Where(m => m is not null));
            return IsEnabled_Internal(compilation, type, array);
        }

        /// <summary>
        /// Determines whether the specified <paramref name="type"/> is enabled for the given <paramref name="compilation"/>.
        /// </summary>
        /// <param name="compilation"><see cref="Compilation"/> to check if the <paramref name="type"/> is enabled for.</param>
        /// <param name="type"><see cref="TypeIdentity"/> to check if is enabled.</param>
        /// <param name="enableModuleAttribute"><see cref="INamedTypeSymbol"/> that represents the <see cref="EnableModuleAttribute"/> class.</param>
        /// <param name="references">Array of <see cref="ModuleReference"/>s to pick the <see cref="TypeIdentity"/>s from.</param>
        /// <exception cref="ArgumentNullException"><paramref name="compilation"/> is <see langword="null"/>. -or- <paramref name="type"/> is <see langword="null"/>. -or- <paramref name="enableModuleAttribute"/> is <see langword="null"/>.</exception>
        public static bool IsEnabled(this Compilation compilation, TypeIdentity type, INamedTypeSymbol enableModuleAttribute, [NotNullWhen(true)] params ModuleReference[]? references)
        {
            if (compilation is null)
            {
                throw new ArgumentNullException(nameof(compilation));
            }

            if (type is null)
            {
                throw new ArgumentNullException(nameof(type));
            }

            if (enableModuleAttribute is null)
            {
                throw new ArgumentNullException(nameof(enableModuleAttribute));
            }

            if (references is null || references.Length == 0)
            {
                return false;
            }

            DurianModule[] array = ModuleConverter.ToEnums(references.Where(m => m is not null));
            return IsEnabled_Internal(compilation, type, array, enableModuleAttribute);
        }

        /// <summary>
        /// Determines whether the specified <paramref name="symbol"/> is a part of any Durian module.
        /// </summary>
        /// <param name="symbol"><see cref="INamedTypeSymbol"/> to check if is a part of any Durian module.</param>
        /// <exception cref="ArgumentNullException"><paramref name="symbol"/> is <see langword="null"/>.</exception>
        public static bool IsPartOfAnyModule(this INamedTypeSymbol symbol)
        {
            if (symbol is null)
            {
                throw new ArgumentNullException(nameof(symbol));
            }

            ModuleIdentity[] identities = ModuleIdentity.GetAllModules().AsIdentities();

            return symbol.IsPartOfAnyModule(identities);
        }

        /// <summary>
        /// Determines whether the specified <paramref name="symbol"/> is a part of any of the specified <paramref name="modules"/>.
        /// </summary>
        /// <param name="symbol"><see cref="INamedTypeSymbol"/> to check if is a part of any of the specified <paramref name="modules"/>.</param>
        /// <param name="modules">Array of <see cref="DurianModule"/>s to check.</param>
        /// <exception cref="ArgumentNullException"><paramref name="symbol"/> is <see langword="null"/>.</exception>
        /// <exception cref="InvalidOperationException">Unknown <see cref="DurianModule"/> value detected. -or- <see cref="DurianModule.None"/> is not a valid Durian module.</exception>
        public static bool IsPartOfAnyModule(this INamedTypeSymbol symbol, [NotNullWhen(true)] params DurianModule[]? modules)
        {
            if (symbol is null)
            {
                throw new ArgumentNullException(nameof(symbol));
            }

            if (modules is null || modules.Length == 0)
            {
                return false;
            }

            ModuleIdentity[] identities = ModuleConverter.ToIdentities(modules);

            return symbol.IsPartOfAnyModule(identities);
        }

        /// <summary>
        /// Determines whether the specified <paramref name="symbol"/> is a part of any of the specified modules.
        /// </summary>
        /// <param name="symbol"><see cref="INamedTypeSymbol"/> to check if is a part of any of the specified modules.</param>
        /// <param name="references">Array of <see cref="ModuleReference"/>s to check.</param>
        /// <exception cref="ArgumentNullException"><paramref name="symbol"/> is <see langword="null"/>.</exception>
        public static bool IsPartOfAnyModule(this INamedTypeSymbol symbol, [NotNullWhen(true)] params ModuleReference[]? references)
        {
            if (symbol is null)
            {
                throw new ArgumentNullException(nameof(symbol));
            }

            if (references is null || references.Length == 0)
            {
                return false;
            }

            ModuleIdentity[] identities = ModuleConverter.ToIdentities(references.Where(r => r is not null));

            return symbol.IsPartOfAnyModule(identities);
        }

        /// <summary>
        /// Determines whether the specified <paramref name="symbol"/> is a part of any of the specified <paramref name="modules"/>.
        /// </summary>
        /// <param name="symbol"><see cref="INamedTypeSymbol"/> to check if is a part of any of the specified <paramref name="modules"/>.</param>
        /// <param name="modules">Array of <see cref="ModuleIdentity"/>s to check.</param>
        /// <exception cref="ArgumentNullException"><paramref name="symbol"/> is <see langword="null"/>.</exception>
        public static bool IsPartOfAnyModule(this INamedTypeSymbol symbol, [NotNullWhen(true)] params ModuleIdentity[]? modules)
        {
            if (symbol is null)
            {
                throw new ArgumentNullException(nameof(symbol));
            }

            if (modules is null || modules.Length == 0)
            {
                return false;
            }

            string fullname = symbol.ToString();

            foreach (ModuleIdentity module in modules)
            {
                if (module is null)
                {
                    continue;
                }

                foreach (TypeIdentity type in module.Types)
                {
                    if (type.FullyQualifiedName == fullname)
                    {
                        return true;
                    }
                }
            }

            return false;
        }

        /// <summary>
        /// Determines whether the specified <paramref name="symbol"/> is a part of any of the specified <paramref name="modules"/>.
        /// </summary>
        /// <param name="symbol"><see cref="INamedTypeSymbol"/> to check if is a part of any of the specified <paramref name="modules"/>.</param>
        /// <param name="modules"><see cref="ModuleContainer"/> that provides <see cref="ModuleIdentity"/>s to check if the <paramref name="symbol"/> is a part of.</param>
        /// <exception cref="ArgumentNullException"><paramref name="symbol"/> is <see langword="null"/>. -or- <paramref name="modules"/> is <see langword="null"/>.</exception>
        public static bool IsPartOfAnyModule(this INamedTypeSymbol symbol, ModuleContainer modules)
        {
            if (symbol is null)
            {
                throw new ArgumentNullException(nameof(symbol));
            }

            if (modules is null)
            {
                throw new ArgumentNullException(nameof(modules));
            }

            ModuleIdentity[] identities = modules.AsIdentities();

            return symbol.IsPartOfAnyModule(identities);
        }

        /// <summary>
        /// Converts the specified <paramref name="identity"/> into a <see cref="INamedTypeSymbol"/>.
        /// </summary>
        /// <param name="compilation"><see cref="Compilation"/> that is used to get the <see cref="INamedTypeSymbol"/>.</param>
        /// <param name="identity"><see cref="TypeIdentity"/> to convert into a <see cref="INamedTypeSymbol"/>.</param>
        /// <exception cref="ArgumentNullException"><paramref name="compilation"/> is <see langword="null"/>. -or- <paramref name="identity"/> is <see langword="null"/>.</exception>
        /// <exception cref="InvalidOperationException">Target type could not be resolved.</exception>
        public static INamedTypeSymbol ToSymbol(this Compilation compilation, TypeIdentity identity)
        {
            if (compilation is null)
            {
                throw new ArgumentNullException(nameof(compilation));
            }

            if (identity is null)
            {
                throw new ArgumentNullException(nameof(identity));
            }

            INamedTypeSymbol? symbol = compilation.GetTypeByMetadataName(identity.FullyQualifiedName);

            if (symbol is null)
            {
                throw new InvalidOperationException($"Type '{identity.FullyQualifiedName}' could not be resolved!");
            }

            return symbol;
        }

        /// <summary>
        /// Attempts to convert the specified <paramref name="symbol"/> into a <see cref="TypeIdentity"/>.
        /// </summary>
        /// <param name="symbol"><see cref="INamedTypeSymbol"/> to convert into a <see cref="TypeIdentity"/>.</param>
        /// <param name="identity"><see cref="TypeIdentity"/> that was created based on the <paramref name="symbol"/>.</param>
        /// <exception cref="ArgumentNullException"><paramref name="symbol"/> is <see langword="null"/>.</exception>
        public static bool TryGetIdentity(this INamedTypeSymbol symbol, [NotNullWhen(true)] out TypeIdentity? identity)
        {
            if (symbol is null)
            {
                throw new ArgumentNullException(nameof(symbol));
            }

            TypeIdentity type = TypeIdentity.GetIdentity(symbol.Name);

            if (type.FullyQualifiedName == symbol.ToString())
            {
                identity = type;
                return true;
            }

            identity = null;
            return false;
        }

        /// <summary>
        /// Attempts to return an array of <see cref="ModuleReference"/>s to all Durian modules the specified <paramref name="symbol"/> is part of.
        /// </summary>
        /// <param name="symbol"><see cref="INamedTypeSymbol"/> to get all the modules it is part of.</param>
        /// <param name="modules">Array of <see cref="ModuleReference"/>s to all Durian modules the specified <paramref name="symbol"/> is part of.</param>
        /// <returns><see langword="true"/> if the <paramref name="symbol"/> is part of any Durian module, <see langword="false"/> otherwise.</returns>
        /// <exception cref="ArgumentNullException"><paramref name="symbol"/> is <see langword="null"/>.</exception>
        public static bool TryGetModules(this INamedTypeSymbol symbol, [NotNullWhen(true)] out ModuleReference[]? modules)
        {
            if (!symbol.TryGetIdentity(out TypeIdentity? identity))
            {
                modules = null;
                return false;
            }

            ImmutableArray<ModuleReference> immutable = identity.Modules;
            modules = new ModuleReference[immutable.Length];
            immutable.CopyTo(modules);

            return true;
        }

        internal static INamedTypeSymbol GetEnableAttributeSymbol(Compilation compilation)
        {
            INamedTypeSymbol? symbol = compilation.GetTypeByMetadataName(typeof(EnableModuleAttribute).ToString());

            if (symbol is null)
            {
                throw new InvalidOperationException($"Error while resolving the {nameof(EnableModuleAttribute)} class!");
            }

            return symbol;
        }

        internal static AttributeData[] GetInstancesOfEnableAttribute(Compilation compilation)
        {
            INamedTypeSymbol symbol = GetEnableAttributeSymbol(compilation);
            return GetInstancesOfEnableAttribute(compilation, symbol);
        }

        internal static AttributeData[] GetInstancesOfEnableAttribute(Compilation compilation, INamedTypeSymbol enableModuleAttribute)
        {
            return compilation.Assembly.GetAttributes(enableModuleAttribute).ToArray();
        }

        internal static bool IsEnabled_Internal(Compilation compilation, DurianModule module)
        {
            INamedTypeSymbol symbol = GetEnableAttributeSymbol(compilation);
            IEnumerable<AttributeData> attributes = compilation.Assembly.GetAttributes(symbol);

            return IsEnabled_Internal(attributes, module);
        }

        internal static bool IsEnabled_Internal(Compilation compilation, DurianModule module, INamedTypeSymbol enableModuleAttribute)
        {
            IEnumerable<AttributeData> attributes = compilation.Assembly.GetAttributes(enableModuleAttribute);

            return IsEnabled_Internal(attributes, module);
        }

        internal static bool IsEnabled_Internal(IEnumerable<AttributeData> attributes, DurianModule module)
        {
            foreach (AttributeData attribute in attributes)
            {
                if (attribute.TryGetConstructorArgumentValue(0, out int value) && (DurianModule)value == module)
                {
                    return true;
                }
            }

            return false;
        }

        private static bool IsEnabled_Internal(Compilation compilation, TypeIdentity type, DurianModule[] modules)
        {
            INamedTypeSymbol symbol = GetEnableAttributeSymbol(compilation);
            return IsEnabled_Internal(compilation, type, modules, symbol);
        }

        private static bool IsEnabled_Internal(Compilation compilation, TypeIdentity type, DurianModule[] modules, INamedTypeSymbol enableModuleAttribute)
        {
            AttributeData[] attributes = GetInstancesOfEnableAttribute(compilation, enableModuleAttribute);

            if (attributes.Length == 0)
            {
                return false;
            }

            foreach (ModuleReference reference in type.Modules)
            {
                if (!IsEnabled_Internal(attributes, reference.EnumValue))
                {
                    continue;
                }

                foreach (DurianModule m in modules)
                {
                    if (reference.EnumValue == m)
                    {
                        return true;
                    }
                }
            }

            return false;
        }
    }
=======
	/// <summary>
	/// Contains various <see cref="ModuleIdentity"/>-related extension methods for the <see cref="Compilation"/> class and <see cref="INamedTypeSymbol"/> interface.
	/// </summary>
	public static class ModuleUtilities
	{
		/// <summary>
		/// Returns a collection of <see cref="INamedTypeSymbol"/>s representing all disabled Durian <see cref="Type"/>s for the specified <paramref name="compilation"/>.
		/// </summary>
		/// <param name="compilation"><see cref="Compilation"/> to get the disabled Durian <see cref="Type"/>s of.</param>
		/// <exception cref="ArgumentNullException"><paramref name="compilation"/> is <see langword="null"/>.</exception>
		/// <exception cref="InvalidOperationException">Error while resolving the <see cref="EnableModuleAttribute"/> class.</exception>
		public static IEnumerable<INamedTypeSymbol> GetDisabledDurianTypes(this Compilation compilation)
		{
			if (compilation is null)
			{
				throw new ArgumentNullException(nameof(compilation));
			}

			INamedTypeSymbol symbol = GetEnableAttributeSymbol(compilation);
			return compilation.GetDisabledDurianTypes(symbol);
		}

		/// <summary>
		/// Returns a collection of <see cref="INamedTypeSymbol"/>s representing all disabled Durian <see cref="Type"/>s for the specified <paramref name="compilation"/>.
		/// </summary>
		/// <param name="compilation"><see cref="Compilation"/> to get the disabled Durian <see cref="Type"/>s of.</param>
		/// <param name="enableModuleAttribute"><see cref="INamedTypeSymbol"/> that represents the <see cref="EnableModuleAttribute"/> class.</param>
		/// <exception cref="ArgumentNullException"><paramref name="compilation"/> is <see langword="null"/>. -or- <paramref name="enableModuleAttribute"/> is <see langword="null"/>.</exception>
		public static IEnumerable<INamedTypeSymbol> GetDisabledDurianTypes(this Compilation compilation, INamedTypeSymbol enableModuleAttribute)
		{
			if (compilation is null)
			{
				throw new ArgumentNullException(nameof(compilation));
			}

			if (enableModuleAttribute is null)
			{
				throw new ArgumentNullException(nameof(compilation));
			}

			ModuleReference[] modules = compilation.GetDisabledModules(enableModuleAttribute).AsReferences();

			return compilation.GetDisabledDurianTypes(enableModuleAttribute, modules);
		}

		/// <summary>
		/// Returns a collection of <see cref="INamedTypeSymbol"/>s representing all disabled Durian <see cref="Type"/>s for the specified <paramref name="compilation"/> that are part of any of the provided <paramref name="modules"/>.
		/// </summary>
		/// <param name="compilation"><see cref="Compilation"/> to get the disabled Durian <see cref="Type"/>s of.</param>
		/// <param name="modules"><see cref="ModuleContainer"/> that provides a collection of Durian modules to pick the <see cref="INamedTypeSymbol"/>s from.</param>
		/// <exception cref="ArgumentNullException"><paramref name="compilation"/> is <see langword="null"/>. -or- <paramref name="modules"/> is <see langword="null"/>.</exception>
		/// <exception cref="InvalidOperationException">Error while resolving the <see cref="EnableModuleAttribute"/> class.</exception>
		public static IEnumerable<INamedTypeSymbol> GetDisabledDurianTypes(this Compilation compilation, ModuleContainer modules)
		{
			if (compilation is null)
			{
				throw new ArgumentNullException(nameof(compilation));
			}

			if (modules is null)
			{
				throw new ArgumentNullException(nameof(modules));
			}

			if (modules.Count == 0)
			{
				return Array.Empty<INamedTypeSymbol>();
			}

			ModuleReference[] references = modules.AsReferences();

			return compilation.GetDisabledDurianTypes(references);
		}

		/// <summary>
		/// Returns a collection of <see cref="INamedTypeSymbol"/>s representing all disabled Durian <see cref="Type"/>s for the specified <paramref name="compilation"/> that are part of any of the provided <paramref name="modules"/>.
		/// </summary>
		/// <param name="compilation"><see cref="Compilation"/> to get the disabled Durian <see cref="Type"/>s of.</param>
		/// <param name="enableModuleAttribute"><see cref="INamedTypeSymbol"/> that represents the <see cref="EnableModuleAttribute"/> class.</param>
		/// <param name="modules"><see cref="ModuleContainer"/> that provides a collection of Durian modules to pick the <see cref="INamedTypeSymbol"/>s from.</param>
		/// <exception cref="ArgumentNullException"><paramref name="compilation"/> is <see langword="null"/>. -or- <paramref name="enableModuleAttribute"/> is <see langword="null"/>. -or- <paramref name="modules"/> is <see langword="null"/>.</exception>
		public static IEnumerable<INamedTypeSymbol> GetDisabledDurianTypes(this Compilation compilation, INamedTypeSymbol enableModuleAttribute, ModuleContainer modules)
		{
			if (compilation is null)
			{
				throw new ArgumentNullException(nameof(compilation));
			}

			if (enableModuleAttribute is null)
			{
				throw new ArgumentNullException(nameof(enableModuleAttribute));
			}

			if (modules is null)
			{
				throw new ArgumentNullException(nameof(modules));
			}

			if (modules.Count == 0)
			{
				return Array.Empty<INamedTypeSymbol>();
			}

			ModuleReference[] references = modules.AsReferences();

			return compilation.GetDisabledDurianTypes(enableModuleAttribute, references);
		}

		/// <summary>
		/// Returns a collection of <see cref="INamedTypeSymbol"/>s representing all disabled Durian <see cref="Type"/>s for the specified <paramref name="compilation"/> picked from the provided array of <paramref name="types"/>.
		/// </summary>
		/// <param name="compilation"><see cref="Compilation"/> to get the disabled Durian <see cref="Type"/>s of.</param>
		/// <param name="types">Array of <see cref="TypeIdentity"/>s to pick the disabled ones from.</param>
		/// <exception cref="ArgumentNullException"><paramref name="compilation"/> is <see langword="null"/>.</exception>
		/// <exception cref="InvalidOperationException">Error while resolving the <see cref="EnableModuleAttribute"/> class.</exception>
		public static IEnumerable<INamedTypeSymbol> GetDisabledDurianTypes(this Compilation compilation, params TypeIdentity[]? types)
		{
			if (compilation is null)
			{
				throw new ArgumentNullException(nameof(compilation));
			}

			if (types is null)
			{
				return Array.Empty<INamedTypeSymbol>();
			}

			INamedTypeSymbol symbol = GetEnableAttributeSymbol(compilation);
			return compilation.GetDisabledDurianTypes(symbol, types);
		}

		/// <summary>
		/// Returns a collection of <see cref="INamedTypeSymbol"/>s representing all disabled Durian <see cref="Type"/>s for the specified <paramref name="compilation"/> picked from the provided array of <paramref name="types"/>.
		/// </summary>
		/// <param name="compilation"><see cref="Compilation"/> to get the disabled Durian <see cref="Type"/>s of.</param>
		/// <param name="enableModuleAttribute"><see cref="INamedTypeSymbol"/> that represents the <see cref="EnableModuleAttribute"/> class.</param>
		/// <param name="types">Array of <see cref="TypeIdentity"/>s to pick the disabled ones from.</param>
		/// <exception cref="ArgumentNullException"><paramref name="compilation"/> is <see langword="null"/>. -or- <paramref name="enableModuleAttribute"/> is <see langword="null"/>.</exception>
		public static IEnumerable<INamedTypeSymbol> GetDisabledDurianTypes(this Compilation compilation, INamedTypeSymbol enableModuleAttribute, params TypeIdentity[]? types)
		{
			if (compilation is null)
			{
				throw new ArgumentNullException(nameof(compilation));
			}

			if (enableModuleAttribute is null)
			{
				throw new ArgumentNullException(nameof(enableModuleAttribute));
			}

			if (types is null)
			{
				return Array.Empty<INamedTypeSymbol>();
			}

			AttributeData[] attributes = GetInstancesOfEnableAttribute(compilation, enableModuleAttribute);

			if (attributes.Length == 0)
			{
				return Array.Empty<INamedTypeSymbol>();
			}

			Dictionary<DurianModule, bool> modules = new();
			List<INamedTypeSymbol> list = new(types.Length);

			foreach (TypeIdentity type in types)
			{
				if (type is null)
				{
					continue;
				}

				foreach (ModuleReference reference in type.Modules)
				{
					if (modules.TryGetValue(reference.EnumValue, out bool value))
					{
						if (!value)
						{
							INamedTypeSymbol symbol = compilation.ToSymbol(type);
							list.Add(symbol);
						}
					}
					else
					{
						value = IsEnabled_Internal(attributes, reference.EnumValue);

						modules.Add(reference.EnumValue, value);
					}
				}
			}

			return list;
		}

		/// <summary>
		/// Returns a collection of <see cref="INamedTypeSymbol"/>s picked from the given array of <paramref name="types"/> that are disabled for the specified <paramref name="types"/>.
		/// </summary>
		/// <param name="compilation"><see cref="Compilation"/> to get the disabled Durian <see cref="Type"/>s of.</param>
		/// <param name="types">Array of <see cref="INamedTypeSymbol"/>s to pick the disabled ones from.</param>
		/// <exception cref="ArgumentNullException"><paramref name="compilation"/> is <see langword="null"/>.</exception>
		/// <exception cref="InvalidOperationException">Error while resolving the <see cref="EnableModuleAttribute"/> class. -or- Symbol is not a Durian type.</exception>
		public static IEnumerable<INamedTypeSymbol> GetDisabledDurianTypes(this Compilation compilation, params INamedTypeSymbol[]? types)
		{
			if (compilation is null)
			{
				throw new ArgumentNullException(nameof(compilation));
			}

			if (types is null)
			{
				return Array.Empty<INamedTypeSymbol>();
			}

			INamedTypeSymbol symbol = GetEnableAttributeSymbol(compilation);
			return compilation.GetDisabledDurianTypes(symbol, types);
		}

		/// <summary>
		/// Returns a collection of <see cref="INamedTypeSymbol"/>s picked from the given array of <paramref name="types"/> that are disabled for the specified <paramref name="types"/>.
		/// </summary>
		/// <param name="compilation"><see cref="Compilation"/> to get the disabled Durian <see cref="Type"/>s of.</param>
		/// <param name="enableModuleAttribute"><see cref="INamedTypeSymbol"/> that represents the <see cref="EnableModuleAttribute"/> class.</param>
		/// <param name="types">Array of <see cref="INamedTypeSymbol"/>s to pick the disabled ones from.</param>
		/// <exception cref="ArgumentNullException"><paramref name="compilation"/> is <see langword="null"/>. -or- <paramref name="enableModuleAttribute"/> is <see langword="null"/>.</exception>
		public static IEnumerable<INamedTypeSymbol> GetDisabledDurianTypes(this Compilation compilation, INamedTypeSymbol enableModuleAttribute, params INamedTypeSymbol[]? types)
		{
			if (compilation is null)
			{
				throw new ArgumentNullException(nameof(compilation));
			}

			if (enableModuleAttribute is null)
			{
				throw new ArgumentNullException(nameof(enableModuleAttribute));
			}

			if (types is null)
			{
				return Array.Empty<INamedTypeSymbol>();
			}

			AttributeData[] attributes = GetInstancesOfEnableAttribute(compilation, enableModuleAttribute);

			if (attributes.Length == 0)
			{
				return Array.Empty<INamedTypeSymbol>();
			}

			Dictionary<DurianModule, bool> modules = new();
			List<INamedTypeSymbol> list = new(types.Length);

			foreach (INamedTypeSymbol type in types)
			{
				if (type is null || !type.IsPartOfAnyModule())
				{
					continue;
				}

				TypeIdentity identity = type.GetIdentity();

				foreach (ModuleReference reference in identity.Modules)
				{
					if (modules.TryGetValue(reference.EnumValue, out bool value))
					{
						if (!value)
						{
							list.Add(type);
						}
					}
					else
					{
						value = IsEnabled_Internal(attributes, reference.EnumValue);

						modules.Add(reference.EnumValue, value);
					}
				}
			}

			return list;
		}

		/// <summary>
		/// Returns a collection of <see cref="INamedTypeSymbol"/>s representing all disabled Durian <see cref="Type"/>s for the specified <paramref name="compilation"/> that are part of any of the provided <paramref name="modules"/>.
		/// </summary>
		/// <param name="compilation"><see cref="Compilation"/> to get the disabled Durian <see cref="Type"/>s of.</param>
		/// <param name="modules">Array of <see cref="ModuleIdentity"/>s to pick the <see cref="INamedTypeSymbol"/>s from.</param>
		/// <exception cref="ArgumentNullException"><paramref name="compilation"/> is <see langword="null"/>.</exception>
		/// <exception cref="InvalidOperationException">Error while resolving the <see cref="EnableModuleAttribute"/> class.</exception>
		public static IEnumerable<INamedTypeSymbol> GetDisabledDurianTypes(this Compilation compilation, params ModuleIdentity[]? modules)
		{
			if (compilation is null)
			{
				throw new ArgumentNullException(nameof(compilation));
			}

			if (modules is null || modules.Length == 0)
			{
				return Array.Empty<INamedTypeSymbol>();
			}

			INamedTypeSymbol symbol = GetEnableAttributeSymbol(compilation);
			return compilation.GetDisabledDurianTypes(symbol, modules);
		}

		/// <summary>
		/// Returns a collection of <see cref="INamedTypeSymbol"/>s representing all disabled Durian <see cref="Type"/>s for the specified <paramref name="compilation"/> that are part of any of the provided <paramref name="modules"/>.
		/// </summary>
		/// <param name="compilation"><see cref="Compilation"/> to get the disabled Durian <see cref="Type"/>s of.</param>
		/// <param name="enableModuleAttribute"><see cref="INamedTypeSymbol"/> that represents the <see cref="EnableModuleAttribute"/> class.</param>
		/// <param name="modules">Array of <see cref="ModuleIdentity"/>s to pick the <see cref="INamedTypeSymbol"/>s from.</param>
		/// <exception cref="ArgumentNullException"><paramref name="compilation"/> is <see langword="null"/>. -or- <paramref name="enableModuleAttribute"/> is <see langword="null"/>.</exception>
		public static IEnumerable<INamedTypeSymbol> GetDisabledDurianTypes(this Compilation compilation, INamedTypeSymbol enableModuleAttribute, params ModuleIdentity[]? modules)
		{
			if (compilation is null)
			{
				throw new ArgumentNullException(nameof(compilation));
			}

			if (enableModuleAttribute is null)
			{
				throw new ArgumentNullException(nameof(enableModuleAttribute));
			}

			if (modules is null || modules.Length == 0)
			{
				return Array.Empty<INamedTypeSymbol>();
			}

			AttributeData[] attributes = GetInstancesOfEnableAttribute(compilation, enableModuleAttribute);

			if (attributes.Length == 0)
			{
				return Array.Empty<INamedTypeSymbol>();
			}

			return Yield();

			IEnumerable<INamedTypeSymbol> Yield()
			{
				foreach (ModuleIdentity module in modules)
				{
					if (module is null)
					{
						continue;
					}

					if (!IsEnabled_Internal(attributes, module.Module))
					{
						foreach (TypeIdentity t in module.Types)
						{
							yield return compilation.ToSymbol(t);
						}
					}
				}
			}
		}

		/// <summary>
		/// Returns a collection of <see cref="INamedTypeSymbol"/>s representing all disabled Durian <see cref="Type"/>s for the specified <paramref name="compilation"/> that are part of any of the provided modules.
		/// </summary>
		/// <param name="compilation"><see cref="Compilation"/> to get the disabled Durian <see cref="Type"/>s of.</param>
		/// <param name="references">Array of <see cref="ModuleReference"/>s to pick the <see cref="INamedTypeSymbol"/>s from.</param>
		/// <exception cref="ArgumentNullException"><paramref name="compilation"/> is <see langword="null"/>.</exception>
		/// <exception cref="InvalidOperationException">Error while resolving the <see cref="EnableModuleAttribute"/> class.</exception>
		public static IEnumerable<INamedTypeSymbol> GetDisabledDurianTypes(this Compilation compilation, params ModuleReference[]? references)
		{
			if (compilation is null)
			{
				throw new ArgumentNullException(nameof(compilation));
			}

			if (references is null || references.Length == 0)
			{
				return Array.Empty<INamedTypeSymbol>();
			}

			INamedTypeSymbol symbol = GetEnableAttributeSymbol(compilation);
			return compilation.GetDisabledDurianTypes(symbol, references);
		}

		/// <summary>
		/// Returns a collection of <see cref="INamedTypeSymbol"/>s representing all disabled Durian <see cref="Type"/>s for the specified <paramref name="compilation"/> that are part of any of the provided modules.
		/// </summary>
		/// <param name="compilation"><see cref="Compilation"/> to get the disabled Durian <see cref="Type"/>s of.</param>
		/// <param name="enableModuleAttribute"><see cref="INamedTypeSymbol"/> that represents the <see cref="EnableModuleAttribute"/> class.</param>
		/// <param name="references">Array of <see cref="ModuleReference"/>s to pick the <see cref="INamedTypeSymbol"/>s from.</param>
		/// <exception cref="ArgumentNullException"><paramref name="compilation"/> is <see langword="null"/>. -or- <paramref name="enableModuleAttribute"/> is <see langword="null"/>.</exception>
		public static IEnumerable<INamedTypeSymbol> GetDisabledDurianTypes(this Compilation compilation, INamedTypeSymbol enableModuleAttribute, params ModuleReference[]? references)
		{
			if (compilation is null)
			{
				throw new ArgumentNullException(nameof(compilation));
			}

			if (enableModuleAttribute is null)
			{
				throw new ArgumentNullException(nameof(enableModuleAttribute));
			}

			if (references is null || references.Length == 0)
			{
				return Array.Empty<INamedTypeSymbol>();
			}

			AttributeData[] attributes = GetInstancesOfEnableAttribute(compilation, enableModuleAttribute);

			if (attributes.Length == 0)
			{
				return Array.Empty<INamedTypeSymbol>();
			}

			return Yield();

			IEnumerable<INamedTypeSymbol> Yield()
			{
				foreach (ModuleReference reference in references)
				{
					if (reference is null)
					{
						continue;
					}

					if (!IsEnabled_Internal(attributes, reference.EnumValue))
					{
						ModuleIdentity module = reference.GetModule();

						foreach (TypeIdentity t in module.Types)
						{
							yield return compilation.ToSymbol(t);
						}
					}
				}
			}
		}

		/// <summary>
		/// Returns a collection of <see cref="INamedTypeSymbol"/>s representing all disabled Durian <see cref="Type"/>s for the specified <paramref name="compilation"/> that are part of any of the provided <paramref name="modules"/>.
		/// </summary>
		/// <param name="compilation"><see cref="Compilation"/> to get the disabled Durian <see cref="Type"/>s of.</param>
		/// <param name="modules">Array of <see cref="DurianModule"/>s to pick the <see cref="INamedTypeSymbol"/>s from.</param>
		/// <exception cref="ArgumentNullException"><paramref name="compilation"/> is <see langword="null"/>.</exception>
		/// <exception cref="InvalidOperationException"> Unknown <see cref="DurianModule"/> value detected. -or- <see cref="DurianModule.None"/> is not a valid Durian module. -or- Error while resolving the <see cref="EnableModuleAttribute"/> class.</exception>
		public static IEnumerable<INamedTypeSymbol> GetDisabledDurianTypes(this Compilation compilation, params DurianModule[]? modules)
		{
			if (compilation is null)
			{
				throw new ArgumentNullException(nameof(compilation));
			}

			if (modules is null || modules.Length == 0)
			{
				return Array.Empty<INamedTypeSymbol>();
			}

			INamedTypeSymbol symbol = GetEnableAttributeSymbol(compilation);
			return compilation.GetDisabledDurianTypes(symbol, modules);
		}

		/// <summary>
		/// Returns a collection of <see cref="INamedTypeSymbol"/>s representing all disabled Durian <see cref="Type"/>s for the specified <paramref name="compilation"/> that are part of any of the provided <paramref name="modules"/>.
		/// </summary>
		/// <param name="compilation"><see cref="Compilation"/> to get the disabled Durian <see cref="Type"/>s of.</param>
		/// <param name="enableModuleAttribute"><see cref="INamedTypeSymbol"/> that represents the <see cref="EnableModuleAttribute"/> class.</param>
		/// <param name="modules">Array of <see cref="DurianModule"/>s to pick the <see cref="INamedTypeSymbol"/>s from.</param>
		/// <exception cref="ArgumentNullException"><paramref name="compilation"/> is <see langword="null"/>. -or- <paramref name="enableModuleAttribute"/> is <see langword="null"/>.</exception>
		/// <exception cref="InvalidOperationException"> Unknown <see cref="DurianModule"/> value detected. -or- <see cref="DurianModule.None"/> is not a valid Durian module.</exception>
		public static IEnumerable<INamedTypeSymbol> GetDisabledDurianTypes(this Compilation compilation, INamedTypeSymbol enableModuleAttribute, params DurianModule[]? modules)
		{
			if (compilation is null)
			{
				throw new ArgumentNullException(nameof(compilation));
			}

			if (enableModuleAttribute is null)
			{
				throw new ArgumentNullException(nameof(enableModuleAttribute));
			}

			if (modules is null || modules.Length == 0)
			{
				return Array.Empty<INamedTypeSymbol>();
			}

			foreach (DurianModule module in modules)
			{
				ModuleIdentity.EnsureIsValidModuleEnum_InvOp(module);
			}

			AttributeData[] attributes = GetInstancesOfEnableAttribute(compilation, enableModuleAttribute);

			if (attributes.Length == 0)
			{
				return Array.Empty<INamedTypeSymbol>();
			}

			return Yield();

			IEnumerable<INamedTypeSymbol> Yield()
			{
				foreach (DurianModule module in modules)
				{
					if (!IsEnabled_Internal(attributes, module))
					{
						ModuleIdentity identity = ModuleIdentity.GetModule(module);

						foreach (TypeIdentity t in identity.Types)
						{
							yield return compilation.ToSymbol(t);
						}
					}
				}
			}
		}

		/// <summary>
		/// Returns a collection of all Durian modules that are disabled for the specified <paramref name="compilation"/>.
		/// </summary>
		/// <param name="compilation"><see cref="Compilation"/> to get all the disabled Durian modules of.</param>
		/// <returns>A new instance of <see cref="ModuleContainer"/> that contains the disabled Durian modules.</returns>
		/// <exception cref="ArgumentNullException"><paramref name="compilation"/> is <see langword="null"/>.</exception>
		/// <exception cref="InvalidOperationException">Error while resolving the <see cref="EnableModuleAttribute"/> class.</exception>
		public static ModuleContainer GetDisabledModules(this Compilation compilation)
		{
			if (compilation is null)
			{
				throw new ArgumentNullException(nameof(compilation));
			}

			INamedTypeSymbol symbol = GetEnableAttributeSymbol(compilation);

			ModuleContainer all = ModuleIdentity.GetAllModules();

			return compilation.GetDisabledModules(symbol, all.AsEnums());
		}

		/// <summary>
		/// Returns a collection of all Durian modules that are disabled for the specified <paramref name="compilation"/>.
		/// </summary>
		/// <param name="compilation"><see cref="Compilation"/> to get all the disabled Durian modules of.</param>
		/// <param name="enableModuleAttribute"><see cref="INamedTypeSymbol"/> that represents the <see cref="EnableModuleAttribute"/> class.</param>
		/// <returns>A new instance of <see cref="ModuleContainer"/> that contains the disabled Durian modules.</returns>
		/// <exception cref="ArgumentNullException"><paramref name="compilation"/> is <see langword="null"/>. -or- <paramref name="enableModuleAttribute"/> is <see langword="null"/>.</exception>
		public static ModuleContainer GetDisabledModules(this Compilation compilation, INamedTypeSymbol enableModuleAttribute)
		{
			if (compilation is null)
			{
				throw new ArgumentNullException(nameof(compilation));
			}

			if (enableModuleAttribute is null)
			{
				throw new ArgumentNullException(nameof(enableModuleAttribute));
			}

			ModuleContainer all = ModuleIdentity.GetAllModules();

			return compilation.GetDisabledModules(enableModuleAttribute, all.AsEnums());
		}

		/// <summary>
		/// Returns a collection of all Durian modules present in the provided collection of <paramref name="modules"/> that are disabled for the specified <paramref name="compilation"/>.
		/// </summary>
		/// <param name="compilation"><see cref="Compilation"/> to get the disabled Durian modules from.</param>
		/// <param name="modules"><see cref="ModuleContainer"/> that provides a collection of Durian modules to pick from.</param>
		/// <returns>A new instance of <see cref="ModuleContainer"/> that contains the disabled Durian modules.</returns>
		/// <exception cref="ArgumentNullException"><paramref name="compilation"/> is <see langword="null"/>. -or- <paramref name="modules"/> is <see langword="null"/>.</exception>
		/// <exception cref="InvalidOperationException">Error while resolving the <see cref="EnableModuleAttribute"/> class.</exception>
		public static ModuleContainer GetDisabledModules(this Compilation compilation, ModuleContainer modules)
		{
			if (compilation is null)
			{
				throw new ArgumentNullException(nameof(compilation));
			}

			if (modules is null)
			{
				throw new ArgumentNullException(nameof(modules));
			}

			if (modules.Count == 0)
			{
				return new ModuleContainer();
			}

			INamedTypeSymbol symbol = GetEnableAttributeSymbol(compilation);

			return compilation.GetDisabledModules(symbol, modules.AsEnums());
		}

		/// <summary>
		/// Returns a collection of all Durian modules present in the provided collection of <paramref name="modules"/> that are disabled for the specified <paramref name="compilation"/>.
		/// </summary>
		/// <param name="compilation"><see cref="Compilation"/> to get the disabled Durian modules from.</param>
		/// <param name="enableModuleAttribute"><see cref="INamedTypeSymbol"/> that represents the <see cref="EnableModuleAttribute"/> class.</param>
		/// <param name="modules"><see cref="ModuleContainer"/> that provides a collection of Durian modules to pick from.</param>
		/// <returns>A new instance of <see cref="ModuleContainer"/> that contains the disabled Durian modules.</returns>
		/// <exception cref="ArgumentNullException"><paramref name="compilation"/> is <see langword="null"/>. -or- <paramref name="enableModuleAttribute"/> is <see langword="null"/>. -or- <paramref name="modules"/> is <see langword="null"/>.</exception>
		public static ModuleContainer GetDisabledModules(this Compilation compilation, INamedTypeSymbol enableModuleAttribute, ModuleContainer modules)
		{
			if (compilation is null)
			{
				throw new ArgumentNullException(nameof(compilation));
			}

			if (enableModuleAttribute is null)
			{
				throw new ArgumentNullException(nameof(enableModuleAttribute));
			}

			if (modules is null)
			{
				throw new ArgumentNullException(nameof(modules));
			}

			if (modules.Count == 0)
			{
				return new ModuleContainer();
			}

			return compilation.GetDisabledModules(enableModuleAttribute, modules.AsEnums());
		}

		/// <summary>
		/// Returns a collection of all Durian modules present in the provided array of <paramref name="references"/> that are disabled for the specified <paramref name="compilation"/>.
		/// </summary>
		/// <param name="compilation"><see cref="Compilation"/> to get the disabled Durian modules of.</param>
		/// <param name="references">Array of <see cref="ModuleReference"/>s to pick from.</param>
		/// <returns>A new instance of <see cref="ModuleContainer"/> that contains the disabled Durian modules.</returns>
		/// <exception cref="ArgumentNullException"><paramref name="compilation"/> is <see langword="null"/>.</exception>
		/// <exception cref="InvalidOperationException">Error while resolving the <see cref="EnableModuleAttribute"/> class.</exception>
		public static ModuleContainer GetDisabledModules(this Compilation compilation, params ModuleReference[]? references)
		{
			if (compilation is null)
			{
				throw new ArgumentNullException(nameof(compilation));
			}

			if (references is null || references.Length == 0)
			{
				return new ModuleContainer();
			}

			INamedTypeSymbol symbol = GetEnableAttributeSymbol(compilation);
			return compilation.GetDisabledModules(symbol, references);
		}

		/// <summary>
		/// Returns a collection of all Durian modules present in the provided array of <paramref name="references"/> that are disabled for the specified <paramref name="compilation"/>.
		/// </summary>
		/// <param name="compilation"><see cref="Compilation"/> to get the disabled Durian modules of.</param>
		/// <param name="enableModuleAttribute"><see cref="INamedTypeSymbol"/> that represents the <see cref="EnableModuleAttribute"/> class.</param>
		/// <param name="references">Array of <see cref="ModuleReference"/>s to pick from.</param>
		/// <returns>A new instance of <see cref="ModuleContainer"/> that contains the disabled Durian modules.</returns>
		/// <exception cref="ArgumentNullException"><paramref name="compilation"/> is <see langword="null"/>. -or- <paramref name="enableModuleAttribute"/> is <see langword="null"/>.</exception>
		public static ModuleContainer GetDisabledModules(this Compilation compilation, INamedTypeSymbol enableModuleAttribute, params ModuleReference[]? references)
		{
			if (compilation is null)
			{
				throw new ArgumentNullException(nameof(compilation));
			}

			if (enableModuleAttribute is null)
			{
				throw new ArgumentNullException(nameof(enableModuleAttribute));
			}

			if (references is null || references.Length == 0)
			{
				return new ModuleContainer();
			}

			AttributeData[] attributes = GetInstancesOfEnableAttribute(compilation, enableModuleAttribute);

			if (attributes.Length == 0)
			{
				return new ModuleContainer();
			}

			ModuleContainer container = new(references.Length);

			foreach (ModuleReference reference in references)
			{
				if (reference is null)
				{
					continue;
				}

				if (!container.Contains(reference.EnumValue) && !IsEnabled_Internal(attributes, reference.EnumValue))
				{
					container.Include(reference);
				}
			}

			return container;
		}

		/// <summary>
		/// Returns a collection of all Durian modules present in the provided array of <paramref name="modules"/> that are disabled for the specified <paramref name="compilation"/>.
		/// </summary>
		/// <param name="compilation"><see cref="Compilation"/> to get the disabled Durian modules of.</param>
		/// <param name="modules">Array of <see cref="ModuleIdentity"/>s to pick from.</param>
		/// <returns>A new instance of <see cref="ModuleContainer"/> that contains the disabled Durian modules.</returns>
		/// <exception cref="ArgumentNullException"><paramref name="compilation"/> is <see langword="null"/>.</exception>
		/// <exception cref="InvalidOperationException">Error while resolving the <see cref="EnableModuleAttribute"/> class.</exception>
		public static ModuleContainer GetDisabledModules(this Compilation compilation, params ModuleIdentity[]? modules)
		{
			if (compilation is null)
			{
				throw new ArgumentNullException(nameof(compilation));
			}

			if (modules is null || modules.Length == 0)
			{
				return new ModuleContainer();
			}

			INamedTypeSymbol symbol = GetEnableAttributeSymbol(compilation);
			return compilation.GetDisabledModules(symbol, modules);
		}

		/// <summary>
		/// Returns a collection of all Durian modules present in the provided array of <paramref name="modules"/> that are disabled for the specified <paramref name="compilation"/>.
		/// </summary>
		/// <param name="compilation"><see cref="Compilation"/> to get the disabled Durian modules of.</param>
		/// <param name="enableModuleAttribute"><see cref="INamedTypeSymbol"/> that represents the <see cref="EnableModuleAttribute"/> class.</param>
		/// <param name="modules">Array of <see cref="ModuleIdentity"/>s to pick from.</param>
		/// <returns>A new instance of <see cref="ModuleContainer"/> that contains the disabled Durian modules.</returns>
		/// <exception cref="ArgumentNullException"><paramref name="compilation"/> is <see langword="null"/>. -or- <paramref name="enableModuleAttribute"/> is <see langword="null"/>.</exception>
		public static ModuleContainer GetDisabledModules(this Compilation compilation, INamedTypeSymbol enableModuleAttribute, params ModuleIdentity[]? modules)
		{
			if (compilation is null)
			{
				throw new ArgumentNullException(nameof(compilation));
			}

			if (enableModuleAttribute is null)
			{
				throw new ArgumentNullException(nameof(enableModuleAttribute));
			}

			if (modules is null || modules.Length == 0)
			{
				return new ModuleContainer();
			}

			AttributeData[] attributes = GetInstancesOfEnableAttribute(compilation, enableModuleAttribute);

			if (attributes.Length == 0)
			{
				return new ModuleContainer();
			}

			ModuleContainer container = new(modules.Length);

			foreach (ModuleIdentity module in modules)
			{
				if (module is null)
				{
					continue;
				}

				if (!container.Contains(module.Module) && !IsEnabled_Internal(attributes, module.Module))
				{
					container.Include(module);
				}
			}

			return container;
		}

		/// <summary>
		/// Returns a collection of all Durian modules present in the provided array of <paramref name="modules"/> that are disabled for the specified <paramref name="compilation"/>.
		/// </summary>
		/// <param name="compilation"><see cref="Compilation"/> to get the disabled Durian modules of.</param>
		/// <param name="modules">Array of <see cref="DurianModule"/>s to pick the disabled modules from.</param>
		/// <returns>A new instance of <see cref="ModuleContainer"/> that contains the disabled Durian modules.</returns>
		/// <exception cref="ArgumentNullException"><paramref name="compilation"/> is <see langword="null"/>.</exception>
		/// <exception cref="InvalidOperationException">Unknown <see cref="DurianModule"/> value detected. -or- <see cref="DurianModule.None"/> is not a valid Durian module. -or-
		/// Error while resolving the <see cref="EnableModuleAttribute"/> class.</exception>
		public static ModuleContainer GetDisabledModules(this Compilation compilation, params DurianModule[]? modules)
		{
			if (compilation is null)
			{
				throw new ArgumentNullException(nameof(compilation));
			}

			if (modules is null || modules.Length == 0)
			{
				return new ModuleContainer();
			}

			INamedTypeSymbol symbol = GetEnableAttributeSymbol(compilation);
			return compilation.GetDisabledModules(symbol, modules);
		}

		/// <summary>
		/// Returns a collection of all Durian modules present in the provided array of <paramref name="modules"/> that are disabled for the specified <paramref name="compilation"/>.
		/// </summary>
		/// <param name="compilation"><see cref="Compilation"/> to get the disabled Durian modules of.</param>
		/// <param name="enableModuleAttribute"><see cref="INamedTypeSymbol"/> that represents the <see cref="EnableModuleAttribute"/> class.</param>
		/// <param name="modules">Array of <see cref="DurianModule"/>s to pick the disabled modules from.</param>
		/// <returns>A new instance of <see cref="ModuleContainer"/> that contains the disabled Durian modules.</returns>
		/// <exception cref="ArgumentNullException"><paramref name="compilation"/> is <see langword="null"/>. -or- <paramref name="enableModuleAttribute"/> is <see langword="null"/>.</exception>
		/// <exception cref="InvalidOperationException">Unknown <see cref="DurianModule"/> value detected. -or- <see cref="DurianModule.None"/> is not a valid Durian module.</exception>
		public static ModuleContainer GetDisabledModules(this Compilation compilation, INamedTypeSymbol enableModuleAttribute, params DurianModule[]? modules)
		{
			if (compilation is null)
			{
				throw new ArgumentNullException(nameof(compilation));
			}

			if (enableModuleAttribute is null)
			{
				throw new ArgumentNullException(nameof(enableModuleAttribute));
			}

			if (modules is null || modules.Length == 0)
			{
				return new ModuleContainer();
			}

			foreach (DurianModule module in modules)
			{
				ModuleIdentity.EnsureIsValidModuleEnum_InvOp(module);
			}

			AttributeData[] attributes = GetInstancesOfEnableAttribute(compilation, enableModuleAttribute);

			if (attributes.Length == 0)
			{
				return new ModuleContainer();
			}

			ModuleContainer container = new(modules.Length);

			foreach (DurianModule module in modules)
			{
				if (!container.Contains(module) && !IsEnabled_Internal(attributes, module))
				{
					container.Include(module);
				}
			}

			return container;
		}

		/// <summary>
		/// Returns a collection of <see cref="INamedTypeSymbol"/>s representing all available Durian types.
		/// </summary>
		/// <param name="compilation"><see cref="Compilation"/> to get the <see cref="INamedTypeSymbol"/>s from.</param>
		/// <exception cref="ArgumentNullException"><paramref name="compilation"/> is <see langword="null"/>.</exception>
		/// <exception cref="InvalidOperationException">Target type could not be resolved.</exception>
		public static IEnumerable<INamedTypeSymbol> GetDurianTypes(this Compilation compilation)
		{
			if (compilation is null)
			{
				throw new ArgumentNullException(nameof(compilation));
			}

			return Yield();

			IEnumerable<INamedTypeSymbol> Yield()
			{
				foreach (TypeIdentity type in TypeIdentity.GetAllTypes())
				{
					yield return compilation.ToSymbol(type);
				}
			}
		}

		/// <summary>
		/// Returns a collection of <see cref="INamedTypeSymbol"/>s representing all Durian types that can be found in the provided array of <paramref name="types"/>.
		/// </summary>
		/// <param name="compilation"><see cref="Compilation"/> to get the <see cref="INamedTypeSymbol"/>s from.</param>
		/// <param name="types">Array of <see cref="INamedTypeSymbol"/>s to pick Durian types from.</param>
		/// <exception cref="ArgumentNullException"><paramref name="compilation"/> is <see langword="null"/>.</exception>
		/// <exception cref="InvalidOperationException">Symbol is not a Durian type.</exception>
		public static IEnumerable<INamedTypeSymbol> GetDurianTypes(this Compilation compilation, params INamedTypeSymbol[]? types)
		{
			if (compilation is null)
			{
				throw new ArgumentNullException(nameof(compilation));
			}

			if (types is null || types.Length == 0)
			{
				return Array.Empty<INamedTypeSymbol>();
			}

			return Yield();

			IEnumerable<INamedTypeSymbol> Yield()
			{
				foreach (INamedTypeSymbol type in types)
				{
					if (type is null)
					{
						continue;
					}

					if (IsPartOfAnyModule(type))
					{
						yield return type;
					}
				}
			}
		}

		/// <summary>
		/// Returns a collection of <see cref="INamedTypeSymbol"/>s representing all Durian types that are part of the specified <paramref name="module"/>.
		/// </summary>
		/// <param name="compilation"><see cref="Compilation"/> to get the <see cref="INamedTypeSymbol"/>s from.</param>
		/// <param name="module"><see cref="ModuleIdentity"/> to get the <see cref="INamedTypeSymbol"/> of.</param>
		/// <exception cref="ArgumentNullException"><paramref name="compilation"/> is <see langword="null"/>. -or- <paramref name="module"/> is <see langword="null"/>.</exception>
		/// <exception cref="InvalidOperationException">Target type could not be resolved.</exception>
		public static IEnumerable<INamedTypeSymbol> GetDurianTypes(this Compilation compilation, ModuleIdentity module)
		{
			if (compilation is null)
			{
				throw new ArgumentNullException(nameof(compilation));
			}

			if (module is null)
			{
				throw new ArgumentNullException(nameof(module));
			}

			return Yield();

			IEnumerable<INamedTypeSymbol> Yield()
			{
				foreach (TypeIdentity type in module.Types)
				{
					yield return compilation.ToSymbol(type);
				}
			}
		}

		/// <summary>
		/// Returns a collection of <see cref="INamedTypeSymbol"/>s representing all Durian types that are part of the specified module.
		/// </summary>
		/// <param name="compilation"><see cref="Compilation"/> to get the <see cref="INamedTypeSymbol"/>s from.</param>
		/// <param name="reference"><see cref="ModuleReference"/> pointing to a <see cref="ModuleIdentity"/> to get the <see cref="INamedTypeSymbol"/> of.</param>
		/// <exception cref="ArgumentNullException"><paramref name="compilation"/> is <see langword="null"/>. -or- <paramref name="reference"/> is <see langword="null"/>.</exception>
		/// <exception cref="InvalidOperationException">Target type could not be resolved.</exception>
		public static IEnumerable<INamedTypeSymbol> GetDurianTypes(this Compilation compilation, ModuleReference reference)
		{
			if (compilation is null)
			{
				throw new ArgumentNullException(nameof(compilation));
			}

			if (reference is null)
			{
				throw new ArgumentNullException(nameof(reference));
			}

			ModuleIdentity identity = reference.GetModule();
			return compilation.GetDurianTypes(identity);
		}

		/// <summary>
		/// Returns a collection of <see cref="INamedTypeSymbol"/>s representing all Durian types that are part of the specified <paramref name="module"/>.
		/// </summary>
		/// <param name="compilation"><see cref="Compilation"/> to get the <see cref="INamedTypeSymbol"/>s from.</param>
		/// <param name="module"><see cref="DurianModule"/> to get the <see cref="INamedTypeSymbol"/> of.</param>
		/// <exception cref="ArgumentNullException"><paramref name="compilation"/> is <see langword="null"/>.</exception>
		/// <exception cref="ArgumentException">Unknown <see cref="DurianModule"/> value detected. -or- <see cref="DurianModule.None"/> is not a valid Durian module. -or- Target type could not be resolved.</exception>
		public static IEnumerable<INamedTypeSymbol> GetDurianTypes(this Compilation compilation, DurianModule module)
		{
			if (compilation is null)
			{
				throw new ArgumentNullException(nameof(compilation));
			}

			ModuleIdentity identity = ModuleIdentity.GetModule(module);

			return compilation.GetDurianTypes(identity);
		}

		/// <summary>
		/// Returns a collection of <see cref="INamedTypeSymbol"/>s representing all enabled Durian <see cref="Type"/>s for the specified <paramref name="compilation"/> picked from the provided array of <paramref name="types"/>.
		/// </summary>
		/// <param name="compilation"><see cref="Compilation"/> to get the enabled Durian <see cref="Type"/>s of.</param>
		/// <param name="types">Array of <see cref="TypeIdentity"/>s to pick the enabled ones from.</param>
		/// <exception cref="ArgumentNullException"><paramref name="compilation"/> is <see langword="null"/>.</exception>
		/// <exception cref="InvalidOperationException">Error while resolving the <see cref="EnableModuleAttribute"/> class.</exception>
		public static IEnumerable<INamedTypeSymbol> GetEnabledDurianTypes(this Compilation compilation, params TypeIdentity[]? types)
		{
			if (compilation is null)
			{
				throw new ArgumentNullException(nameof(compilation));
			}

			if (types is null || types.Length == 0)
			{
				return Array.Empty<INamedTypeSymbol>();
			}

			INamedTypeSymbol symbol = GetEnableAttributeSymbol(compilation);
			return compilation.GetEnabledDurianTypes(symbol, types);
		}

		/// <summary>
		/// Returns a collection of <see cref="INamedTypeSymbol"/>s representing all enabled Durian <see cref="Type"/>s for the specified <paramref name="compilation"/> picked from the provided array of <paramref name="types"/>.
		/// </summary>
		/// <param name="compilation"><see cref="Compilation"/> to get the enabled Durian <see cref="Type"/>s of.</param>
		/// <param name="enableModuleAttribute"><see cref="INamedTypeSymbol"/> that represents the <see cref="EnableModuleAttribute"/> class.</param>
		/// <param name="types">Array of <see cref="TypeIdentity"/>s to pick the enabled ones from.</param>
		/// <exception cref="ArgumentNullException"><paramref name="compilation"/> is <see langword="null"/>. -or- <paramref name="enableModuleAttribute"/> is <see langword="null"/>.</exception>
		public static IEnumerable<INamedTypeSymbol> GetEnabledDurianTypes(this Compilation compilation, INamedTypeSymbol enableModuleAttribute, params TypeIdentity[]? types)
		{
			if (compilation is null)
			{
				throw new ArgumentNullException(nameof(compilation));
			}

			if (enableModuleAttribute is null)
			{
				throw new ArgumentNullException(nameof(enableModuleAttribute));
			}

			if (types is null || types.Length == 0)
			{
				return Array.Empty<INamedTypeSymbol>();
			}

			AttributeData[] attributes = GetInstancesOfEnableAttribute(compilation, enableModuleAttribute);

			if (attributes.Length == 0)
			{
				return Array.Empty<INamedTypeSymbol>();
			}

			Dictionary<DurianModule, bool> modules = new();
			List<INamedTypeSymbol> list = new(types.Length);

			foreach (TypeIdentity type in types)
			{
				if (type is null)
				{
					continue;
				}

				foreach (ModuleReference reference in type.Modules)
				{
					if (modules.TryGetValue(reference.EnumValue, out bool value))
					{
						if (value)
						{
							INamedTypeSymbol symbol = compilation.ToSymbol(type);
							list.Add(symbol);
						}
					}
					else
					{
						value = IsEnabled_Internal(attributes, reference.EnumValue);

						modules.Add(reference.EnumValue, value);
					}
				}
			}

			return list;
		}

		/// <summary>
		/// Returns a collection of <see cref="INamedTypeSymbol"/>s representing all enabled Durian <see cref="Type"/>s for the specified <paramref name="compilation"/>.
		/// </summary>
		/// <param name="compilation"><see cref="Compilation"/> to get the enabled Durian <see cref="Type"/>s of.</param>
		/// <exception cref="ArgumentNullException"><paramref name="compilation"/> is <see langword="null"/>.</exception>
		/// <exception cref="InvalidOperationException">Error while resolving the <see cref="EnableModuleAttribute"/> class.</exception>
		public static IEnumerable<INamedTypeSymbol> GetEnabledDurianTypes(this Compilation compilation)
		{
			if (compilation is null)
			{
				throw new ArgumentNullException(nameof(compilation));
			}

			INamedTypeSymbol symbol = GetEnableAttributeSymbol(compilation);
			ModuleReference[] modules = compilation.GetEnabledModules().AsReferences();

			return compilation.GetEnabledDurianTypes(symbol, modules);
		}

		/// <summary>
		/// Returns a collection of <see cref="INamedTypeSymbol"/>s representing all enabled Durian <see cref="Type"/>s for the specified <paramref name="compilation"/>.
		/// </summary>
		/// <param name="compilation"><see cref="Compilation"/> to get the enabled Durian <see cref="Type"/>s of.</param>
		/// <param name="enableModuleAttribute"><see cref="INamedTypeSymbol"/> that represents the <see cref="EnableModuleAttribute"/> class.</param>
		/// <exception cref="ArgumentNullException"><paramref name="compilation"/> is <see langword="null"/>. -or- <paramref name="enableModuleAttribute"/> is <see langword="null"/>.</exception>
		public static IEnumerable<INamedTypeSymbol> GetEnabledDurianTypes(this Compilation compilation, INamedTypeSymbol enableModuleAttribute)
		{
			if (compilation is null)
			{
				throw new ArgumentNullException(nameof(compilation));
			}

			if (enableModuleAttribute is null)
			{
				throw new ArgumentNullException(nameof(enableModuleAttribute));
			}

			ModuleReference[] modules = compilation.GetEnabledModules().AsReferences();

			return compilation.GetEnabledDurianTypes(enableModuleAttribute, modules);
		}

		/// <summary>
		/// Returns a collection of <see cref="INamedTypeSymbol"/>s representing all enabled Durian <see cref="Type"/>s for the specified <paramref name="compilation"/> that are part of any of the provided <paramref name="modules"/>.
		/// </summary>
		/// <param name="compilation"><see cref="Compilation"/> to get the enabled Durian <see cref="Type"/>s of.</param>
		/// <param name="modules"><see cref="ModuleContainer"/> that provides a collection of Durian modules to pick the <see cref="INamedTypeSymbol"/>s from.</param>
		/// <exception cref="ArgumentNullException"><paramref name="compilation"/> is <see langword="null"/>. -or- <paramref name="modules"/> is <see langword="null"/>.</exception>
		/// <exception cref="InvalidOperationException">Error while resolving the <see cref="EnableModuleAttribute"/> class.</exception>
		public static IEnumerable<INamedTypeSymbol> GetEnabledDurianTypes(this Compilation compilation, ModuleContainer modules)
		{
			if (compilation is null)
			{
				throw new ArgumentNullException(nameof(compilation));
			}

			if (modules is null)
			{
				throw new ArgumentNullException(nameof(modules));
			}

			if (modules.Count == 0)
			{
				return Array.Empty<INamedTypeSymbol>();
			}

			INamedTypeSymbol symbol = GetEnableAttributeSymbol(compilation);

			ModuleReference[] references = modules.AsReferences();

			return compilation.GetEnabledDurianTypes(symbol, references);
		}

		/// <summary>
		/// Returns a collection of <see cref="INamedTypeSymbol"/>s representing all enabled Durian <see cref="Type"/>s for the specified <paramref name="compilation"/> that are part of any of the provided <paramref name="modules"/>.
		/// </summary>
		/// <param name="compilation"><see cref="Compilation"/> to get the enabled Durian <see cref="Type"/>s of.</param>
		/// <param name="enableModuleAttribute"><see cref="INamedTypeSymbol"/> that represents the <see cref="EnableModuleAttribute"/> class.</param>
		/// <param name="modules"><see cref="ModuleContainer"/> that provides a collection of Durian modules to pick the <see cref="INamedTypeSymbol"/>s from.</param>
		/// <exception cref="ArgumentNullException"><paramref name="compilation"/> is <see langword="null"/>. -or- <paramref name="enableModuleAttribute"/> is <see langword="null"/>. -or- <paramref name="modules"/> is <see langword="null"/>.</exception>
		public static IEnumerable<INamedTypeSymbol> GetEnabledDurianTypes(this Compilation compilation, INamedTypeSymbol enableModuleAttribute, ModuleContainer modules)
		{
			if (compilation is null)
			{
				throw new ArgumentNullException(nameof(compilation));
			}

			if (enableModuleAttribute is null)
			{
				throw new ArgumentNullException(nameof(enableModuleAttribute));
			}

			if (modules is null)
			{
				throw new ArgumentNullException(nameof(modules));
			}

			if (modules.Count == 0)
			{
				return Array.Empty<INamedTypeSymbol>();
			}

			ModuleReference[] references = modules.AsReferences();

			return compilation.GetEnabledDurianTypes(enableModuleAttribute, references);
		}

		/// <summary>
		/// Returns a collection of <see cref="INamedTypeSymbol"/>s picked from the given array of <paramref name="types"/> that are enabled for the specified <paramref name="types"/>.
		/// </summary>
		/// <param name="compilation"><see cref="Compilation"/> to get the enabled Durian <see cref="Type"/>s of.</param>
		/// <param name="types">Array of <see cref="INamedTypeSymbol"/>s to pick the enabled ones from.</param>
		/// <exception cref="ArgumentNullException"><paramref name="compilation"/> is <see langword="null"/>.</exception>
		/// <exception cref="InvalidOperationException">Error while resolving the <see cref="EnableModuleAttribute"/> class. -or- Symbol is not a Durian type.</exception>
		public static IEnumerable<INamedTypeSymbol> GetEnabledDurianTypes(this Compilation compilation, params INamedTypeSymbol[]? types)
		{
			if (compilation is null)
			{
				throw new ArgumentNullException(nameof(compilation));
			}

			if (types is null || types.Length == 0)
			{
				return Array.Empty<INamedTypeSymbol>();
			}

			INamedTypeSymbol symbol = GetEnableAttributeSymbol(compilation);
			return compilation.GetEnabledDurianTypes(symbol, types);
		}

		/// <summary>
		/// Returns a collection of <see cref="INamedTypeSymbol"/>s picked from the given array of <paramref name="types"/> that are enabled for the specified <paramref name="types"/>.
		/// </summary>
		/// <param name="compilation"><see cref="Compilation"/> to get the enabled Durian <see cref="Type"/>s of.</param>
		/// <param name="enableModuleAttribute"><see cref="INamedTypeSymbol"/> that represents the <see cref="EnableModuleAttribute"/> class.</param>
		/// <param name="types">Array of <see cref="INamedTypeSymbol"/>s to pick the enabled ones from.</param>
		/// <exception cref="ArgumentNullException"><paramref name="compilation"/> is <see langword="null"/>. -or- <paramref name="enableModuleAttribute"/> is <see langword="null"/>.</exception>
		/// <exception cref="InvalidOperationException"> Symbol is not a Durian type.</exception>
		public static IEnumerable<INamedTypeSymbol> GetEnabledDurianTypes(this Compilation compilation, INamedTypeSymbol enableModuleAttribute, params INamedTypeSymbol[]? types)
		{
			if (compilation is null)
			{
				throw new ArgumentNullException(nameof(compilation));
			}

			if (enableModuleAttribute is null)
			{
				throw new ArgumentNullException(nameof(enableModuleAttribute));
			}

			if (types is null || types.Length == 0)
			{
				return Array.Empty<INamedTypeSymbol>();
			}

			AttributeData[] attributes = GetInstancesOfEnableAttribute(compilation, enableModuleAttribute);

			if (attributes.Length == 0)
			{
				return Array.Empty<INamedTypeSymbol>();
			}

			Dictionary<DurianModule, bool> modules = new();
			List<INamedTypeSymbol> list = new(types.Length);

			foreach (INamedTypeSymbol type in types)
			{
				if (type is null)
				{
					continue;
				}

				TypeIdentity identity = type.GetIdentity();

				foreach (ModuleReference reference in identity.Modules)
				{
					if (modules.TryGetValue(reference.EnumValue, out bool value))
					{
						if (value)
						{
							list.Add(type);
						}
					}
					else
					{
						value = IsEnabled_Internal(attributes, reference.EnumValue);

						modules.Add(reference.EnumValue, value);
					}
				}
			}

			return list;
		}

		/// <summary>
		/// Returns a collection of <see cref="INamedTypeSymbol"/>s representing all enabled Durian <see cref="Type"/>s for the specified <paramref name="compilation"/> that are part of any of the provided <paramref name="modules"/>.
		/// </summary>
		/// <param name="compilation"><see cref="Compilation"/> to get the enabled Durian <see cref="Type"/>s of.</param>
		/// <param name="modules">Array of <see cref="ModuleIdentity"/>s to pick the <see cref="INamedTypeSymbol"/>s from.</param>
		/// <exception cref="ArgumentNullException"><paramref name="compilation"/> is <see langword="null"/>.</exception>
		/// <exception cref="InvalidOperationException">Error while resolving the <see cref="EnableModuleAttribute"/> class.</exception>
		public static IEnumerable<INamedTypeSymbol> GetEnabledDurianTypes(this Compilation compilation, params ModuleIdentity[]? modules)
		{
			if (compilation is null)
			{
				throw new ArgumentNullException(nameof(compilation));
			}

			if (modules is null || modules.Length == 0)
			{
				return Array.Empty<INamedTypeSymbol>();
			}

			INamedTypeSymbol symbol = GetEnableAttributeSymbol(compilation);
			return compilation.GetEnabledDurianTypes(symbol, modules);
		}

		/// <summary>
		/// Returns a collection of <see cref="INamedTypeSymbol"/>s representing all enabled Durian <see cref="Type"/>s for the specified <paramref name="compilation"/> that are part of any of the provided <paramref name="modules"/>.
		/// </summary>
		/// <param name="compilation"><see cref="Compilation"/> to get the enabled Durian <see cref="Type"/>s of.</param>
		/// <param name="enableModuleAttribute"><see cref="INamedTypeSymbol"/> that represents the <see cref="EnableModuleAttribute"/> class.</param>
		/// <param name="modules">Array of <see cref="ModuleIdentity"/>s to pick the <see cref="INamedTypeSymbol"/>s from.</param>
		/// <exception cref="ArgumentNullException"><paramref name="compilation"/> is <see langword="null"/>. -or- <paramref name="enableModuleAttribute"/> is <see langword="null"/>.</exception>
		public static IEnumerable<INamedTypeSymbol> GetEnabledDurianTypes(this Compilation compilation, INamedTypeSymbol enableModuleAttribute, params ModuleIdentity[]? modules)
		{
			if (compilation is null)
			{
				throw new ArgumentNullException(nameof(compilation));
			}

			if (enableModuleAttribute is null)
			{
				throw new ArgumentNullException(nameof(enableModuleAttribute));
			}

			if (modules is null || modules.Length == 0)
			{
				return Array.Empty<INamedTypeSymbol>();
			}

			AttributeData[] attributes = GetInstancesOfEnableAttribute(compilation, enableModuleAttribute);

			if (attributes.Length == 0)
			{
				return Array.Empty<INamedTypeSymbol>();
			}

			return Yield();

			IEnumerable<INamedTypeSymbol> Yield()
			{
				foreach (ModuleIdentity module in modules)
				{
					if (module is null)
					{
						continue;
					}

					if (IsEnabled_Internal(attributes, module.Module))
					{
						foreach (TypeIdentity t in module.Types)
						{
							yield return compilation.ToSymbol(t);
						}
					}
				}
			}
		}

		/// <summary>
		/// Returns a collection of <see cref="INamedTypeSymbol"/>s representing all enabled Durian <see cref="Type"/>s for the specified <paramref name="compilation"/> that are part of any of the provided modules.
		/// </summary>
		/// <param name="compilation"><see cref="Compilation"/> to get the enabled Durian <see cref="Type"/>s of.</param>
		/// <param name="references">Array of <see cref="ModuleReference"/>s to pick the <see cref="INamedTypeSymbol"/>s from.</param>
		/// <exception cref="ArgumentNullException"><paramref name="compilation"/> is <see langword="null"/>.</exception>
		/// <exception cref="InvalidOperationException">Error while resolving the <see cref="EnableModuleAttribute"/> class.</exception>
		public static IEnumerable<INamedTypeSymbol> GetEnabledDurianTypes(this Compilation compilation, params ModuleReference[]? references)
		{
			if (compilation is null)
			{
				throw new ArgumentNullException(nameof(compilation));
			}

			if (references is null || references.Length == 0)
			{
				return Array.Empty<INamedTypeSymbol>();
			}

			INamedTypeSymbol symbol = GetEnableAttributeSymbol(compilation);
			return compilation.GetEnabledDurianTypes(symbol, references);
		}

		/// <summary>
		/// Returns a collection of <see cref="INamedTypeSymbol"/>s representing all enabled Durian <see cref="Type"/>s for the specified <paramref name="compilation"/> that are part of any of the provided modules.
		/// </summary>
		/// <param name="compilation"><see cref="Compilation"/> to get the enabled Durian <see cref="Type"/>s of.</param>
		/// <param name="enableModuleAttribute"><see cref="INamedTypeSymbol"/> that represents the <see cref="EnableModuleAttribute"/> class.</param>
		/// <param name="references">Array of <see cref="ModuleReference"/>s to pick the <see cref="INamedTypeSymbol"/>s from.</param>
		/// <exception cref="ArgumentNullException"><paramref name="compilation"/> is <see langword="null"/>. -or- <paramref name="enableModuleAttribute"/> is <see langword="null"/>.</exception>
		public static IEnumerable<INamedTypeSymbol> GetEnabledDurianTypes(this Compilation compilation, INamedTypeSymbol enableModuleAttribute, params ModuleReference[]? references)
		{
			if (compilation is null)
			{
				throw new ArgumentNullException(nameof(compilation));
			}

			if (enableModuleAttribute is null)
			{
				throw new ArgumentNullException(nameof(enableModuleAttribute));
			}

			if (references is null || references.Length == 0)
			{
				return Array.Empty<INamedTypeSymbol>();
			}

			AttributeData[] attributes = GetInstancesOfEnableAttribute(compilation, enableModuleAttribute);

			if (attributes.Length == 0)
			{
				return Array.Empty<INamedTypeSymbol>();
			}

			return Yield();

			IEnumerable<INamedTypeSymbol> Yield()
			{
				foreach (ModuleReference reference in references)
				{
					if (reference is null)
					{
						continue;
					}

					if (IsEnabled_Internal(attributes, reference.EnumValue))
					{
						ModuleIdentity module = reference.GetModule();

						foreach (TypeIdentity t in module.Types)
						{
							yield return compilation.ToSymbol(t);
						}
					}
				}
			}
		}

		/// <summary>
		/// Returns a collection of <see cref="INamedTypeSymbol"/>s representing all enabled Durian <see cref="Type"/>s for the specified <paramref name="compilation"/> that are part of any of the provided <paramref name="modules"/>.
		/// </summary>
		/// <param name="compilation"><see cref="Compilation"/> to get the enabled Durian <see cref="Type"/>s of.</param>
		/// <param name="modules">Array of <see cref="DurianModule"/>s to pick the <see cref="INamedTypeSymbol"/>s from.</param>
		/// <exception cref="ArgumentNullException"><paramref name="compilation"/> is <see langword="null"/>.</exception>
		/// <exception cref="InvalidOperationException">Unknown <see cref="DurianModule"/> value detected. -or- <see cref="DurianModule.None"/> is not a valid Durian module. -or- Error while resolving the <see cref="EnableModuleAttribute"/> class.</exception>
		public static IEnumerable<INamedTypeSymbol> GetEnabledDurianTypes(this Compilation compilation, params DurianModule[]? modules)
		{
			if (compilation is null)
			{
				throw new ArgumentNullException(nameof(compilation));
			}

			if (modules is null || modules.Length == 0)
			{
				return Array.Empty<INamedTypeSymbol>();
			}

			INamedTypeSymbol symbol = GetEnableAttributeSymbol(compilation);
			return compilation.GetEnabledDurianTypes(symbol, modules);
		}

		/// <summary>
		/// Returns a collection of <see cref="INamedTypeSymbol"/>s representing all enabled Durian <see cref="Type"/>s for the specified <paramref name="compilation"/> that are part of any of the provided <paramref name="modules"/>.
		/// </summary>
		/// <param name="compilation"><see cref="Compilation"/> to get the enabled Durian <see cref="Type"/>s of.</param>
		/// <param name="enableModuleAttribute"><see cref="INamedTypeSymbol"/> that represents the <see cref="EnableModuleAttribute"/> class.</param>
		/// <param name="modules">Array of <see cref="DurianModule"/>s to pick the <see cref="INamedTypeSymbol"/>s from.</param>
		/// <exception cref="ArgumentNullException"><paramref name="compilation"/> is <see langword="null"/>. -or- <paramref name="enableModuleAttribute"/> is <see langword="null"/>.</exception>
		/// <exception cref="InvalidOperationException">Unknown <see cref="DurianModule"/> value detected. -or- <see cref="DurianModule.None"/> is not a valid Durian module.</exception>
		public static IEnumerable<INamedTypeSymbol> GetEnabledDurianTypes(this Compilation compilation, INamedTypeSymbol enableModuleAttribute, params DurianModule[]? modules)
		{
			if (compilation is null)
			{
				throw new ArgumentNullException(nameof(compilation));
			}

			if (enableModuleAttribute is null)
			{
				throw new ArgumentNullException(nameof(enableModuleAttribute));
			}

			if (modules is null || modules.Length == 0)
			{
				return Array.Empty<INamedTypeSymbol>();
			}

			foreach (DurianModule module in modules)
			{
				ModuleIdentity.EnsureIsValidModuleEnum_InvOp(module);
			}

			AttributeData[] attributes = GetInstancesOfEnableAttribute(compilation, enableModuleAttribute);

			if (attributes.Length == 0)
			{
				return Array.Empty<INamedTypeSymbol>();
			}

			return Yield();

			IEnumerable<INamedTypeSymbol> Yield()
			{
				foreach (DurianModule module in modules)
				{
					if (IsEnabled_Internal(attributes, module))
					{
						ModuleIdentity identity = ModuleIdentity.GetModule(module);

						foreach (TypeIdentity t in identity.Types)
						{
							yield return compilation.ToSymbol(t);
						}
					}
				}
			}
		}

		/// <summary>
		/// Returns a collection of all Durian modules present in the provided array of <paramref name="references"/> that are enabled for the specified <paramref name="compilation"/>.
		/// </summary>
		/// <param name="compilation"><see cref="Compilation"/> to get the enabled Durian modules of.</param>
		/// <param name="references">Array of <see cref="ModuleReference"/>s to pick from.</param>
		/// <returns>A new instance of <see cref="ModuleContainer"/> that contains the enabled Durian modules.</returns>
		/// <exception cref="ArgumentNullException"><paramref name="compilation"/> is <see langword="null"/>.</exception>
		/// <exception cref="InvalidOperationException">Error while resolving the <see cref="EnableModuleAttribute"/> class.</exception>>
		public static ModuleContainer GetEnabledModules(this Compilation compilation, params ModuleReference[]? references)
		{
			if (compilation is null)
			{
				throw new ArgumentNullException(nameof(compilation));
			}

			if (references is null || references.Length == 0)
			{
				return new ModuleContainer();
			}

			INamedTypeSymbol symbol = GetEnableAttributeSymbol(compilation);
			return compilation.GetEnabledModules(symbol, references);
		}

		/// <summary>
		/// Returns a collection of all Durian modules present in the provided array of <paramref name="references"/> that are enabled for the specified <paramref name="compilation"/>.
		/// </summary>
		/// <param name="compilation"><see cref="Compilation"/> to get the enabled Durian modules of.</param>
		/// <param name="enableModuleAttribute"><see cref="INamedTypeSymbol"/> that represents the <see cref="EnableModuleAttribute"/> class.</param>
		/// <param name="references">Array of <see cref="ModuleReference"/>s to pick from.</param>
		/// <returns>A new instance of <see cref="ModuleContainer"/> that contains the enabled Durian modules.</returns>
		/// <exception cref="ArgumentNullException"><paramref name="compilation"/> is <see langword="null"/>. -or- <paramref name="enableModuleAttribute"/> is <see langword="null"/>.</exception>
		public static ModuleContainer GetEnabledModules(this Compilation compilation, INamedTypeSymbol enableModuleAttribute, params ModuleReference[]? references)
		{
			if (compilation is null)
			{
				throw new ArgumentNullException(nameof(compilation));
			}

			if (enableModuleAttribute is null)
			{
				throw new ArgumentNullException(nameof(enableModuleAttribute));
			}

			if (references is null || references.Length == 0)
			{
				return new ModuleContainer();
			}

			AttributeData[] attributes = GetInstancesOfEnableAttribute(compilation, enableModuleAttribute);

			if (attributes.Length == 0)
			{
				return new ModuleContainer();
			}

			ModuleContainer container = new(references.Length);

			foreach (ModuleReference reference in references)
			{
				if (reference is null)
				{
					continue;
				}

				if (!container.Contains(reference.EnumValue) && IsEnabled_Internal(attributes, reference.EnumValue))
				{
					container.Include(reference);
				}
			}

			return container;
		}

		/// <summary>
		/// Returns a collection of all Durian modules present in the provided array of <paramref name="modules"/> that are enabled for the specified <paramref name="compilation"/>.
		/// </summary>
		/// <param name="compilation"><see cref="Compilation"/> to get the enabled Durian modules of.</param>
		/// <param name="modules">Array of <see cref="DurianModule"/>s to pick the enabled modules from.</param>
		/// <returns>A new instance of <see cref="ModuleContainer"/> that contains the enabled Durian modules.</returns>
		/// <exception cref="ArgumentNullException"><paramref name="compilation"/> is <see langword="null"/>.</exception>
		/// <exception cref="InvalidOperationException">Unknown <see cref="DurianModule"/> value detected. -or- <see cref="DurianModule.None"/> is not a valid Durian module. -or- Error while resolving the <see cref="EnableModuleAttribute"/> class.</exception>
		public static ModuleContainer GetEnabledModules(this Compilation compilation, params DurianModule[]? modules)
		{
			if (compilation is null)
			{
				throw new ArgumentNullException(nameof(compilation));
			}

			if (modules is null || modules.Length == 0)
			{
				return new ModuleContainer();
			}

			INamedTypeSymbol symbol = GetEnableAttributeSymbol(compilation);
			return compilation.GetEnabledModules(symbol, modules);
		}

		/// <summary>
		/// Returns a collection of all Durian modules present in the provided array of <paramref name="modules"/> that are enabled for the specified <paramref name="compilation"/>.
		/// </summary>
		/// <param name="compilation"><see cref="Compilation"/> to get the enabled Durian modules of.</param>
		/// <param name="enableModuleAttribute"><see cref="INamedTypeSymbol"/> that represents the <see cref="EnableModuleAttribute"/> class.</param>
		/// <param name="modules">Array of <see cref="DurianModule"/>s to pick the enabled modules from.</param>
		/// <returns>A new instance of <see cref="ModuleContainer"/> that contains the enabled Durian modules.</returns>
		/// <exception cref="ArgumentNullException"><paramref name="compilation"/> is <see langword="null"/>. -or- <paramref name="enableModuleAttribute"/> is <see langword="null"/>.</exception>
		/// <exception cref="InvalidOperationException">Unknown <see cref="DurianModule"/> value detected. -or- <see cref="DurianModule.None"/> is not a valid Durian module.</exception>
		public static ModuleContainer GetEnabledModules(this Compilation compilation, INamedTypeSymbol enableModuleAttribute, params DurianModule[]? modules)
		{
			if (compilation is null)
			{
				throw new ArgumentNullException(nameof(compilation));
			}

			if (enableModuleAttribute is null)
			{
				throw new ArgumentNullException(nameof(enableModuleAttribute));
			}

			if (modules is null || modules.Length == 0)
			{
				return new ModuleContainer();
			}

			AttributeData[] attributes = GetInstancesOfEnableAttribute(compilation, enableModuleAttribute);

			if (attributes.Length == 0)
			{
				return new ModuleContainer();
			}

			ModuleContainer container = new(modules.Length);

			foreach (DurianModule module in modules)
			{
				if (!container.Contains(module) && IsEnabled_Internal(attributes, module))
				{
					container.Include(module);
				}
			}

			return container;
		}

		/// <summary>
		/// Returns a collection of all Durian modules that are enabled for the specified <paramref name="compilation"/>.
		/// </summary>
		/// <param name="compilation"><see cref="Compilation"/> to get all the enabled Durian modules of.</param>
		/// <returns>A new instance of <see cref="ModuleContainer"/> that contains the enabled Durian modules.</returns>
		/// <exception cref="ArgumentNullException"><paramref name="compilation"/> is <see langword="null"/>.</exception>
		/// <exception cref="InvalidOperationException">Error while resolving the <see cref="EnableModuleAttribute"/> class.</exception>
		public static ModuleContainer GetEnabledModules(this Compilation compilation)
		{
			if (compilation is null)
			{
				throw new ArgumentNullException(nameof(compilation));
			}

			INamedTypeSymbol symbol = GetEnableAttributeSymbol(compilation);
			ModuleContainer all = ModuleIdentity.GetAllModules();

			return compilation.GetEnabledModules(symbol, all.AsEnums());
		}

		/// <summary>
		/// Returns a collection of all Durian modules that are enabled for the specified <paramref name="compilation"/>.
		/// </summary>
		/// <param name="compilation"><see cref="Compilation"/> to get all the enabled Durian modules of.</param>
		/// <param name="enableModuleAttribute"><see cref="INamedTypeSymbol"/> that represents the <see cref="EnableModuleAttribute"/> class.</param>
		/// <returns>A new instance of <see cref="ModuleContainer"/> that contains the enabled Durian modules.</returns>
		/// <exception cref="ArgumentNullException"><paramref name="compilation"/> is <see langword="null"/>. -or- <paramref name="enableModuleAttribute"/> is <see langword="null"/>.</exception>
		public static ModuleContainer GetEnabledModules(this Compilation compilation, INamedTypeSymbol enableModuleAttribute)
		{
			if (compilation is null)
			{
				throw new ArgumentNullException(nameof(compilation));
			}

			if (enableModuleAttribute is null)
			{
				throw new ArgumentNullException(nameof(enableModuleAttribute));
			}

			ModuleContainer all = ModuleIdentity.GetAllModules();

			return compilation.GetEnabledModules(enableModuleAttribute, all.AsEnums());
		}

		/// <summary>
		/// Returns a collection of all Durian modules present in the provided collection of <paramref name="modules"/> that are enabled for the specified <paramref name="compilation"/>.
		/// </summary>
		/// <param name="compilation"><see cref="Compilation"/> to get the enabled Durian modules from.</param>
		/// <param name="modules"><see cref="ModuleContainer"/> that provides a collection of Durian modules to pick from.</param>
		/// <returns>A new instance of <see cref="ModuleContainer"/> that contains the enabled Durian modules.</returns>
		/// <exception cref="ArgumentNullException"><paramref name="compilation"/> is <see langword="null"/>. -or- <paramref name="modules"/> is <see langword="null"/>.</exception>
		/// <exception cref="InvalidOperationException">Error while resolving the <see cref="EnableModuleAttribute"/> class.</exception>
		public static ModuleContainer GetEnabledModules(this Compilation compilation, ModuleContainer modules)
		{
			if (compilation is null)
			{
				throw new ArgumentNullException(nameof(compilation));
			}

			if (modules is null)
			{
				throw new ArgumentNullException(nameof(modules));
			}

			if (modules.Count == 0)
			{
				return new ModuleContainer();
			}

			INamedTypeSymbol symbol = GetEnableAttributeSymbol(compilation);

			return compilation.GetEnabledModules(symbol, modules.AsEnums());
		}

		/// <summary>
		/// Returns a collection of all Durian modules present in the provided collection of <paramref name="modules"/> that are enabled for the specified <paramref name="compilation"/>.
		/// </summary>
		/// <param name="compilation"><see cref="Compilation"/> to get the enabled Durian modules from.</param>
		/// <param name="enableModuleAttribute"><see cref="INamedTypeSymbol"/> that represents the <see cref="EnableModuleAttribute"/> class.</param>
		/// <param name="modules"><see cref="ModuleContainer"/> that provides a collection of Durian modules to pick from.</param>
		/// <returns>A new instance of <see cref="ModuleContainer"/> that contains the enabled Durian modules.</returns>
		/// <exception cref="ArgumentNullException"><paramref name="compilation"/> is <see langword="null"/>. -or- <paramref name="enableModuleAttribute"/> is <see langword="null"/>. -or- <paramref name="modules"/> is <see langword="null"/>.</exception>
		public static ModuleContainer GetEnabledModules(this Compilation compilation, INamedTypeSymbol enableModuleAttribute, ModuleContainer modules)
		{
			if (compilation is null)
			{
				throw new ArgumentNullException(nameof(compilation));
			}

			if (enableModuleAttribute is null)
			{
				throw new ArgumentNullException(nameof(enableModuleAttribute));
			}

			if (modules is null)
			{
				throw new ArgumentNullException(nameof(modules));
			}

			if (modules.Count == 0)
			{
				return new ModuleContainer();
			}

			return compilation.GetEnabledModules(enableModuleAttribute, modules.AsEnums());
		}

		/// <summary>
		/// Returns a collection of all Durian modules present in the provided array of <paramref name="modules"/> that are enabled for the specified <paramref name="compilation"/>.
		/// </summary>
		/// <param name="compilation"><see cref="Compilation"/> to get the enabled Durian modules of.</param>
		/// <param name="modules">Array of <see cref="ModuleIdentity"/>s to pick from.</param>
		/// <returns>A new instance of <see cref="ModuleContainer"/> that contains the enabled Durian modules.</returns>
		/// <exception cref="ArgumentNullException"><paramref name="compilation"/> is <see langword="null"/>.</exception>
		/// <exception cref="InvalidOperationException">Error while resolving the <see cref="EnableModuleAttribute"/> class.</exception>
		public static ModuleContainer GetEnabledModules(this Compilation compilation, params ModuleIdentity[]? modules)
		{
			if (compilation is null)
			{
				throw new ArgumentNullException(nameof(compilation));
			}

			if (modules is null || modules.Length == 0)
			{
				return new ModuleContainer();
			}

			INamedTypeSymbol symbol = GetEnableAttributeSymbol(compilation);
			return compilation.GetEnabledModules(symbol, modules);
		}

		/// <summary>
		/// Returns a collection of all Durian modules present in the provided array of <paramref name="modules"/> that are enabled for the specified <paramref name="compilation"/>.
		/// </summary>
		/// <param name="compilation"><see cref="Compilation"/> to get the enabled Durian modules of.</param>
		/// <param name="enableModuleAttribute"><see cref="INamedTypeSymbol"/> that represents the <see cref="EnableModuleAttribute"/> class.</param>
		/// <param name="modules">Array of <see cref="ModuleIdentity"/>s to pick from.</param>
		/// <returns>A new instance of <see cref="ModuleContainer"/> that contains the enabled Durian modules.</returns>
		/// <exception cref="ArgumentNullException"><paramref name="compilation"/> is <see langword="null"/>. -or- <paramref name="enableModuleAttribute"/> is <see langword="null"/>.</exception>
		public static ModuleContainer GetEnabledModules(this Compilation compilation, INamedTypeSymbol enableModuleAttribute, params ModuleIdentity[]? modules)
		{
			if (compilation is null)
			{
				throw new ArgumentNullException(nameof(compilation));
			}

			if (enableModuleAttribute is null)
			{
				throw new ArgumentNullException(nameof(enableModuleAttribute));
			}

			if (modules is null || modules.Length == 0)
			{
				return new ModuleContainer();
			}

			AttributeData[] attributes = GetInstancesOfEnableAttribute(compilation, enableModuleAttribute);

			if (attributes.Length == 0)
			{
				return new ModuleContainer();
			}

			ModuleContainer container = new(modules.Length);

			foreach (ModuleIdentity module in modules)
			{
				if (module is null)
				{
					continue;
				}

				if (!container.Contains(module.Module) && IsEnabled_Internal(attributes, module.Module))
				{
					container.Include(module);
				}
			}

			return container;
		}

		/// <summary>
		/// Converts the specified <paramref name="symbol"/> into a <see cref="TypeIdentity"/>.
		/// </summary>
		/// <param name="symbol"><see cref="INamedTypeSymbol"/> to convert into a <see cref="TypeIdentity"/>.</param>
		/// <exception cref="ArgumentNullException"><paramref name="symbol"/> is <see langword="null"/>.</exception>
		/// <exception cref="InvalidOperationException"><paramref name="symbol"/> is not a Durian type.</exception>
		public static TypeIdentity GetIdentity(this INamedTypeSymbol symbol)
		{
			if (symbol is null)
			{
				throw new ArgumentNullException(nameof(symbol));
			}

			if (!symbol.TryGetIdentity(out TypeIdentity? identity))
			{
				throw new InvalidOperationException($"Type '{symbol}' is not a Durian type!");
			}

			return identity;
		}

		/// <summary>
		/// Returns an array of <see cref="ModuleReference"/>s to all Durian modules the specified <paramref name="symbol"/> is part of.
		/// </summary>
		/// <param name="symbol"><see cref="INamedTypeSymbol"/> to get all the modules it is part of.</param>
		/// <exception cref="ArgumentNullException"><paramref name="symbol"/> is <see langword="null"/>.</exception>
		/// <exception cref="InvalidOperationException"><paramref name="symbol"/> is not part of any Durian module.</exception>
		public static ModuleReference[] GetModules(this INamedTypeSymbol symbol)
		{
			if (!symbol.TryGetModules(out ModuleReference[]? modules))
			{
				throw new InvalidOperationException($"Type '{symbol}' is not a part of any Durian module!");
			}

			return modules;
		}

		/// <summary>
		/// Determines whether the specified <paramref name="module"/> is enabled for the given <paramref name="compilation"/>.
		/// </summary>
		/// <param name="compilation"><see cref="Compilation"/> to check if the <paramref name="module"/> is enabled for.</param>
		/// <param name="module"><see cref="ModuleReference"/> of Durian module to check for.</param>
		/// <exception cref="ArgumentNullException"><paramref name="module"/> is <see langword="null"/>. -or- <paramref name="compilation"/> is <see langword="null"/>.</exception>
		/// <exception cref="InvalidOperationException">Error while resolving the <see cref="EnableModuleAttribute"/> class.</exception>
		public static bool IsEnabled(this Compilation compilation, ModuleReference module)
		{
			if (compilation is null)
			{
				throw new ArgumentNullException(nameof(compilation));
			}

			if (module is null)
			{
				throw new ArgumentNullException(nameof(module));
			}

			return IsEnabled_Internal(compilation, module.EnumValue);
		}

		/// <summary>
		/// Determines whether the specified <paramref name="module"/> is enabled for the given <paramref name="compilation"/>.
		/// </summary>
		/// <param name="compilation"><see cref="Compilation"/> to check if the <paramref name="module"/> is enabled for.</param>
		/// <param name="module"><see cref="ModuleReference"/> of Durian module to check for.</param>
		/// <param name="enableModuleAttribute"><see cref="INamedTypeSymbol"/> that represents the <see cref="EnableModuleAttribute"/> class.</param>
		/// <exception cref="ArgumentNullException"><paramref name="module"/> is <see langword="null"/>. -or- <paramref name="compilation"/> is <see langword="null"/>. -or- <paramref name="enableModuleAttribute"/> is <see langword="null"/>.</exception>
		public static bool IsEnabled(this Compilation compilation, ModuleReference module, INamedTypeSymbol enableModuleAttribute)
		{
			if (compilation is null)
			{
				throw new ArgumentNullException(nameof(compilation));
			}

			if (module is null)
			{
				throw new ArgumentNullException(nameof(module));
			}

			if (enableModuleAttribute is null)
			{
				throw new ArgumentNullException(nameof(enableModuleAttribute));
			}

			return IsEnabled_Internal(compilation, module.EnumValue, enableModuleAttribute);
		}

		/// <summary>
		/// Determines whether the specified <paramref name="module"/> is enabled for the given <paramref name="compilation"/>.
		/// </summary>
		/// <param name="compilation"><see cref="Compilation"/> to check if the <paramref name="module"/> is enabled for.</param>
		/// <param name="module"><see cref="ModuleIdentity"/> representing a Durian module to check for.</param>
		/// <exception cref="ArgumentNullException"><paramref name="module"/> is <see langword="null"/>. -or- <paramref name="compilation"/> is <see langword="null"/>.</exception>
		/// <exception cref="InvalidOperationException">Error while resolving the <see cref="EnableModuleAttribute"/> class.</exception>
		public static bool IsEnabled(this Compilation compilation, ModuleIdentity module)
		{
			if (compilation is null)
			{
				throw new ArgumentNullException(nameof(compilation));
			}

			if (module is null)
			{
				throw new ArgumentNullException(nameof(module));
			}

			return IsEnabled_Internal(compilation, module.Module);
		}

		/// <summary>
		/// Determines whether the specified <paramref name="module"/> is enabled for the given <paramref name="compilation"/>.
		/// </summary>
		/// <param name="compilation"><see cref="Compilation"/> to check if the <paramref name="module"/> is enabled for.</param>
		/// <param name="module"><see cref="ModuleIdentity"/> representing a Durian module to check for.</param>
		/// <param name="enableModuleAttribute"><see cref="INamedTypeSymbol"/> that represents the <see cref="EnableModuleAttribute"/> class.</param>
		/// <exception cref="ArgumentNullException"><paramref name="module"/> is <see langword="null"/>. -or- <paramref name="compilation"/> is <see langword="null"/>. -or- <paramref name="enableModuleAttribute"/> is <see langword="null"/>.</exception>
		public static bool IsEnabled(this Compilation compilation, ModuleIdentity module, INamedTypeSymbol enableModuleAttribute)
		{
			if (compilation is null)
			{
				throw new ArgumentNullException(nameof(compilation));
			}

			if (module is null)
			{
				throw new ArgumentNullException(nameof(module));
			}

			if (enableModuleAttribute is null)
			{
				throw new ArgumentNullException(nameof(enableModuleAttribute));
			}

			return IsEnabled_Internal(compilation, module.Module, enableModuleAttribute);
		}

		/// <summary>
		/// Determines whether the specified <paramref name="module"/> is enabled for the given <paramref name="compilation"/>.
		/// </summary>
		/// <param name="compilation"><see cref="Compilation"/> to check if the <paramref name="module"/> is enabled for.</param>
		/// <param name="module"><see cref="DurianModule"/> representing a Durian module to check for.</param>
		/// <exception cref="ArgumentNullException"><paramref name="compilation"/> is <see langword="null"/>.</exception>
		/// <exception cref="ArgumentException">Unknown <see cref="DurianModule"/> value detected. -or- <see cref="DurianModule.None"/> is not a valid Durian module. -or- Error while resolving the <see cref="EnableModuleAttribute"/> class.</exception>
		public static bool IsEnabled(this Compilation compilation, DurianModule module)
		{
			if (compilation is null)
			{
				throw new ArgumentNullException(nameof(compilation));
			}

			ModuleIdentity.EnsureIsValidModuleEnum(module);
			return IsEnabled_Internal(compilation, module);
		}

		/// <summary>
		/// Determines whether the specified <paramref name="module"/> is enabled for the given <paramref name="compilation"/>.
		/// </summary>
		/// <param name="compilation"><see cref="Compilation"/> to check if the <paramref name="module"/> is enabled for.</param>
		/// <param name="module"><see cref="DurianModule"/> representing a Durian module to check for.</param>
		/// <param name="enableModuleAttribute"><see cref="INamedTypeSymbol"/> that represents the <see cref="EnableModuleAttribute"/> class.</param>
		/// <exception cref="ArgumentNullException"><paramref name="compilation"/> is <see langword="null"/>. -or- <paramref name="enableModuleAttribute"/> is <see langword="null"/>.</exception>
		/// <exception cref="ArgumentException">Unknown <see cref="DurianModule"/> value detected. -or- <see cref="DurianModule.None"/> is not a valid Durian module.</exception>
		public static bool IsEnabled(this Compilation compilation, DurianModule module, INamedTypeSymbol enableModuleAttribute)
		{
			if (compilation is null)
			{
				throw new ArgumentNullException(nameof(compilation));
			}

			if (enableModuleAttribute is null)
			{
				throw new ArgumentNullException(nameof(enableModuleAttribute));
			}

			ModuleIdentity.EnsureIsValidModuleEnum(module);
			return IsEnabled_Internal(compilation, module, enableModuleAttribute);
		}

		/// <summary>
		/// Determines whether the specified <paramref name="compilation"/> references a Durian module with the given <paramref name="moduleName"/>.
		/// </summary>
		/// <param name="compilation"><see cref="Compilation"/> to check if contains the reference.</param>
		/// <param name="moduleName">Name of the Durian module to check for.</param>
		/// <exception cref="ArgumentNullException"><paramref name="moduleName"/> is <see langword="null"/>. -or- <paramref name="compilation"/> is <see langword="null"/>.</exception>
		/// <exception cref="ArgumentException">Unknown Durian module name: <paramref name="moduleName"/>.</exception>
		/// <exception cref="InvalidOperationException">Error while resolving the <see cref="EnableModuleAttribute"/> class.</exception>
		public static bool IsEnabled(this Compilation compilation, string moduleName)
		{
			if (compilation is null)
			{
				throw new ArgumentNullException(nameof(compilation));
			}

			DurianModule module = ModuleIdentity.ParseModule(moduleName);
			return IsEnabled_Internal(compilation, module);
		}

		/// <summary>
		/// Determines whether the specified <paramref name="compilation"/> references a Durian module with the given <paramref name="moduleName"/>.
		/// </summary>
		/// <param name="compilation"><see cref="Compilation"/> to check if contains the reference.</param>
		/// <param name="moduleName">Name of the Durian module to check for.</param>
		/// <param name="enableModuleAttribute"><see cref="INamedTypeSymbol"/> that represents the <see cref="EnableModuleAttribute"/> class.</param>
		/// <exception cref="ArgumentNullException"><paramref name="moduleName"/> is <see langword="null"/>. -or- <paramref name="compilation"/> is <see langword="null"/>. -or- <paramref name="enableModuleAttribute"/> is <see langword="null"/>.</exception>
		/// <exception cref="ArgumentException">Unknown Durian module name: <paramref name="moduleName"/>.</exception>
		public static bool IsEnabled(this Compilation compilation, string moduleName, INamedTypeSymbol enableModuleAttribute)
		{
			if (compilation is null)
			{
				throw new ArgumentNullException(nameof(compilation));
			}

			if (enableModuleAttribute is null)
			{
				throw new ArgumentNullException(nameof(enableModuleAttribute));
			}

			DurianModule module = ModuleIdentity.ParseModule(moduleName);
			return IsEnabled_Internal(compilation, module, enableModuleAttribute);
		}

		/// <summary>
		/// Determines whether the specified <paramref name="type"/> is enabled for the given <paramref name="compilation"/>.
		/// </summary>
		/// <param name="compilation"><see cref="Compilation"/> to check if the <paramref name="type"/> is enabled for.</param>
		/// <param name="type"><see cref="INamedTypeSymbol"/> to check if is enabled.</param>
		/// <exception cref="ArgumentNullException"><paramref name="compilation"/> is <see langword="null"/>. -or- <paramref name="type"/> is <see langword="null"/>.</exception>
		/// <exception cref="InvalidOperationException">Error while resolving the <see cref="EnableModuleAttribute"/> class. -or- <paramref name="type"/> is not a Durian type.</exception>
		public static bool IsEnabled(this Compilation compilation, INamedTypeSymbol type)
		{
			if (compilation is null)
			{
				throw new ArgumentNullException(nameof(compilation));
			}

			if (type is null)
			{
				throw new ArgumentNullException(nameof(type));
			}

			TypeIdentity identity = type.GetIdentity();

			DurianModule[] all = ModuleIdentity.GetAllModules().AsEnums();
			return IsEnabled_Internal(compilation, identity, all);
		}

		/// <summary>
		/// Determines whether the specified <paramref name="type"/> is enabled for the given <paramref name="compilation"/>.
		/// </summary>
		/// <param name="compilation"><see cref="Compilation"/> to check if the <paramref name="type"/> is enabled for.</param>
		/// <param name="type"><see cref="INamedTypeSymbol"/> to check if is enabled.</param>
		/// <param name="enableModuleAttribute"><see cref="INamedTypeSymbol"/> that represents the <see cref="EnableModuleAttribute"/> class.</param>
		/// <exception cref="ArgumentNullException"><paramref name="compilation"/> is <see langword="null"/>. -or- <paramref name="type"/> is <see langword="null"/>. -or- <paramref name="enableModuleAttribute"/> is <see langword="null"/>.</exception>
		/// <exception cref="InvalidOperationException"><paramref name="type"/> is not a Durian type.</exception>
		public static bool IsEnabled(this Compilation compilation, INamedTypeSymbol type, INamedTypeSymbol enableModuleAttribute)
		{
			if (compilation is null)
			{
				throw new ArgumentNullException(nameof(compilation));
			}

			if (type is null)
			{
				throw new ArgumentNullException(nameof(type));
			}

			if (enableModuleAttribute is null)
			{
				throw new ArgumentNullException(nameof(enableModuleAttribute));
			}

			TypeIdentity identity = type.GetIdentity();

			DurianModule[] all = ModuleIdentity.GetAllModules().AsEnums();
			return IsEnabled_Internal(compilation, identity, all, enableModuleAttribute);
		}

		/// <summary>
		/// Determines whether the specified <paramref name="type"/> is enabled for the given <paramref name="compilation"/>.
		/// </summary>
		/// <param name="compilation"><see cref="Compilation"/> to check if the <paramref name="type"/> is enabled for.</param>
		/// <param name="type"><see cref="INamedTypeSymbol"/> to check if is enabled.</param>
		/// <param name="modules"><see cref="ModuleContainer"/> that provides a collection of Durian modules to pick the <see cref="INamedTypeSymbol"/>s from.</param>
		/// <exception cref="ArgumentNullException"><paramref name="compilation"/> is <see langword="null"/>. -or- <paramref name="type"/> is <see langword="null"/>. -or- <paramref name="modules"/> is <see langword="null"/>.</exception>
		/// <exception cref="InvalidOperationException">Error while resolving the <see cref="EnableModuleAttribute"/> class. -or- <paramref name="type"/> is not a Durian type.</exception>
		public static bool IsEnabled(this Compilation compilation, INamedTypeSymbol type, ModuleContainer modules)
		{
			if (compilation is null)
			{
				throw new ArgumentNullException(nameof(compilation));
			}

			if (type is null)
			{
				throw new ArgumentNullException(nameof(type));
			}

			if (modules is null)
			{
				throw new ArgumentNullException(nameof(modules));
			}

			if (modules.Count == 0)
			{
				return false;
			}

			TypeIdentity identity = type.GetIdentity();

			DurianModule[] array = modules.AsEnums();
			return IsEnabled_Internal(compilation, identity, array);
		}

		/// <summary>
		/// Determines whether the specified <paramref name="type"/> is enabled for the given <paramref name="compilation"/>.
		/// </summary>
		/// <param name="compilation"><see cref="Compilation"/> to check if the <paramref name="type"/> is enabled for.</param>
		/// <param name="type"><see cref="INamedTypeSymbol"/> to check if is enabled.</param>
		/// <param name="enableModuleAttribute"><see cref="INamedTypeSymbol"/> that represents the <see cref="EnableModuleAttribute"/> class.</param>
		/// <param name="modules"><see cref="ModuleContainer"/> that provides a collection of Durian modules to pick the <see cref="INamedTypeSymbol"/>s from.</param>
		/// <exception cref="ArgumentNullException"><paramref name="compilation"/> is <see langword="null"/>. -or- <paramref name="type"/> is <see langword="null"/>. -or- <paramref name="enableModuleAttribute"/> is <see langword="null"/>. -or- <paramref name="modules"/> is <see langword="null"/>.</exception>
		/// <exception cref="InvalidOperationException"><paramref name="type"/> is not a Durian type.</exception>
		public static bool IsEnabled(this Compilation compilation, INamedTypeSymbol type, INamedTypeSymbol enableModuleAttribute, ModuleContainer modules)
		{
			if (compilation is null)
			{
				throw new ArgumentNullException(nameof(compilation));
			}

			if (type is null)
			{
				throw new ArgumentNullException(nameof(type));
			}

			if (enableModuleAttribute is null)
			{
				throw new ArgumentNullException(nameof(enableModuleAttribute));
			}

			if (modules is null)
			{
				throw new ArgumentNullException(nameof(modules));
			}

			if (modules.Count == 0)
			{
				return false;
			}

			TypeIdentity identity = type.GetIdentity();

			DurianModule[] array = modules.AsEnums();
			return IsEnabled_Internal(compilation, identity, array, enableModuleAttribute);
		}

		/// <summary>
		/// Determines whether the specified <paramref name="type"/> is enabled for the given <paramref name="compilation"/>.
		/// </summary>
		/// <param name="compilation"><see cref="Compilation"/> to check if the <paramref name="type"/> is enabled for.</param>
		/// <param name="type"><see cref="INamedTypeSymbol"/> to check if is enabled.</param>
		/// <param name="modules">Array of <see cref="DurianModule"/>s to pick the <see cref="INamedTypeSymbol"/>s from.</param>
		/// <exception cref="ArgumentNullException"><paramref name="compilation"/> is <see langword="null"/>. -or- <paramref name="type"/> is <see langword="null"/>.</exception>
		/// <exception cref="InvalidOperationException">Unknown <see cref="DurianModule"/> value detected. -or- <see cref="DurianModule.None"/> is not a valid Durian module. -or-
		/// Error while resolving the <see cref="EnableModuleAttribute"/> class. -or- <paramref name="type"/> is not a Durian type.</exception>
		public static bool IsEnabled(this Compilation compilation, INamedTypeSymbol type, [NotNullWhen(true)] params DurianModule[]? modules)
		{
			if (compilation is null)
			{
				throw new ArgumentNullException(nameof(compilation));
			}

			if (type is null)
			{
				throw new ArgumentNullException(nameof(type));
			}

			if (modules is null || modules.Length == 0)
			{
				return false;
			}

			foreach (DurianModule module in modules)
			{
				ModuleIdentity.EnsureIsValidModuleEnum_InvOp(module);
			}

			TypeIdentity identity = type.GetIdentity();
			return IsEnabled_Internal(compilation, identity, modules);
		}

		/// <summary>
		/// Determines whether the specified <paramref name="type"/> is enabled for the given <paramref name="compilation"/>.
		/// </summary>
		/// <param name="compilation"><see cref="Compilation"/> to check if the <paramref name="type"/> is enabled for.</param>
		/// <param name="type"><see cref="INamedTypeSymbol"/> to check if is enabled.</param>
		/// <param name="enableModuleAttribute"><see cref="INamedTypeSymbol"/> that represents the <see cref="EnableModuleAttribute"/> class.</param>
		/// <param name="modules">Array of <see cref="DurianModule"/>s to pick the <see cref="INamedTypeSymbol"/>s from.</param>
		/// <exception cref="ArgumentNullException"><paramref name="compilation"/> is <see langword="null"/>. -or- <paramref name="type"/> is <see langword="null"/>. -or- <paramref name="enableModuleAttribute"/> is <see langword="null"/>.</exception>
		/// <exception cref="InvalidOperationException">Unknown <see cref="DurianModule"/> value detected. -or- <see cref="DurianModule.None"/> is not a valid Durian module. -or-
		///<paramref name="type"/> is not a Durian type.</exception>
		public static bool IsEnabled(this Compilation compilation, INamedTypeSymbol type, INamedTypeSymbol enableModuleAttribute, [NotNullWhen(true)] params DurianModule[]? modules)
		{
			if (compilation is null)
			{
				throw new ArgumentNullException(nameof(compilation));
			}

			if (type is null)
			{
				throw new ArgumentNullException(nameof(type));
			}

			if (enableModuleAttribute is null)
			{
				throw new ArgumentNullException(nameof(enableModuleAttribute));
			}

			if (modules is null || modules.Length == 0)
			{
				return false;
			}

			foreach (DurianModule module in modules)
			{
				ModuleIdentity.EnsureIsValidModuleEnum_InvOp(module);
			}

			TypeIdentity identity = type.GetIdentity();
			return IsEnabled_Internal(compilation, identity, modules, enableModuleAttribute);
		}

		/// <summary>
		/// Determines whether the specified <paramref name="type"/> is enabled for the given <paramref name="compilation"/>.
		/// </summary>
		/// <param name="compilation"><see cref="Compilation"/> to check if the <paramref name="type"/> is enabled for.</param>
		/// <param name="type"><see cref="INamedTypeSymbol"/> to check if is enabled.</param>
		/// <param name="modules">Array of <see cref="ModuleIdentity"/>s to pick the <see cref="INamedTypeSymbol"/>s from.</param>
		/// <exception cref="ArgumentNullException"><paramref name="compilation"/> is <see langword="null"/>. -or- <paramref name="type"/> is <see langword="null"/>.</exception>
		/// <exception cref="InvalidOperationException">Error while resolving the <see cref="EnableModuleAttribute"/> class. -or- <paramref name="type"/> is not a Durian type.</exception>
		public static bool IsEnabled(this Compilation compilation, INamedTypeSymbol type, [NotNullWhen(true)] params ModuleIdentity[]? modules)
		{
			if (compilation is null)
			{
				throw new ArgumentNullException(nameof(compilation));
			}

			if (type is null)
			{
				throw new ArgumentNullException(nameof(type));
			}

			if (modules is null || modules.Length == 0)
			{
				return false;
			}

			TypeIdentity identity = type.GetIdentity();

			DurianModule[] array = ModuleConverter.ToEnums(modules.Where(m => m is not null));
			return IsEnabled_Internal(compilation, identity, array);
		}

		/// <summary>
		/// Determines whether the specified <paramref name="type"/> is enabled for the given <paramref name="compilation"/>.
		/// </summary>
		/// <param name="compilation"><see cref="Compilation"/> to check if the <paramref name="type"/> is enabled for.</param>
		/// <param name="type"><see cref="INamedTypeSymbol"/> to check if is enabled.</param>
		/// <param name="enableModuleAttribute"><see cref="INamedTypeSymbol"/> that represents the <see cref="EnableModuleAttribute"/> class.</param>
		/// <param name="modules">Array of <see cref="ModuleIdentity"/>s to pick the <see cref="INamedTypeSymbol"/>s from.</param>
		/// <exception cref="ArgumentNullException"><paramref name="compilation"/> is <see langword="null"/>. -or- <paramref name="type"/> is <see langword="null"/>. -or- <paramref name="enableModuleAttribute"/> is <see langword="null"/>.</exception>
		/// <exception cref="InvalidOperationException">\<paramref name="type"/> is not a Durian type.</exception>
		public static bool IsEnabled(this Compilation compilation, INamedTypeSymbol type, INamedTypeSymbol enableModuleAttribute, [NotNullWhen(true)] params ModuleIdentity[]? modules)
		{
			if (compilation is null)
			{
				throw new ArgumentNullException(nameof(compilation));
			}

			if (type is null)
			{
				throw new ArgumentNullException(nameof(type));
			}

			if (enableModuleAttribute is null)
			{
				throw new ArgumentNullException(nameof(enableModuleAttribute));
			}

			if (modules is null || modules.Length == 0)
			{
				return false;
			}

			TypeIdentity identity = type.GetIdentity();

			DurianModule[] array = ModuleConverter.ToEnums(modules.Where(m => m is not null));
			return IsEnabled_Internal(compilation, identity, array, enableModuleAttribute);
		}

		/// <summary>
		/// Determines whether the specified <paramref name="type"/> is enabled for the given <paramref name="compilation"/>.
		/// </summary>
		/// <param name="compilation"><see cref="Compilation"/> to check if the <paramref name="type"/> is enabled for.</param>
		/// <param name="type"><see cref="INamedTypeSymbol"/> to check if is enabled.</param>
		/// <param name="references">Array of <see cref="ModuleReference"/>s to pick the <see cref="INamedTypeSymbol"/>s from.</param>
		/// <exception cref="ArgumentNullException"><paramref name="compilation"/> is <see langword="null"/>. -or- <paramref name="type"/> is <see langword="null"/>.</exception>
		/// <exception cref="InvalidOperationException">Error while resolving the <see cref="EnableModuleAttribute"/> class. -or- <paramref name="type"/> is not a Durian type.</exception>
		public static bool IsEnabled(this Compilation compilation, INamedTypeSymbol type, [NotNullWhen(true)] params ModuleReference[]? references)
		{
			if (compilation is null)
			{
				throw new ArgumentNullException(nameof(compilation));
			}

			if (type is null)
			{
				throw new ArgumentNullException(nameof(type));
			}

			if (references is null || references.Length == 0)
			{
				return false;
			}

			TypeIdentity identity = type.GetIdentity();

			DurianModule[] array = ModuleConverter.ToEnums(references.Where(m => m is not null));
			return IsEnabled_Internal(compilation, identity, array);
		}

		/// <summary>
		/// Determines whether the specified <paramref name="type"/> is enabled for the given <paramref name="compilation"/>.
		/// </summary>
		/// <param name="compilation"><see cref="Compilation"/> to check if the <paramref name="type"/> is enabled for.</param>
		/// <param name="type"><see cref="INamedTypeSymbol"/> to check if is enabled.</param>
		/// <param name="enableModuleAttribute"><see cref="INamedTypeSymbol"/> that represents the <see cref="EnableModuleAttribute"/> class.</param>
		/// <param name="references">Array of <see cref="ModuleReference"/>s to pick the <see cref="INamedTypeSymbol"/>s from.</param>
		/// <exception cref="ArgumentNullException"><paramref name="compilation"/> is <see langword="null"/>. -or- <paramref name="type"/> is <see langword="null"/>. -or- <paramref name="enableModuleAttribute"/> is <see langword="null"/>.</exception>
		/// <exception cref="InvalidOperationException"><paramref name="type"/> is not a Durian type.</exception>
		public static bool IsEnabled(this Compilation compilation, INamedTypeSymbol type, INamedTypeSymbol enableModuleAttribute, [NotNullWhen(true)] params ModuleReference[]? references)
		{
			if (compilation is null)
			{
				throw new ArgumentNullException(nameof(compilation));
			}

			if (type is null)
			{
				throw new ArgumentNullException(nameof(type));
			}

			if (enableModuleAttribute is null)
			{
				throw new ArgumentNullException(nameof(enableModuleAttribute));
			}

			if (references is null || references.Length == 0)
			{
				return false;
			}

			TypeIdentity identity = type.GetIdentity();

			DurianModule[] array = ModuleConverter.ToEnums(references.Where(m => m is not null));
			return IsEnabled_Internal(compilation, identity, array, enableModuleAttribute);
		}

		/// <summary>
		/// Determines whether the specified <paramref name="type"/> is enabled for the given <paramref name="compilation"/>.
		/// </summary>
		/// <param name="compilation"><see cref="Compilation"/> to check if the <paramref name="type"/> is enabled for.</param>
		/// <param name="type"><see cref="TypeIdentity"/> to check if is enabled.</param>
		/// <exception cref="ArgumentNullException"><paramref name="compilation"/> is <see langword="null"/>. -or- <paramref name="type"/> is <see langword="null"/>.</exception>
		/// <exception cref="InvalidOperationException">Error while resolving the <see cref="EnableModuleAttribute"/> class.</exception>
		public static bool IsEnabled(this Compilation compilation, TypeIdentity type)
		{
			if (compilation is null)
			{
				throw new ArgumentNullException(nameof(compilation));
			}

			if (type is null)
			{
				throw new ArgumentNullException(nameof(type));
			}

			DurianModule[] all = ModuleIdentity.GetAllModules().AsEnums();
			return IsEnabled_Internal(compilation, type, all);
		}

		/// <summary>
		/// Determines whether the specified <paramref name="type"/> is enabled for the given <paramref name="compilation"/>.
		/// </summary>
		/// <param name="compilation"><see cref="Compilation"/> to check if the <paramref name="type"/> is enabled for.</param>
		/// <param name="type"><see cref="TypeIdentity"/> to check if is enabled.</param>
		/// <param name="enableModuleAttribute"><see cref="INamedTypeSymbol"/> that represents the <see cref="EnableModuleAttribute"/> class.</param>
		/// <exception cref="ArgumentNullException"><paramref name="compilation"/> is <see langword="null"/>. -or- <paramref name="type"/> is <see langword="null"/>. -or- <paramref name="enableModuleAttribute"/> is <see langword="null"/>.</exception>
		public static bool IsEnabled(this Compilation compilation, TypeIdentity type, INamedTypeSymbol enableModuleAttribute)
		{
			if (compilation is null)
			{
				throw new ArgumentNullException(nameof(compilation));
			}

			if (type is null)
			{
				throw new ArgumentNullException(nameof(type));
			}

			if (enableModuleAttribute is null)
			{
				throw new ArgumentNullException(nameof(enableModuleAttribute));
			}

			DurianModule[] all = ModuleIdentity.GetAllModules().AsEnums();
			return IsEnabled_Internal(compilation, type, all, enableModuleAttribute);
		}

		/// <summary>
		/// Determines whether the specified <paramref name="type"/> is enabled for the given <paramref name="compilation"/>.
		/// </summary>
		/// <param name="compilation"><see cref="Compilation"/> to check if the <paramref name="type"/> is enabled for.</param>
		/// <param name="type"><see cref="TypeIdentity"/> to check if is enabled.</param>
		/// <param name="modules"><see cref="ModuleContainer"/> that provides a collection of Durian modules to pick the <see cref="TypeIdentity"/>s from.</param>
		/// <exception cref="ArgumentNullException"><paramref name="compilation"/> is <see langword="null"/>. -or- <paramref name="type"/> is <see langword="null"/>. -or- <paramref name="modules"/> is <see langword="null"/>.</exception>
		/// <exception cref="InvalidOperationException">Error while resolving the <see cref="EnableModuleAttribute"/> class.</exception>
		public static bool IsEnabled(this Compilation compilation, TypeIdentity type, ModuleContainer modules)
		{
			if (compilation is null)
			{
				throw new ArgumentNullException(nameof(compilation));
			}

			if (type is null)
			{
				throw new ArgumentNullException(nameof(type));
			}

			if (modules is null)
			{
				throw new ArgumentNullException(nameof(modules));
			}

			if (modules.Count == 0)
			{
				return false;
			}

			DurianModule[] array = modules.AsEnums();
			return IsEnabled_Internal(compilation, type, array);
		}

		/// <summary>
		/// Determines whether the specified <paramref name="type"/> is enabled for the given <paramref name="compilation"/>.
		/// </summary>
		/// <param name="compilation"><see cref="Compilation"/> to check if the <paramref name="type"/> is enabled for.</param>
		/// <param name="type"><see cref="TypeIdentity"/> to check if is enabled.</param>
		/// <param name="enableModuleAttribute"><see cref="INamedTypeSymbol"/> that represents the <see cref="EnableModuleAttribute"/> class.</param>
		/// <param name="modules"><see cref="ModuleContainer"/> that provides a collection of Durian modules to pick the <see cref="TypeIdentity"/>s from.</param>
		/// <exception cref="ArgumentNullException"><paramref name="compilation"/> is <see langword="null"/>. -or- <paramref name="type"/> is <see langword="null"/>. -or- <paramref name="enableModuleAttribute"/> is <see langword="null"/>. -or- <paramref name="modules"/> is <see langword="null"/>.</exception>
		public static bool IsEnabled(this Compilation compilation, TypeIdentity type, INamedTypeSymbol enableModuleAttribute, ModuleContainer modules)
		{
			if (compilation is null)
			{
				throw new ArgumentNullException(nameof(compilation));
			}

			if (type is null)
			{
				throw new ArgumentNullException(nameof(type));
			}

			if (enableModuleAttribute is null)
			{
				throw new ArgumentNullException(nameof(enableModuleAttribute));
			}

			if (modules is null)
			{
				throw new ArgumentNullException(nameof(modules));
			}

			if (modules.Count == 0)
			{
				return false;
			}

			DurianModule[] array = modules.AsEnums();
			return IsEnabled_Internal(compilation, type, array, enableModuleAttribute);
		}

		/// <summary>
		/// Determines whether the specified <paramref name="type"/> is enabled for the given <paramref name="compilation"/>.
		/// </summary>
		/// <param name="compilation"><see cref="Compilation"/> to check if the <paramref name="type"/> is enabled for.</param>
		/// <param name="type"><see cref="TypeIdentity"/> to check if is enabled.</param>
		/// <param name="modules">Array of <see cref="DurianModule"/>s to pick the <see cref="TypeIdentity"/>s from.</param>
		/// <exception cref="ArgumentNullException"><paramref name="compilation"/> is <see langword="null"/>. -or- <paramref name="type"/> is <see langword="null"/>.</exception>
		/// <exception cref="InvalidOperationException">Unknown <see cref="DurianModule"/> value detected. -or- <see cref="DurianModule.None"/> is not a valid Durian module. -or-
		/// Error while resolving the <see cref="EnableModuleAttribute"/> class.</exception>
		public static bool IsEnabled(this Compilation compilation, TypeIdentity type, [NotNullWhen(true)] params DurianModule[]? modules)
		{
			if (compilation is null)
			{
				throw new ArgumentNullException(nameof(compilation));
			}

			if (type is null)
			{
				throw new ArgumentNullException(nameof(type));
			}

			if (modules is null || modules.Length == 0)
			{
				return false;
			}

			return IsEnabled_Internal(compilation, type, modules);
		}

		/// <summary>
		/// Determines whether the specified <paramref name="type"/> is enabled for the given <paramref name="compilation"/>.
		/// </summary>
		/// <param name="compilation"><see cref="Compilation"/> to check if the <paramref name="type"/> is enabled for.</param>
		/// <param name="type"><see cref="TypeIdentity"/> to check if is enabled.</param>
		/// <param name="enableModuleAttribute"><see cref="INamedTypeSymbol"/> that represents the <see cref="EnableModuleAttribute"/> class.</param>
		/// <param name="modules">Array of <see cref="DurianModule"/>s to pick the <see cref="TypeIdentity"/>s from.</param>
		/// <exception cref="ArgumentNullException"><paramref name="compilation"/> is <see langword="null"/>. -or- <paramref name="type"/> is <see langword="null"/>. -or- <paramref name="enableModuleAttribute"/> is <see langword="null"/>.</exception>
		/// <exception cref="InvalidOperationException">Unknown <see cref="DurianModule"/> value detected. -or- <see cref="DurianModule.None"/> is not a valid Durian module.</exception>
		public static bool IsEnabled(this Compilation compilation, TypeIdentity type, INamedTypeSymbol enableModuleAttribute, [NotNullWhen(true)] params DurianModule[]? modules)
		{
			if (compilation is null)
			{
				throw new ArgumentNullException(nameof(compilation));
			}

			if (type is null)
			{
				throw new ArgumentNullException(nameof(type));
			}

			if (enableModuleAttribute is null)
			{
				throw new ArgumentNullException(nameof(enableModuleAttribute));
			}

			if (modules is null || modules.Length == 0)
			{
				return false;
			}

			return IsEnabled_Internal(compilation, type, modules, enableModuleAttribute);
		}

		/// <summary>
		/// Determines whether the specified <paramref name="type"/> is enabled for the given <paramref name="compilation"/>.
		/// </summary>
		/// <param name="compilation"><see cref="Compilation"/> to check if the <paramref name="type"/> is enabled for.</param>
		/// <param name="type"><see cref="TypeIdentity"/> to check if is enabled.</param>
		/// <param name="modules">Array of <see cref="ModuleIdentity"/>s to pick the <see cref="TypeIdentity"/>s from.</param>
		/// <exception cref="ArgumentNullException"><paramref name="compilation"/> is <see langword="null"/>. -or- <paramref name="type"/> is <see langword="null"/>.</exception>
		/// <exception cref="InvalidOperationException">Error while resolving the <see cref="EnableModuleAttribute"/> class.</exception>
		public static bool IsEnabled(this Compilation compilation, TypeIdentity type, [NotNullWhen(true)] params ModuleIdentity[]? modules)
		{
			if (compilation is null)
			{
				throw new ArgumentNullException(nameof(compilation));
			}

			if (type is null)
			{
				throw new ArgumentNullException(nameof(type));
			}

			if (modules is null || modules.Length == 0)
			{
				return false;
			}

			DurianModule[] array = ModuleConverter.ToEnums(modules.Where(m => m is not null));
			return IsEnabled_Internal(compilation, type, array);
		}

		/// <summary>
		/// Determines whether the specified <paramref name="type"/> is enabled for the given <paramref name="compilation"/>.
		/// </summary>
		/// <param name="compilation"><see cref="Compilation"/> to check if the <paramref name="type"/> is enabled for.</param>
		/// <param name="type"><see cref="TypeIdentity"/> to check if is enabled.</param>
		/// <param name="enableModuleAttribute"><see cref="INamedTypeSymbol"/> that represents the <see cref="EnableModuleAttribute"/> class.</param>
		/// <param name="modules">Array of <see cref="ModuleIdentity"/>s to pick the <see cref="TypeIdentity"/>s from.</param>
		/// <exception cref="ArgumentNullException"><paramref name="compilation"/> is <see langword="null"/>. -or- <paramref name="type"/> is <see langword="null"/>. -or- <paramref name="enableModuleAttribute"/> is <see langword="null"/>.</exception>
		public static bool IsEnabled(this Compilation compilation, TypeIdentity type, INamedTypeSymbol enableModuleAttribute, [NotNullWhen(true)] params ModuleIdentity[]? modules)
		{
			if (compilation is null)
			{
				throw new ArgumentNullException(nameof(compilation));
			}

			if (type is null)
			{
				throw new ArgumentNullException(nameof(type));
			}

			if (enableModuleAttribute is null)
			{
				throw new ArgumentNullException(nameof(enableModuleAttribute));
			}

			if (modules is null || modules.Length == 0)
			{
				return false;
			}

			DurianModule[] array = ModuleConverter.ToEnums(modules.Where(m => m is not null));
			return IsEnabled_Internal(compilation, type, array, enableModuleAttribute);
		}

		/// <summary>
		/// Determines whether the specified <paramref name="type"/> is enabled for the given <paramref name="compilation"/>.
		/// </summary>
		/// <param name="compilation"><see cref="Compilation"/> to check if the <paramref name="type"/> is enabled for.</param>
		/// <param name="type"><see cref="TypeIdentity"/> to check if is enabled.</param>
		/// <param name="references">Array of <see cref="ModuleReference"/>s to pick the <see cref="TypeIdentity"/>s from.</param>
		/// <exception cref="ArgumentNullException"><paramref name="compilation"/> is <see langword="null"/>. -or- <paramref name="type"/> is <see langword="null"/>.</exception>
		/// <exception cref="InvalidOperationException">Error while resolving the <see cref="EnableModuleAttribute"/> class.</exception>
		public static bool IsEnabled(this Compilation compilation, TypeIdentity type, [NotNullWhen(true)] params ModuleReference[]? references)
		{
			if (compilation is null)
			{
				throw new ArgumentNullException(nameof(compilation));
			}

			if (type is null)
			{
				throw new ArgumentNullException(nameof(type));
			}

			if (references is null || references.Length == 0)
			{
				return false;
			}

			DurianModule[] array = ModuleConverter.ToEnums(references.Where(m => m is not null));
			return IsEnabled_Internal(compilation, type, array);
		}

		/// <summary>
		/// Determines whether the specified <paramref name="type"/> is enabled for the given <paramref name="compilation"/>.
		/// </summary>
		/// <param name="compilation"><see cref="Compilation"/> to check if the <paramref name="type"/> is enabled for.</param>
		/// <param name="type"><see cref="TypeIdentity"/> to check if is enabled.</param>
		/// <param name="enableModuleAttribute"><see cref="INamedTypeSymbol"/> that represents the <see cref="EnableModuleAttribute"/> class.</param>
		/// <param name="references">Array of <see cref="ModuleReference"/>s to pick the <see cref="TypeIdentity"/>s from.</param>
		/// <exception cref="ArgumentNullException"><paramref name="compilation"/> is <see langword="null"/>. -or- <paramref name="type"/> is <see langword="null"/>. -or- <paramref name="enableModuleAttribute"/> is <see langword="null"/>.</exception>
		public static bool IsEnabled(this Compilation compilation, TypeIdentity type, INamedTypeSymbol enableModuleAttribute, [NotNullWhen(true)] params ModuleReference[]? references)
		{
			if (compilation is null)
			{
				throw new ArgumentNullException(nameof(compilation));
			}

			if (type is null)
			{
				throw new ArgumentNullException(nameof(type));
			}

			if (enableModuleAttribute is null)
			{
				throw new ArgumentNullException(nameof(enableModuleAttribute));
			}

			if (references is null || references.Length == 0)
			{
				return false;
			}

			DurianModule[] array = ModuleConverter.ToEnums(references.Where(m => m is not null));
			return IsEnabled_Internal(compilation, type, array, enableModuleAttribute);
		}

		/// <summary>
		/// Determines whether the specified <paramref name="symbol"/> is a part of any Durian module.
		/// </summary>
		/// <param name="symbol"><see cref="INamedTypeSymbol"/> to check if is a part of any Durian module.</param>
		/// <exception cref="ArgumentNullException"><paramref name="symbol"/> is <see langword="null"/>.</exception>
		public static bool IsPartOfAnyModule(this INamedTypeSymbol symbol)
		{
			if (symbol is null)
			{
				throw new ArgumentNullException(nameof(symbol));
			}

			ModuleIdentity[] identities = ModuleIdentity.GetAllModules().AsIdentities();

			return symbol.IsPartOfAnyModule(identities);
		}

		/// <summary>
		/// Determines whether the specified <paramref name="symbol"/> is a part of any of the specified <paramref name="modules"/>.
		/// </summary>
		/// <param name="symbol"><see cref="INamedTypeSymbol"/> to check if is a part of any of the specified <paramref name="modules"/>.</param>
		/// <param name="modules">Array of <see cref="DurianModule"/>s to check.</param>
		/// <exception cref="ArgumentNullException"><paramref name="symbol"/> is <see langword="null"/>.</exception>
		/// <exception cref="InvalidOperationException">Unknown <see cref="DurianModule"/> value detected. -or- <see cref="DurianModule.None"/> is not a valid Durian module.</exception>
		public static bool IsPartOfAnyModule(this INamedTypeSymbol symbol, [NotNullWhen(true)] params DurianModule[]? modules)
		{
			if (symbol is null)
			{
				throw new ArgumentNullException(nameof(symbol));
			}

			if (modules is null || modules.Length == 0)
			{
				return false;
			}

			ModuleIdentity[] identities = ModuleConverter.ToIdentities(modules);

			return symbol.IsPartOfAnyModule(identities);
		}

		/// <summary>
		/// Determines whether the specified <paramref name="symbol"/> is a part of any of the specified modules.
		/// </summary>
		/// <param name="symbol"><see cref="INamedTypeSymbol"/> to check if is a part of any of the specified modules.</param>
		/// <param name="references">Array of <see cref="ModuleReference"/>s to check.</param>
		/// <exception cref="ArgumentNullException"><paramref name="symbol"/> is <see langword="null"/>.</exception>
		public static bool IsPartOfAnyModule(this INamedTypeSymbol symbol, [NotNullWhen(true)] params ModuleReference[]? references)
		{
			if (symbol is null)
			{
				throw new ArgumentNullException(nameof(symbol));
			}

			if (references is null || references.Length == 0)
			{
				return false;
			}

			ModuleIdentity[] identities = ModuleConverter.ToIdentities(references.Where(r => r is not null));

			return symbol.IsPartOfAnyModule(identities);
		}

		/// <summary>
		/// Determines whether the specified <paramref name="symbol"/> is a part of any of the specified <paramref name="modules"/>.
		/// </summary>
		/// <param name="symbol"><see cref="INamedTypeSymbol"/> to check if is a part of any of the specified <paramref name="modules"/>.</param>
		/// <param name="modules">Array of <see cref="ModuleIdentity"/>s to check.</param>
		/// <exception cref="ArgumentNullException"><paramref name="symbol"/> is <see langword="null"/>.</exception>
		public static bool IsPartOfAnyModule(this INamedTypeSymbol symbol, [NotNullWhen(true)] params ModuleIdentity[]? modules)
		{
			if (symbol is null)
			{
				throw new ArgumentNullException(nameof(symbol));
			}

			if (modules is null || modules.Length == 0)
			{
				return false;
			}

			string fullname = symbol.ToString();

			foreach (ModuleIdentity module in modules)
			{
				if (module is null)
				{
					continue;
				}

				foreach (TypeIdentity type in module.Types)
				{
					if (type.FullyQualifiedName == fullname)
					{
						return true;
					}
				}
			}

			return false;
		}

		/// <summary>
		/// Determines whether the specified <paramref name="symbol"/> is a part of any of the specified <paramref name="modules"/>.
		/// </summary>
		/// <param name="symbol"><see cref="INamedTypeSymbol"/> to check if is a part of any of the specified <paramref name="modules"/>.</param>
		/// <param name="modules"><see cref="ModuleContainer"/> that provides <see cref="ModuleIdentity"/>s to check if the <paramref name="symbol"/> is a part of.</param>
		/// <exception cref="ArgumentNullException"><paramref name="symbol"/> is <see langword="null"/>. -or- <paramref name="modules"/> is <see langword="null"/>.</exception>
		public static bool IsPartOfAnyModule(this INamedTypeSymbol symbol, ModuleContainer modules)
		{
			if (symbol is null)
			{
				throw new ArgumentNullException(nameof(symbol));
			}

			if (modules is null)
			{
				throw new ArgumentNullException(nameof(modules));
			}

			ModuleIdentity[] identities = modules.AsIdentities();

			return symbol.IsPartOfAnyModule(identities);
		}

		/// <summary>
		/// Converts the specified <paramref name="identity"/> into a <see cref="INamedTypeSymbol"/>.
		/// </summary>
		/// <param name="compilation"><see cref="Compilation"/> that is used to get the <see cref="INamedTypeSymbol"/>.</param>
		/// <param name="identity"><see cref="TypeIdentity"/> to convert into a <see cref="INamedTypeSymbol"/>.</param>
		/// <exception cref="ArgumentNullException"><paramref name="compilation"/> is <see langword="null"/>. -or- <paramref name="identity"/> is <see langword="null"/>.</exception>
		/// <exception cref="InvalidOperationException">Target type could not be resolved.</exception>
		public static INamedTypeSymbol ToSymbol(this Compilation compilation, TypeIdentity identity)
		{
			if (compilation is null)
			{
				throw new ArgumentNullException(nameof(compilation));
			}

			if (identity is null)
			{
				throw new ArgumentNullException(nameof(identity));
			}

			INamedTypeSymbol? symbol = compilation.GetTypeByMetadataName(identity.FullyQualifiedName);

			if (symbol is null)
			{
				throw new InvalidOperationException($"Type '{identity.FullyQualifiedName}' could not be resolved!");
			}

			return symbol;
		}

		/// <summary>
		/// Attempts to convert the specified <paramref name="symbol"/> into a <see cref="TypeIdentity"/>.
		/// </summary>
		/// <param name="symbol"><see cref="INamedTypeSymbol"/> to convert into a <see cref="TypeIdentity"/>.</param>
		/// <param name="identity"><see cref="TypeIdentity"/> that was created based on the <paramref name="symbol"/>.</param>
		/// <exception cref="ArgumentNullException"><paramref name="symbol"/> is <see langword="null"/>.</exception>
		public static bool TryGetIdentity(this INamedTypeSymbol symbol, [NotNullWhen(true)] out TypeIdentity? identity)
		{
			if (symbol is null)
			{
				throw new ArgumentNullException(nameof(symbol));
			}

			TypeIdentity type = TypeIdentity.GetIdentity(symbol.Name);

			if (type.FullyQualifiedName == symbol.ToString())
			{
				identity = type;
				return true;
			}

			identity = null;
			return false;
		}

		/// <summary>
		/// Attempts to return an array of <see cref="ModuleReference"/>s to all Durian modules the specified <paramref name="symbol"/> is part of.
		/// </summary>
		/// <param name="symbol"><see cref="INamedTypeSymbol"/> to get all the modules it is part of.</param>
		/// <param name="modules">Array of <see cref="ModuleReference"/>s to all Durian modules the specified <paramref name="symbol"/> is part of.</param>
		/// <returns><see langword="true"/> if the <paramref name="symbol"/> is part of any Durian module, <see langword="false"/> otherwise.</returns>
		/// <exception cref="ArgumentNullException"><paramref name="symbol"/> is <see langword="null"/>.</exception>
		public static bool TryGetModules(this INamedTypeSymbol symbol, [NotNullWhen(true)] out ModuleReference[]? modules)
		{
			if (!symbol.TryGetIdentity(out TypeIdentity? identity))
			{
				modules = null;
				return false;
			}

			ImmutableArray<ModuleReference> immutable = identity.Modules;
			modules = new ModuleReference[immutable.Length];
			immutable.CopyTo(modules);

			return true;
		}

		internal static INamedTypeSymbol GetEnableAttributeSymbol(Compilation compilation)
		{
			INamedTypeSymbol? symbol = compilation.GetTypeByMetadataName(typeof(EnableModuleAttribute).ToString());

			if (symbol is null)
			{
				throw new InvalidOperationException($"Error while resolving the {nameof(EnableModuleAttribute)} class!");
			}

			return symbol;
		}

		internal static AttributeData[] GetInstancesOfEnableAttribute(Compilation compilation)
		{
			INamedTypeSymbol symbol = GetEnableAttributeSymbol(compilation);
			return GetInstancesOfEnableAttribute(compilation, symbol);
		}

		internal static AttributeData[] GetInstancesOfEnableAttribute(Compilation compilation, INamedTypeSymbol enableModuleAttribute)
		{
			return compilation.Assembly.GetAttributes(enableModuleAttribute).ToArray();
		}

		internal static bool IsEnabled_Internal(Compilation compilation, DurianModule module)
		{
			INamedTypeSymbol symbol = GetEnableAttributeSymbol(compilation);
			IEnumerable<AttributeData> attributes = compilation.Assembly.GetAttributes(symbol);

			return IsEnabled_Internal(attributes, module);
		}

		internal static bool IsEnabled_Internal(Compilation compilation, DurianModule module, INamedTypeSymbol enableModuleAttribute)
		{
			IEnumerable<AttributeData> attributes = compilation.Assembly.GetAttributes(enableModuleAttribute);

			return IsEnabled_Internal(attributes, module);
		}

		internal static bool IsEnabled_Internal(IEnumerable<AttributeData> attributes, DurianModule module)
		{
			foreach (AttributeData attribute in attributes)
			{
				if (attribute.TryGetConstructorArgumentValue(0, out int value) && (DurianModule)value == module)
				{
					return true;
				}
			}

			return false;
		}

		private static bool IsEnabled_Internal(Compilation compilation, TypeIdentity type, DurianModule[] modules)
		{
			INamedTypeSymbol symbol = GetEnableAttributeSymbol(compilation);
			return IsEnabled_Internal(compilation, type, modules, symbol);
		}

		private static bool IsEnabled_Internal(Compilation compilation, TypeIdentity type, DurianModule[] modules, INamedTypeSymbol enableModuleAttribute)
		{
			AttributeData[] attributes = GetInstancesOfEnableAttribute(compilation, enableModuleAttribute);

			if (attributes.Length == 0)
			{
				return false;
			}

			foreach (ModuleReference reference in type.Modules)
			{
				if (!IsEnabled_Internal(attributes, reference.EnumValue))
				{
					continue;
				}

				foreach (DurianModule m in modules)
				{
					if (reference.EnumValue == m)
					{
						return true;
					}
				}
			}

			return false;
		}
	}
>>>>>>> 6184197d
}<|MERGE_RESOLUTION|>--- conflicted
+++ resolved
@@ -1,3004 +1,17 @@
 ﻿// Copyright (c) Piotr Stenke. All rights reserved.
 // Licensed under the MIT license.
 
-using Durian.Generator;
-using Durian.Info;
-using Microsoft.CodeAnalysis;
 using System;
 using System.Collections.Generic;
 using System.Collections.Immutable;
 using System.Diagnostics.CodeAnalysis;
 using System.Linq;
+using Durian.Generator;
+using Durian.Info;
+using Microsoft.CodeAnalysis;
 
 namespace Durian.Analysis.Extensions
 {
-<<<<<<< HEAD
-    /// <summary>
-    /// Contains various <see cref="ModuleIdentity"/>-related extension methods for the <see cref="Compilation"/> class and <see cref="INamedTypeSymbol"/> interface.
-    /// </summary>
-    public static class ModuleUtilities
-    {
-        /// <summary>
-        /// Returns a collection of <see cref="INamedTypeSymbol"/>s representing all disabled Durian <see cref="Type"/>s for the specified <paramref name="compilation"/>.
-        /// </summary>
-        /// <param name="compilation"><see cref="Compilation"/> to get the disabled Durian <see cref="Type"/>s of.</param>
-        /// <exception cref="ArgumentNullException"><paramref name="compilation"/> is <see langword="null"/>.</exception>
-        /// <exception cref="InvalidOperationException">Error while resolving the <see cref="EnableModuleAttribute"/> class.</exception>
-        public static IEnumerable<INamedTypeSymbol> GetDisabledDurianTypes(this Compilation compilation)
-        {
-            if (compilation is null)
-            {
-                throw new ArgumentNullException(nameof(compilation));
-            }
-
-            INamedTypeSymbol symbol = GetEnableAttributeSymbol(compilation);
-            return compilation.GetDisabledDurianTypes(symbol);
-        }
-
-        /// <summary>
-        /// Returns a collection of <see cref="INamedTypeSymbol"/>s representing all disabled Durian <see cref="Type"/>s for the specified <paramref name="compilation"/>.
-        /// </summary>
-        /// <param name="compilation"><see cref="Compilation"/> to get the disabled Durian <see cref="Type"/>s of.</param>
-        /// <param name="enableModuleAttribute"><see cref="INamedTypeSymbol"/> that represents the <see cref="EnableModuleAttribute"/> class.</param>
-        /// <exception cref="ArgumentNullException"><paramref name="compilation"/> is <see langword="null"/>. -or- <paramref name="enableModuleAttribute"/> is <see langword="null"/>.</exception>
-        public static IEnumerable<INamedTypeSymbol> GetDisabledDurianTypes(this Compilation compilation, INamedTypeSymbol enableModuleAttribute)
-        {
-            if (compilation is null)
-            {
-                throw new ArgumentNullException(nameof(compilation));
-            }
-
-            if (enableModuleAttribute is null)
-            {
-                throw new ArgumentNullException(nameof(compilation));
-            }
-
-            ModuleReference[] modules = compilation.GetDisabledModules(enableModuleAttribute).AsReferences();
-
-            return compilation.GetDisabledDurianTypes(enableModuleAttribute, modules);
-        }
-
-        /// <summary>
-        /// Returns a collection of <see cref="INamedTypeSymbol"/>s representing all disabled Durian <see cref="Type"/>s for the specified <paramref name="compilation"/> that are part of any of the provided <paramref name="modules"/>.
-        /// </summary>
-        /// <param name="compilation"><see cref="Compilation"/> to get the disabled Durian <see cref="Type"/>s of.</param>
-        /// <param name="modules"><see cref="ModuleContainer"/> that provides a collection of Durian modules to pick the <see cref="INamedTypeSymbol"/>s from.</param>
-        /// <exception cref="ArgumentNullException"><paramref name="compilation"/> is <see langword="null"/>. -or- <paramref name="modules"/> is <see langword="null"/>.</exception>
-        /// <exception cref="InvalidOperationException">Error while resolving the <see cref="EnableModuleAttribute"/> class.</exception>
-        public static IEnumerable<INamedTypeSymbol> GetDisabledDurianTypes(this Compilation compilation, ModuleContainer modules)
-        {
-            if (compilation is null)
-            {
-                throw new ArgumentNullException(nameof(compilation));
-            }
-
-            if (modules is null)
-            {
-                throw new ArgumentNullException(nameof(modules));
-            }
-
-            if (modules.Count == 0)
-            {
-                return Array.Empty<INamedTypeSymbol>();
-            }
-
-            ModuleReference[] references = modules.AsReferences();
-
-            return compilation.GetDisabledDurianTypes(references);
-        }
-
-        /// <summary>
-        /// Returns a collection of <see cref="INamedTypeSymbol"/>s representing all disabled Durian <see cref="Type"/>s for the specified <paramref name="compilation"/> that are part of any of the provided <paramref name="modules"/>.
-        /// </summary>
-        /// <param name="compilation"><see cref="Compilation"/> to get the disabled Durian <see cref="Type"/>s of.</param>
-        /// <param name="enableModuleAttribute"><see cref="INamedTypeSymbol"/> that represents the <see cref="EnableModuleAttribute"/> class.</param>
-        /// <param name="modules"><see cref="ModuleContainer"/> that provides a collection of Durian modules to pick the <see cref="INamedTypeSymbol"/>s from.</param>
-        /// <exception cref="ArgumentNullException"><paramref name="compilation"/> is <see langword="null"/>. -or- <paramref name="enableModuleAttribute"/> is <see langword="null"/>. -or- <paramref name="modules"/> is <see langword="null"/>.</exception>
-        public static IEnumerable<INamedTypeSymbol> GetDisabledDurianTypes(this Compilation compilation, INamedTypeSymbol enableModuleAttribute, ModuleContainer modules)
-        {
-            if (compilation is null)
-            {
-                throw new ArgumentNullException(nameof(compilation));
-            }
-
-            if (enableModuleAttribute is null)
-            {
-                throw new ArgumentNullException(nameof(enableModuleAttribute));
-            }
-
-            if (modules is null)
-            {
-                throw new ArgumentNullException(nameof(modules));
-            }
-
-            if (modules.Count == 0)
-            {
-                return Array.Empty<INamedTypeSymbol>();
-            }
-
-            ModuleReference[] references = modules.AsReferences();
-
-            return compilation.GetDisabledDurianTypes(enableModuleAttribute, references);
-        }
-
-        /// <summary>
-        /// Returns a collection of <see cref="INamedTypeSymbol"/>s representing all disabled Durian <see cref="Type"/>s for the specified <paramref name="compilation"/> picked from the provided array of <paramref name="types"/>.
-        /// </summary>
-        /// <param name="compilation"><see cref="Compilation"/> to get the disabled Durian <see cref="Type"/>s of.</param>
-        /// <param name="types">Array of <see cref="TypeIdentity"/>s to pick the disabled ones from.</param>
-        /// <exception cref="ArgumentNullException"><paramref name="compilation"/> is <see langword="null"/>.</exception>
-        /// <exception cref="InvalidOperationException">Error while resolving the <see cref="EnableModuleAttribute"/> class.</exception>
-        public static IEnumerable<INamedTypeSymbol> GetDisabledDurianTypes(this Compilation compilation, params TypeIdentity[]? types)
-        {
-            if (compilation is null)
-            {
-                throw new ArgumentNullException(nameof(compilation));
-            }
-
-            if (types is null)
-            {
-                return Array.Empty<INamedTypeSymbol>();
-            }
-
-            INamedTypeSymbol symbol = GetEnableAttributeSymbol(compilation);
-            return compilation.GetDisabledDurianTypes(symbol, types);
-        }
-
-        /// <summary>
-        /// Returns a collection of <see cref="INamedTypeSymbol"/>s representing all disabled Durian <see cref="Type"/>s for the specified <paramref name="compilation"/> picked from the provided array of <paramref name="types"/>.
-        /// </summary>
-        /// <param name="compilation"><see cref="Compilation"/> to get the disabled Durian <see cref="Type"/>s of.</param>
-        /// <param name="enableModuleAttribute"><see cref="INamedTypeSymbol"/> that represents the <see cref="EnableModuleAttribute"/> class.</param>
-        /// <param name="types">Array of <see cref="TypeIdentity"/>s to pick the disabled ones from.</param>
-        /// <exception cref="ArgumentNullException"><paramref name="compilation"/> is <see langword="null"/>. -or- <paramref name="enableModuleAttribute"/> is <see langword="null"/>.</exception>
-        public static IEnumerable<INamedTypeSymbol> GetDisabledDurianTypes(this Compilation compilation, INamedTypeSymbol enableModuleAttribute, params TypeIdentity[]? types)
-        {
-            if (compilation is null)
-            {
-                throw new ArgumentNullException(nameof(compilation));
-            }
-
-            if (enableModuleAttribute is null)
-            {
-                throw new ArgumentNullException(nameof(enableModuleAttribute));
-            }
-
-            if (types is null)
-            {
-                return Array.Empty<INamedTypeSymbol>();
-            }
-
-            AttributeData[] attributes = GetInstancesOfEnableAttribute(compilation, enableModuleAttribute);
-
-            if (attributes.Length == 0)
-            {
-                return Array.Empty<INamedTypeSymbol>();
-            }
-
-            Dictionary<DurianModule, bool> modules = new();
-            List<INamedTypeSymbol> list = new(types.Length);
-
-            foreach (TypeIdentity type in types)
-            {
-                if (type is null)
-                {
-                    continue;
-                }
-
-                foreach (ModuleReference reference in type.Modules)
-                {
-                    if (modules.TryGetValue(reference.EnumValue, out bool value))
-                    {
-                        if (!value)
-                        {
-                            INamedTypeSymbol symbol = compilation.ToSymbol(type);
-                            list.Add(symbol);
-                        }
-                    }
-                    else
-                    {
-                        value = IsEnabled_Internal(attributes, reference.EnumValue);
-
-                        modules.Add(reference.EnumValue, value);
-                    }
-                }
-            }
-
-            return list;
-        }
-
-        /// <summary>
-        /// Returns a collection of <see cref="INamedTypeSymbol"/>s picked from the given array of <paramref name="types"/> that are disabled for the specified <paramref name="types"/>.
-        /// </summary>
-        /// <param name="compilation"><see cref="Compilation"/> to get the disabled Durian <see cref="Type"/>s of.</param>
-        /// <param name="types">Array of <see cref="INamedTypeSymbol"/>s to pick the disabled ones from.</param>
-        /// <exception cref="ArgumentNullException"><paramref name="compilation"/> is <see langword="null"/>.</exception>
-        /// <exception cref="InvalidOperationException">Error while resolving the <see cref="EnableModuleAttribute"/> class. -or- Symbol is not a Durian type.</exception>
-        public static IEnumerable<INamedTypeSymbol> GetDisabledDurianTypes(this Compilation compilation, params INamedTypeSymbol[]? types)
-        {
-            if (compilation is null)
-            {
-                throw new ArgumentNullException(nameof(compilation));
-            }
-
-            if (types is null)
-            {
-                return Array.Empty<INamedTypeSymbol>();
-            }
-
-            INamedTypeSymbol symbol = GetEnableAttributeSymbol(compilation);
-            return compilation.GetDisabledDurianTypes(symbol, types);
-        }
-
-        /// <summary>
-        /// Returns a collection of <see cref="INamedTypeSymbol"/>s picked from the given array of <paramref name="types"/> that are disabled for the specified <paramref name="types"/>.
-        /// </summary>
-        /// <param name="compilation"><see cref="Compilation"/> to get the disabled Durian <see cref="Type"/>s of.</param>
-        /// <param name="enableModuleAttribute"><see cref="INamedTypeSymbol"/> that represents the <see cref="EnableModuleAttribute"/> class.</param>
-        /// <param name="types">Array of <see cref="INamedTypeSymbol"/>s to pick the disabled ones from.</param>
-        /// <exception cref="ArgumentNullException"><paramref name="compilation"/> is <see langword="null"/>. -or- <paramref name="enableModuleAttribute"/> is <see langword="null"/>.</exception>
-        public static IEnumerable<INamedTypeSymbol> GetDisabledDurianTypes(this Compilation compilation, INamedTypeSymbol enableModuleAttribute, params INamedTypeSymbol[]? types)
-        {
-            if (compilation is null)
-            {
-                throw new ArgumentNullException(nameof(compilation));
-            }
-
-            if (enableModuleAttribute is null)
-            {
-                throw new ArgumentNullException(nameof(enableModuleAttribute));
-            }
-
-            if (types is null)
-            {
-                return Array.Empty<INamedTypeSymbol>();
-            }
-
-            AttributeData[] attributes = GetInstancesOfEnableAttribute(compilation, enableModuleAttribute);
-
-            if (attributes.Length == 0)
-            {
-                return Array.Empty<INamedTypeSymbol>();
-            }
-
-            Dictionary<DurianModule, bool> modules = new();
-            List<INamedTypeSymbol> list = new(types.Length);
-
-            foreach (INamedTypeSymbol type in types)
-            {
-                if (type is null || !type.IsPartOfAnyModule())
-                {
-                    continue;
-                }
-
-                TypeIdentity identity = type.GetIdentity();
-
-                foreach (ModuleReference reference in identity.Modules)
-                {
-                    if (modules.TryGetValue(reference.EnumValue, out bool value))
-                    {
-                        if (!value)
-                        {
-                            list.Add(type);
-                        }
-                    }
-                    else
-                    {
-                        value = IsEnabled_Internal(attributes, reference.EnumValue);
-
-                        modules.Add(reference.EnumValue, value);
-                    }
-                }
-            }
-
-            return list;
-        }
-
-        /// <summary>
-        /// Returns a collection of <see cref="INamedTypeSymbol"/>s representing all disabled Durian <see cref="Type"/>s for the specified <paramref name="compilation"/> that are part of any of the provided <paramref name="modules"/>.
-        /// </summary>
-        /// <param name="compilation"><see cref="Compilation"/> to get the disabled Durian <see cref="Type"/>s of.</param>
-        /// <param name="modules">Array of <see cref="ModuleIdentity"/>s to pick the <see cref="INamedTypeSymbol"/>s from.</param>
-        /// <exception cref="ArgumentNullException"><paramref name="compilation"/> is <see langword="null"/>.</exception>
-        /// <exception cref="InvalidOperationException">Error while resolving the <see cref="EnableModuleAttribute"/> class.</exception>
-        public static IEnumerable<INamedTypeSymbol> GetDisabledDurianTypes(this Compilation compilation, params ModuleIdentity[]? modules)
-        {
-            if (compilation is null)
-            {
-                throw new ArgumentNullException(nameof(compilation));
-            }
-
-            if (modules is null || modules.Length == 0)
-            {
-                return Array.Empty<INamedTypeSymbol>();
-            }
-
-            INamedTypeSymbol symbol = GetEnableAttributeSymbol(compilation);
-            return compilation.GetDisabledDurianTypes(symbol, modules);
-        }
-
-        /// <summary>
-        /// Returns a collection of <see cref="INamedTypeSymbol"/>s representing all disabled Durian <see cref="Type"/>s for the specified <paramref name="compilation"/> that are part of any of the provided <paramref name="modules"/>.
-        /// </summary>
-        /// <param name="compilation"><see cref="Compilation"/> to get the disabled Durian <see cref="Type"/>s of.</param>
-        /// <param name="enableModuleAttribute"><see cref="INamedTypeSymbol"/> that represents the <see cref="EnableModuleAttribute"/> class.</param>
-        /// <param name="modules">Array of <see cref="ModuleIdentity"/>s to pick the <see cref="INamedTypeSymbol"/>s from.</param>
-        /// <exception cref="ArgumentNullException"><paramref name="compilation"/> is <see langword="null"/>. -or- <paramref name="enableModuleAttribute"/> is <see langword="null"/>.</exception>
-        public static IEnumerable<INamedTypeSymbol> GetDisabledDurianTypes(this Compilation compilation, INamedTypeSymbol enableModuleAttribute, params ModuleIdentity[]? modules)
-        {
-            if (compilation is null)
-            {
-                throw new ArgumentNullException(nameof(compilation));
-            }
-
-            if (enableModuleAttribute is null)
-            {
-                throw new ArgumentNullException(nameof(enableModuleAttribute));
-            }
-
-            if (modules is null || modules.Length == 0)
-            {
-                return Array.Empty<INamedTypeSymbol>();
-            }
-
-            AttributeData[] attributes = GetInstancesOfEnableAttribute(compilation, enableModuleAttribute);
-
-            if (attributes.Length == 0)
-            {
-                return Array.Empty<INamedTypeSymbol>();
-            }
-
-            return Yield();
-
-            IEnumerable<INamedTypeSymbol> Yield()
-            {
-                foreach (ModuleIdentity module in modules)
-                {
-                    if (module is null)
-                    {
-                        continue;
-                    }
-
-                    if (!IsEnabled_Internal(attributes, module.Module))
-                    {
-                        foreach (TypeIdentity t in module.Types)
-                        {
-                            yield return compilation.ToSymbol(t);
-                        }
-                    }
-                }
-            }
-        }
-
-        /// <summary>
-        /// Returns a collection of <see cref="INamedTypeSymbol"/>s representing all disabled Durian <see cref="Type"/>s for the specified <paramref name="compilation"/> that are part of any of the provided modules.
-        /// </summary>
-        /// <param name="compilation"><see cref="Compilation"/> to get the disabled Durian <see cref="Type"/>s of.</param>
-        /// <param name="references">Array of <see cref="ModuleReference"/>s to pick the <see cref="INamedTypeSymbol"/>s from.</param>
-        /// <exception cref="ArgumentNullException"><paramref name="compilation"/> is <see langword="null"/>.</exception>
-        /// <exception cref="InvalidOperationException">Error while resolving the <see cref="EnableModuleAttribute"/> class.</exception>
-        public static IEnumerable<INamedTypeSymbol> GetDisabledDurianTypes(this Compilation compilation, params ModuleReference[]? references)
-        {
-            if (compilation is null)
-            {
-                throw new ArgumentNullException(nameof(compilation));
-            }
-
-            if (references is null || references.Length == 0)
-            {
-                return Array.Empty<INamedTypeSymbol>();
-            }
-
-            INamedTypeSymbol symbol = GetEnableAttributeSymbol(compilation);
-            return compilation.GetDisabledDurianTypes(symbol, references);
-        }
-
-        /// <summary>
-        /// Returns a collection of <see cref="INamedTypeSymbol"/>s representing all disabled Durian <see cref="Type"/>s for the specified <paramref name="compilation"/> that are part of any of the provided modules.
-        /// </summary>
-        /// <param name="compilation"><see cref="Compilation"/> to get the disabled Durian <see cref="Type"/>s of.</param>
-        /// <param name="enableModuleAttribute"><see cref="INamedTypeSymbol"/> that represents the <see cref="EnableModuleAttribute"/> class.</param>
-        /// <param name="references">Array of <see cref="ModuleReference"/>s to pick the <see cref="INamedTypeSymbol"/>s from.</param>
-        /// <exception cref="ArgumentNullException"><paramref name="compilation"/> is <see langword="null"/>. -or- <paramref name="enableModuleAttribute"/> is <see langword="null"/>.</exception>
-        public static IEnumerable<INamedTypeSymbol> GetDisabledDurianTypes(this Compilation compilation, INamedTypeSymbol enableModuleAttribute, params ModuleReference[]? references)
-        {
-            if (compilation is null)
-            {
-                throw new ArgumentNullException(nameof(compilation));
-            }
-
-            if (enableModuleAttribute is null)
-            {
-                throw new ArgumentNullException(nameof(enableModuleAttribute));
-            }
-
-            if (references is null || references.Length == 0)
-            {
-                return Array.Empty<INamedTypeSymbol>();
-            }
-
-            AttributeData[] attributes = GetInstancesOfEnableAttribute(compilation, enableModuleAttribute);
-
-            if (attributes.Length == 0)
-            {
-                return Array.Empty<INamedTypeSymbol>();
-            }
-
-            return Yield();
-
-            IEnumerable<INamedTypeSymbol> Yield()
-            {
-                foreach (ModuleReference reference in references)
-                {
-                    if (reference is null)
-                    {
-                        continue;
-                    }
-
-                    if (!IsEnabled_Internal(attributes, reference.EnumValue))
-                    {
-                        ModuleIdentity module = reference.GetModule();
-
-                        foreach (TypeIdentity t in module.Types)
-                        {
-                            yield return compilation.ToSymbol(t);
-                        }
-                    }
-                }
-            }
-        }
-
-        /// <summary>
-        /// Returns a collection of <see cref="INamedTypeSymbol"/>s representing all disabled Durian <see cref="Type"/>s for the specified <paramref name="compilation"/> that are part of any of the provided <paramref name="modules"/>.
-        /// </summary>
-        /// <param name="compilation"><see cref="Compilation"/> to get the disabled Durian <see cref="Type"/>s of.</param>
-        /// <param name="modules">Array of <see cref="DurianModule"/>s to pick the <see cref="INamedTypeSymbol"/>s from.</param>
-        /// <exception cref="ArgumentNullException"><paramref name="compilation"/> is <see langword="null"/>.</exception>
-        /// <exception cref="InvalidOperationException"> Unknown <see cref="DurianModule"/> value detected. -or- <see cref="DurianModule.None"/> is not a valid Durian module. -or- Error while resolving the <see cref="EnableModuleAttribute"/> class.</exception>
-        public static IEnumerable<INamedTypeSymbol> GetDisabledDurianTypes(this Compilation compilation, params DurianModule[]? modules)
-        {
-            if (compilation is null)
-            {
-                throw new ArgumentNullException(nameof(compilation));
-            }
-
-            if (modules is null || modules.Length == 0)
-            {
-                return Array.Empty<INamedTypeSymbol>();
-            }
-
-            INamedTypeSymbol symbol = GetEnableAttributeSymbol(compilation);
-            return compilation.GetDisabledDurianTypes(symbol, modules);
-        }
-
-        /// <summary>
-        /// Returns a collection of <see cref="INamedTypeSymbol"/>s representing all disabled Durian <see cref="Type"/>s for the specified <paramref name="compilation"/> that are part of any of the provided <paramref name="modules"/>.
-        /// </summary>
-        /// <param name="compilation"><see cref="Compilation"/> to get the disabled Durian <see cref="Type"/>s of.</param>
-        /// <param name="enableModuleAttribute"><see cref="INamedTypeSymbol"/> that represents the <see cref="EnableModuleAttribute"/> class.</param>
-        /// <param name="modules">Array of <see cref="DurianModule"/>s to pick the <see cref="INamedTypeSymbol"/>s from.</param>
-        /// <exception cref="ArgumentNullException"><paramref name="compilation"/> is <see langword="null"/>. -or- <paramref name="enableModuleAttribute"/> is <see langword="null"/>.</exception>
-        /// <exception cref="InvalidOperationException"> Unknown <see cref="DurianModule"/> value detected. -or- <see cref="DurianModule.None"/> is not a valid Durian module.</exception>
-        public static IEnumerable<INamedTypeSymbol> GetDisabledDurianTypes(this Compilation compilation, INamedTypeSymbol enableModuleAttribute, params DurianModule[]? modules)
-        {
-            if (compilation is null)
-            {
-                throw new ArgumentNullException(nameof(compilation));
-            }
-
-            if (enableModuleAttribute is null)
-            {
-                throw new ArgumentNullException(nameof(enableModuleAttribute));
-            }
-
-            if (modules is null || modules.Length == 0)
-            {
-                return Array.Empty<INamedTypeSymbol>();
-            }
-
-            foreach (DurianModule module in modules)
-            {
-                ModuleIdentity.EnsureIsValidModuleEnum(module);
-            }
-
-            AttributeData[] attributes = GetInstancesOfEnableAttribute(compilation, enableModuleAttribute);
-
-            if (attributes.Length == 0)
-            {
-                return Array.Empty<INamedTypeSymbol>();
-            }
-
-            return Yield();
-
-            IEnumerable<INamedTypeSymbol> Yield()
-            {
-                foreach (DurianModule module in modules)
-                {
-                    if (!IsEnabled_Internal(attributes, module))
-                    {
-                        ModuleIdentity identity = ModuleIdentity.GetModule(module);
-
-                        foreach (TypeIdentity t in identity.Types)
-                        {
-                            yield return compilation.ToSymbol(t);
-                        }
-                    }
-                }
-            }
-        }
-
-        /// <summary>
-        /// Returns a collection of all Durian modules that are disabled for the specified <paramref name="compilation"/>.
-        /// </summary>
-        /// <param name="compilation"><see cref="Compilation"/> to get all the disabled Durian modules of.</param>
-        /// <returns>A new instance of <see cref="ModuleContainer"/> that contains the disabled Durian modules.</returns>
-        /// <exception cref="ArgumentNullException"><paramref name="compilation"/> is <see langword="null"/>.</exception>
-        /// <exception cref="InvalidOperationException">Error while resolving the <see cref="EnableModuleAttribute"/> class.</exception>
-        public static ModuleContainer GetDisabledModules(this Compilation compilation)
-        {
-            if (compilation is null)
-            {
-                throw new ArgumentNullException(nameof(compilation));
-            }
-
-            INamedTypeSymbol symbol = GetEnableAttributeSymbol(compilation);
-
-            ModuleContainer all = ModuleIdentity.GetAllModules();
-
-            return compilation.GetDisabledModules(symbol, all.AsEnums());
-        }
-
-        /// <summary>
-        /// Returns a collection of all Durian modules that are disabled for the specified <paramref name="compilation"/>.
-        /// </summary>
-        /// <param name="compilation"><see cref="Compilation"/> to get all the disabled Durian modules of.</param>
-        /// <param name="enableModuleAttribute"><see cref="INamedTypeSymbol"/> that represents the <see cref="EnableModuleAttribute"/> class.</param>
-        /// <returns>A new instance of <see cref="ModuleContainer"/> that contains the disabled Durian modules.</returns>
-        /// <exception cref="ArgumentNullException"><paramref name="compilation"/> is <see langword="null"/>. -or- <paramref name="enableModuleAttribute"/> is <see langword="null"/>.</exception>
-        public static ModuleContainer GetDisabledModules(this Compilation compilation, INamedTypeSymbol enableModuleAttribute)
-        {
-            if (compilation is null)
-            {
-                throw new ArgumentNullException(nameof(compilation));
-            }
-
-            if (enableModuleAttribute is null)
-            {
-                throw new ArgumentNullException(nameof(enableModuleAttribute));
-            }
-
-            ModuleContainer all = ModuleIdentity.GetAllModules();
-
-            return compilation.GetDisabledModules(enableModuleAttribute, all.AsEnums());
-        }
-
-        /// <summary>
-        /// Returns a collection of all Durian modules present in the provided collection of <paramref name="modules"/> that are disabled for the specified <paramref name="compilation"/>.
-        /// </summary>
-        /// <param name="compilation"><see cref="Compilation"/> to get the disabled Durian modules from.</param>
-        /// <param name="modules"><see cref="ModuleContainer"/> that provides a collection of Durian modules to pick from.</param>
-        /// <returns>A new instance of <see cref="ModuleContainer"/> that contains the disabled Durian modules.</returns>
-        /// <exception cref="ArgumentNullException"><paramref name="compilation"/> is <see langword="null"/>. -or- <paramref name="modules"/> is <see langword="null"/>.</exception>
-        /// <exception cref="InvalidOperationException">Error while resolving the <see cref="EnableModuleAttribute"/> class.</exception>
-        public static ModuleContainer GetDisabledModules(this Compilation compilation, ModuleContainer modules)
-        {
-            if (compilation is null)
-            {
-                throw new ArgumentNullException(nameof(compilation));
-            }
-
-            if (modules is null)
-            {
-                throw new ArgumentNullException(nameof(modules));
-            }
-
-            if (modules.Count == 0)
-            {
-                return new ModuleContainer();
-            }
-
-            INamedTypeSymbol symbol = GetEnableAttributeSymbol(compilation);
-
-            return compilation.GetDisabledModules(symbol, modules.AsEnums());
-        }
-
-        /// <summary>
-        /// Returns a collection of all Durian modules present in the provided collection of <paramref name="modules"/> that are disabled for the specified <paramref name="compilation"/>.
-        /// </summary>
-        /// <param name="compilation"><see cref="Compilation"/> to get the disabled Durian modules from.</param>
-        /// <param name="enableModuleAttribute"><see cref="INamedTypeSymbol"/> that represents the <see cref="EnableModuleAttribute"/> class.</param>
-        /// <param name="modules"><see cref="ModuleContainer"/> that provides a collection of Durian modules to pick from.</param>
-        /// <returns>A new instance of <see cref="ModuleContainer"/> that contains the disabled Durian modules.</returns>
-        /// <exception cref="ArgumentNullException"><paramref name="compilation"/> is <see langword="null"/>. -or- <paramref name="enableModuleAttribute"/> is <see langword="null"/>. -or- <paramref name="modules"/> is <see langword="null"/>.</exception>
-        public static ModuleContainer GetDisabledModules(this Compilation compilation, INamedTypeSymbol enableModuleAttribute, ModuleContainer modules)
-        {
-            if (compilation is null)
-            {
-                throw new ArgumentNullException(nameof(compilation));
-            }
-
-            if (enableModuleAttribute is null)
-            {
-                throw new ArgumentNullException(nameof(enableModuleAttribute));
-            }
-
-            if (modules is null)
-            {
-                throw new ArgumentNullException(nameof(modules));
-            }
-
-            if (modules.Count == 0)
-            {
-                return new ModuleContainer();
-            }
-
-            return compilation.GetDisabledModules(enableModuleAttribute, modules.AsEnums());
-        }
-
-        /// <summary>
-        /// Returns a collection of all Durian modules present in the provided array of <paramref name="references"/> that are disabled for the specified <paramref name="compilation"/>.
-        /// </summary>
-        /// <param name="compilation"><see cref="Compilation"/> to get the disabled Durian modules of.</param>
-        /// <param name="references">Array of <see cref="ModuleReference"/>s to pick from.</param>
-        /// <returns>A new instance of <see cref="ModuleContainer"/> that contains the disabled Durian modules.</returns>
-        /// <exception cref="ArgumentNullException"><paramref name="compilation"/> is <see langword="null"/>.</exception>
-        /// <exception cref="InvalidOperationException">Error while resolving the <see cref="EnableModuleAttribute"/> class.</exception>
-        public static ModuleContainer GetDisabledModules(this Compilation compilation, params ModuleReference[]? references)
-        {
-            if (compilation is null)
-            {
-                throw new ArgumentNullException(nameof(compilation));
-            }
-
-            if (references is null || references.Length == 0)
-            {
-                return new ModuleContainer();
-            }
-
-            INamedTypeSymbol symbol = GetEnableAttributeSymbol(compilation);
-            return compilation.GetDisabledModules(symbol, references);
-        }
-
-        /// <summary>
-        /// Returns a collection of all Durian modules present in the provided array of <paramref name="references"/> that are disabled for the specified <paramref name="compilation"/>.
-        /// </summary>
-        /// <param name="compilation"><see cref="Compilation"/> to get the disabled Durian modules of.</param>
-        /// <param name="enableModuleAttribute"><see cref="INamedTypeSymbol"/> that represents the <see cref="EnableModuleAttribute"/> class.</param>
-        /// <param name="references">Array of <see cref="ModuleReference"/>s to pick from.</param>
-        /// <returns>A new instance of <see cref="ModuleContainer"/> that contains the disabled Durian modules.</returns>
-        /// <exception cref="ArgumentNullException"><paramref name="compilation"/> is <see langword="null"/>. -or- <paramref name="enableModuleAttribute"/> is <see langword="null"/>.</exception>
-        public static ModuleContainer GetDisabledModules(this Compilation compilation, INamedTypeSymbol enableModuleAttribute, params ModuleReference[]? references)
-        {
-            if (compilation is null)
-            {
-                throw new ArgumentNullException(nameof(compilation));
-            }
-
-            if (enableModuleAttribute is null)
-            {
-                throw new ArgumentNullException(nameof(enableModuleAttribute));
-            }
-
-            if (references is null || references.Length == 0)
-            {
-                return new ModuleContainer();
-            }
-
-            AttributeData[] attributes = GetInstancesOfEnableAttribute(compilation, enableModuleAttribute);
-
-            if (attributes.Length == 0)
-            {
-                return new ModuleContainer();
-            }
-
-            ModuleContainer container = new(references.Length);
-
-            foreach (ModuleReference reference in references)
-            {
-                if (reference is null)
-                {
-                    continue;
-                }
-
-                if (!container.Contains(reference.EnumValue) && !IsEnabled_Internal(attributes, reference.EnumValue))
-                {
-                    container.Include(reference);
-                }
-            }
-
-            return container;
-        }
-
-        /// <summary>
-        /// Returns a collection of all Durian modules present in the provided array of <paramref name="modules"/> that are disabled for the specified <paramref name="compilation"/>.
-        /// </summary>
-        /// <param name="compilation"><see cref="Compilation"/> to get the disabled Durian modules of.</param>
-        /// <param name="modules">Array of <see cref="ModuleIdentity"/>s to pick from.</param>
-        /// <returns>A new instance of <see cref="ModuleContainer"/> that contains the disabled Durian modules.</returns>
-        /// <exception cref="ArgumentNullException"><paramref name="compilation"/> is <see langword="null"/>.</exception>
-        /// <exception cref="InvalidOperationException">Error while resolving the <see cref="EnableModuleAttribute"/> class.</exception>
-        public static ModuleContainer GetDisabledModules(this Compilation compilation, params ModuleIdentity[]? modules)
-        {
-            if (compilation is null)
-            {
-                throw new ArgumentNullException(nameof(compilation));
-            }
-
-            if (modules is null || modules.Length == 0)
-            {
-                return new ModuleContainer();
-            }
-
-            INamedTypeSymbol symbol = GetEnableAttributeSymbol(compilation);
-            return compilation.GetDisabledModules(symbol, modules);
-        }
-
-        /// <summary>
-        /// Returns a collection of all Durian modules present in the provided array of <paramref name="modules"/> that are disabled for the specified <paramref name="compilation"/>.
-        /// </summary>
-        /// <param name="compilation"><see cref="Compilation"/> to get the disabled Durian modules of.</param>
-        /// <param name="enableModuleAttribute"><see cref="INamedTypeSymbol"/> that represents the <see cref="EnableModuleAttribute"/> class.</param>
-        /// <param name="modules">Array of <see cref="ModuleIdentity"/>s to pick from.</param>
-        /// <returns>A new instance of <see cref="ModuleContainer"/> that contains the disabled Durian modules.</returns>
-        /// <exception cref="ArgumentNullException"><paramref name="compilation"/> is <see langword="null"/>. -or- <paramref name="enableModuleAttribute"/> is <see langword="null"/>.</exception>
-        public static ModuleContainer GetDisabledModules(this Compilation compilation, INamedTypeSymbol enableModuleAttribute, params ModuleIdentity[]? modules)
-        {
-            if (compilation is null)
-            {
-                throw new ArgumentNullException(nameof(compilation));
-            }
-
-            if (enableModuleAttribute is null)
-            {
-                throw new ArgumentNullException(nameof(enableModuleAttribute));
-            }
-
-            if (modules is null || modules.Length == 0)
-            {
-                return new ModuleContainer();
-            }
-
-            AttributeData[] attributes = GetInstancesOfEnableAttribute(compilation, enableModuleAttribute);
-
-            if (attributes.Length == 0)
-            {
-                return new ModuleContainer();
-            }
-
-            ModuleContainer container = new(modules.Length);
-
-            foreach (ModuleIdentity module in modules)
-            {
-                if (module is null)
-                {
-                    continue;
-                }
-
-                if (!container.Contains(module.Module) && !IsEnabled_Internal(attributes, module.Module))
-                {
-                    container.Include(module);
-                }
-            }
-
-            return container;
-        }
-
-        /// <summary>
-        /// Returns a collection of all Durian modules present in the provided array of <paramref name="modules"/> that are disabled for the specified <paramref name="compilation"/>.
-        /// </summary>
-        /// <param name="compilation"><see cref="Compilation"/> to get the disabled Durian modules of.</param>
-        /// <param name="modules">Array of <see cref="DurianModule"/>s to pick the disabled modules from.</param>
-        /// <returns>A new instance of <see cref="ModuleContainer"/> that contains the disabled Durian modules.</returns>
-        /// <exception cref="ArgumentNullException"><paramref name="compilation"/> is <see langword="null"/>.</exception>
-        /// <exception cref="InvalidOperationException">Unknown <see cref="DurianModule"/> value detected. -or- <see cref="DurianModule.None"/> is not a valid Durian module. -or-
-        /// Error while resolving the <see cref="EnableModuleAttribute"/> class.</exception>
-        public static ModuleContainer GetDisabledModules(this Compilation compilation, params DurianModule[]? modules)
-        {
-            if (compilation is null)
-            {
-                throw new ArgumentNullException(nameof(compilation));
-            }
-
-            if (modules is null || modules.Length == 0)
-            {
-                return new ModuleContainer();
-            }
-
-            INamedTypeSymbol symbol = GetEnableAttributeSymbol(compilation);
-            return compilation.GetDisabledModules(symbol, modules);
-        }
-
-        /// <summary>
-        /// Returns a collection of all Durian modules present in the provided array of <paramref name="modules"/> that are disabled for the specified <paramref name="compilation"/>.
-        /// </summary>
-        /// <param name="compilation"><see cref="Compilation"/> to get the disabled Durian modules of.</param>
-        /// <param name="enableModuleAttribute"><see cref="INamedTypeSymbol"/> that represents the <see cref="EnableModuleAttribute"/> class.</param>
-        /// <param name="modules">Array of <see cref="DurianModule"/>s to pick the disabled modules from.</param>
-        /// <returns>A new instance of <see cref="ModuleContainer"/> that contains the disabled Durian modules.</returns>
-        /// <exception cref="ArgumentNullException"><paramref name="compilation"/> is <see langword="null"/>. -or- <paramref name="enableModuleAttribute"/> is <see langword="null"/>.</exception>
-        /// <exception cref="InvalidOperationException">Unknown <see cref="DurianModule"/> value detected. -or- <see cref="DurianModule.None"/> is not a valid Durian module.</exception>
-        public static ModuleContainer GetDisabledModules(this Compilation compilation, INamedTypeSymbol enableModuleAttribute, params DurianModule[]? modules)
-        {
-            if (compilation is null)
-            {
-                throw new ArgumentNullException(nameof(compilation));
-            }
-
-            if (enableModuleAttribute is null)
-            {
-                throw new ArgumentNullException(nameof(enableModuleAttribute));
-            }
-
-            if (modules is null || modules.Length == 0)
-            {
-                return new ModuleContainer();
-            }
-
-            foreach (DurianModule module in modules)
-            {
-                ModuleIdentity.EnsureIsValidModuleEnum(module);
-            }
-
-            AttributeData[] attributes = GetInstancesOfEnableAttribute(compilation, enableModuleAttribute);
-
-            if (attributes.Length == 0)
-            {
-                return new ModuleContainer();
-            }
-
-            ModuleContainer container = new(modules.Length);
-
-            foreach (DurianModule module in modules)
-            {
-                if (!container.Contains(module) && !IsEnabled_Internal(attributes, module))
-                {
-                    container.Include(module);
-                }
-            }
-
-            return container;
-        }
-
-        /// <summary>
-        /// Returns a collection of <see cref="INamedTypeSymbol"/>s representing all available Durian types.
-        /// </summary>
-        /// <param name="compilation"><see cref="Compilation"/> to get the <see cref="INamedTypeSymbol"/>s from.</param>
-        /// <exception cref="ArgumentNullException"><paramref name="compilation"/> is <see langword="null"/>.</exception>
-        /// <exception cref="InvalidOperationException">Target type could not be resolved.</exception>
-        public static IEnumerable<INamedTypeSymbol> GetDurianTypes(this Compilation compilation)
-        {
-            if (compilation is null)
-            {
-                throw new ArgumentNullException(nameof(compilation));
-            }
-
-            return Yield();
-
-            IEnumerable<INamedTypeSymbol> Yield()
-            {
-                foreach (TypeIdentity type in TypeIdentity.GetAllTypes())
-                {
-                    yield return compilation.ToSymbol(type);
-                }
-            }
-        }
-
-        /// <summary>
-        /// Returns a collection of <see cref="INamedTypeSymbol"/>s representing all Durian types that can be found in the provided array of <paramref name="types"/>.
-        /// </summary>
-        /// <param name="compilation"><see cref="Compilation"/> to get the <see cref="INamedTypeSymbol"/>s from.</param>
-        /// <param name="types">Array of <see cref="INamedTypeSymbol"/>s to pick Durian types from.</param>
-        /// <exception cref="ArgumentNullException"><paramref name="compilation"/> is <see langword="null"/>.</exception>
-        /// <exception cref="InvalidOperationException">Symbol is not a Durian type.</exception>
-        public static IEnumerable<INamedTypeSymbol> GetDurianTypes(this Compilation compilation, params INamedTypeSymbol[]? types)
-        {
-            if (compilation is null)
-            {
-                throw new ArgumentNullException(nameof(compilation));
-            }
-
-            if (types is null || types.Length == 0)
-            {
-                return Array.Empty<INamedTypeSymbol>();
-            }
-
-            return Yield();
-
-            IEnumerable<INamedTypeSymbol> Yield()
-            {
-                foreach (INamedTypeSymbol type in types)
-                {
-                    if (type is null)
-                    {
-                        continue;
-                    }
-
-                    if (IsPartOfAnyModule(type))
-                    {
-                        yield return type;
-                    }
-                }
-            }
-        }
-
-        /// <summary>
-        /// Returns a collection of <see cref="INamedTypeSymbol"/>s representing all Durian types that are part of the specified <paramref name="module"/>.
-        /// </summary>
-        /// <param name="compilation"><see cref="Compilation"/> to get the <see cref="INamedTypeSymbol"/>s from.</param>
-        /// <param name="module"><see cref="ModuleIdentity"/> to get the <see cref="INamedTypeSymbol"/> of.</param>
-        /// <exception cref="ArgumentNullException"><paramref name="compilation"/> is <see langword="null"/>. -or- <paramref name="module"/> is <see langword="null"/>.</exception>
-        /// <exception cref="InvalidOperationException">Target type could not be resolved.</exception>
-        public static IEnumerable<INamedTypeSymbol> GetDurianTypes(this Compilation compilation, ModuleIdentity module)
-        {
-            if (compilation is null)
-            {
-                throw new ArgumentNullException(nameof(compilation));
-            }
-
-            if (module is null)
-            {
-                throw new ArgumentNullException(nameof(module));
-            }
-
-            return Yield();
-
-            IEnumerable<INamedTypeSymbol> Yield()
-            {
-                foreach (TypeIdentity type in module.Types)
-                {
-                    yield return compilation.ToSymbol(type);
-                }
-            }
-        }
-
-        /// <summary>
-        /// Returns a collection of <see cref="INamedTypeSymbol"/>s representing all Durian types that are part of the specified module.
-        /// </summary>
-        /// <param name="compilation"><see cref="Compilation"/> to get the <see cref="INamedTypeSymbol"/>s from.</param>
-        /// <param name="reference"><see cref="ModuleReference"/> pointing to a <see cref="ModuleIdentity"/> to get the <see cref="INamedTypeSymbol"/> of.</param>
-        /// <exception cref="ArgumentNullException"><paramref name="compilation"/> is <see langword="null"/>. -or- <paramref name="reference"/> is <see langword="null"/>.</exception>
-        /// <exception cref="InvalidOperationException">Target type could not be resolved.</exception>
-        public static IEnumerable<INamedTypeSymbol> GetDurianTypes(this Compilation compilation, ModuleReference reference)
-        {
-            if (compilation is null)
-            {
-                throw new ArgumentNullException(nameof(compilation));
-            }
-
-            if (reference is null)
-            {
-                throw new ArgumentNullException(nameof(reference));
-            }
-
-            ModuleIdentity identity = reference.GetModule();
-            return compilation.GetDurianTypes(identity);
-        }
-
-        /// <summary>
-        /// Returns a collection of <see cref="INamedTypeSymbol"/>s representing all Durian types that are part of the specified <paramref name="module"/>.
-        /// </summary>
-        /// <param name="compilation"><see cref="Compilation"/> to get the <see cref="INamedTypeSymbol"/>s from.</param>
-        /// <param name="module"><see cref="DurianModule"/> to get the <see cref="INamedTypeSymbol"/> of.</param>
-        /// <exception cref="ArgumentNullException"><paramref name="compilation"/> is <see langword="null"/>.</exception>
-        /// <exception cref="InvalidOperationException">Unknown <see cref="DurianModule"/> value detected. -or- <see cref="DurianModule.None"/> is not a valid Durian module. -or- Target type could not be resolved.</exception>
-        public static IEnumerable<INamedTypeSymbol> GetDurianTypes(this Compilation compilation, DurianModule module)
-        {
-            if (compilation is null)
-            {
-                throw new ArgumentNullException(nameof(compilation));
-            }
-
-            ModuleIdentity identity = ModuleIdentity.GetModule(module);
-
-            return compilation.GetDurianTypes(identity);
-        }
-
-        /// <summary>
-        /// Returns a collection of <see cref="INamedTypeSymbol"/>s representing all enabled Durian <see cref="Type"/>s for the specified <paramref name="compilation"/> picked from the provided array of <paramref name="types"/>.
-        /// </summary>
-        /// <param name="compilation"><see cref="Compilation"/> to get the enabled Durian <see cref="Type"/>s of.</param>
-        /// <param name="types">Array of <see cref="TypeIdentity"/>s to pick the enabled ones from.</param>
-        /// <exception cref="ArgumentNullException"><paramref name="compilation"/> is <see langword="null"/>.</exception>
-        /// <exception cref="InvalidOperationException">Error while resolving the <see cref="EnableModuleAttribute"/> class.</exception>
-        public static IEnumerable<INamedTypeSymbol> GetEnabledDurianTypes(this Compilation compilation, params TypeIdentity[]? types)
-        {
-            if (compilation is null)
-            {
-                throw new ArgumentNullException(nameof(compilation));
-            }
-
-            if (types is null || types.Length == 0)
-            {
-                return Array.Empty<INamedTypeSymbol>();
-            }
-
-            INamedTypeSymbol symbol = GetEnableAttributeSymbol(compilation);
-            return compilation.GetEnabledDurianTypes(symbol, types);
-        }
-
-        /// <summary>
-        /// Returns a collection of <see cref="INamedTypeSymbol"/>s representing all enabled Durian <see cref="Type"/>s for the specified <paramref name="compilation"/> picked from the provided array of <paramref name="types"/>.
-        /// </summary>
-        /// <param name="compilation"><see cref="Compilation"/> to get the enabled Durian <see cref="Type"/>s of.</param>
-        /// <param name="enableModuleAttribute"><see cref="INamedTypeSymbol"/> that represents the <see cref="EnableModuleAttribute"/> class.</param>
-        /// <param name="types">Array of <see cref="TypeIdentity"/>s to pick the enabled ones from.</param>
-        /// <exception cref="ArgumentNullException"><paramref name="compilation"/> is <see langword="null"/>. -or- <paramref name="enableModuleAttribute"/> is <see langword="null"/>.</exception>
-        public static IEnumerable<INamedTypeSymbol> GetEnabledDurianTypes(this Compilation compilation, INamedTypeSymbol enableModuleAttribute, params TypeIdentity[]? types)
-        {
-            if (compilation is null)
-            {
-                throw new ArgumentNullException(nameof(compilation));
-            }
-
-            if (enableModuleAttribute is null)
-            {
-                throw new ArgumentNullException(nameof(enableModuleAttribute));
-            }
-
-            if (types is null || types.Length == 0)
-            {
-                return Array.Empty<INamedTypeSymbol>();
-            }
-
-            AttributeData[] attributes = GetInstancesOfEnableAttribute(compilation, enableModuleAttribute);
-
-            if (attributes.Length == 0)
-            {
-                return Array.Empty<INamedTypeSymbol>();
-            }
-
-            Dictionary<DurianModule, bool> modules = new();
-            List<INamedTypeSymbol> list = new(types.Length);
-
-            foreach (TypeIdentity type in types)
-            {
-                if (type is null)
-                {
-                    continue;
-                }
-
-                foreach (ModuleReference reference in type.Modules)
-                {
-                    if (modules.TryGetValue(reference.EnumValue, out bool value))
-                    {
-                        if (value)
-                        {
-                            INamedTypeSymbol symbol = compilation.ToSymbol(type);
-                            list.Add(symbol);
-                        }
-                    }
-                    else
-                    {
-                        value = IsEnabled_Internal(attributes, reference.EnumValue);
-
-                        modules.Add(reference.EnumValue, value);
-                    }
-                }
-            }
-
-            return list;
-        }
-
-        /// <summary>
-        /// Returns a collection of <see cref="INamedTypeSymbol"/>s representing all enabled Durian <see cref="Type"/>s for the specified <paramref name="compilation"/>.
-        /// </summary>
-        /// <param name="compilation"><see cref="Compilation"/> to get the enabled Durian <see cref="Type"/>s of.</param>
-        /// <exception cref="ArgumentNullException"><paramref name="compilation"/> is <see langword="null"/>.</exception>
-        /// <exception cref="InvalidOperationException">Error while resolving the <see cref="EnableModuleAttribute"/> class.</exception>
-        public static IEnumerable<INamedTypeSymbol> GetEnabledDurianTypes(this Compilation compilation)
-        {
-            if (compilation is null)
-            {
-                throw new ArgumentNullException(nameof(compilation));
-            }
-
-            INamedTypeSymbol symbol = GetEnableAttributeSymbol(compilation);
-            ModuleReference[] modules = compilation.GetEnabledModules().AsReferences();
-
-            return compilation.GetEnabledDurianTypes(symbol, modules);
-        }
-
-        /// <summary>
-        /// Returns a collection of <see cref="INamedTypeSymbol"/>s representing all enabled Durian <see cref="Type"/>s for the specified <paramref name="compilation"/>.
-        /// </summary>
-        /// <param name="compilation"><see cref="Compilation"/> to get the enabled Durian <see cref="Type"/>s of.</param>
-        /// <param name="enableModuleAttribute"><see cref="INamedTypeSymbol"/> that represents the <see cref="EnableModuleAttribute"/> class.</param>
-        /// <exception cref="ArgumentNullException"><paramref name="compilation"/> is <see langword="null"/>. -or- <paramref name="enableModuleAttribute"/> is <see langword="null"/>.</exception>
-        public static IEnumerable<INamedTypeSymbol> GetEnabledDurianTypes(this Compilation compilation, INamedTypeSymbol enableModuleAttribute)
-        {
-            if (compilation is null)
-            {
-                throw new ArgumentNullException(nameof(compilation));
-            }
-
-            if (enableModuleAttribute is null)
-            {
-                throw new ArgumentNullException(nameof(enableModuleAttribute));
-            }
-
-            ModuleReference[] modules = compilation.GetEnabledModules().AsReferences();
-
-            return compilation.GetEnabledDurianTypes(enableModuleAttribute, modules);
-        }
-
-        /// <summary>
-        /// Returns a collection of <see cref="INamedTypeSymbol"/>s representing all enabled Durian <see cref="Type"/>s for the specified <paramref name="compilation"/> that are part of any of the provided <paramref name="modules"/>.
-        /// </summary>
-        /// <param name="compilation"><see cref="Compilation"/> to get the enabled Durian <see cref="Type"/>s of.</param>
-        /// <param name="modules"><see cref="ModuleContainer"/> that provides a collection of Durian modules to pick the <see cref="INamedTypeSymbol"/>s from.</param>
-        /// <exception cref="ArgumentNullException"><paramref name="compilation"/> is <see langword="null"/>. -or- <paramref name="modules"/> is <see langword="null"/>.</exception>
-        /// <exception cref="InvalidOperationException">Error while resolving the <see cref="EnableModuleAttribute"/> class.</exception>
-        public static IEnumerable<INamedTypeSymbol> GetEnabledDurianTypes(this Compilation compilation, ModuleContainer modules)
-        {
-            if (compilation is null)
-            {
-                throw new ArgumentNullException(nameof(compilation));
-            }
-
-            if (modules is null)
-            {
-                throw new ArgumentNullException(nameof(modules));
-            }
-
-            if (modules.Count == 0)
-            {
-                return Array.Empty<INamedTypeSymbol>();
-            }
-
-            INamedTypeSymbol symbol = GetEnableAttributeSymbol(compilation);
-
-            ModuleReference[] references = modules.AsReferences();
-
-            return compilation.GetEnabledDurianTypes(symbol, references);
-        }
-
-        /// <summary>
-        /// Returns a collection of <see cref="INamedTypeSymbol"/>s representing all enabled Durian <see cref="Type"/>s for the specified <paramref name="compilation"/> that are part of any of the provided <paramref name="modules"/>.
-        /// </summary>
-        /// <param name="compilation"><see cref="Compilation"/> to get the enabled Durian <see cref="Type"/>s of.</param>
-        /// <param name="enableModuleAttribute"><see cref="INamedTypeSymbol"/> that represents the <see cref="EnableModuleAttribute"/> class.</param>
-        /// <param name="modules"><see cref="ModuleContainer"/> that provides a collection of Durian modules to pick the <see cref="INamedTypeSymbol"/>s from.</param>
-        /// <exception cref="ArgumentNullException"><paramref name="compilation"/> is <see langword="null"/>. -or- <paramref name="enableModuleAttribute"/> is <see langword="null"/>. -or- <paramref name="modules"/> is <see langword="null"/>.</exception>
-        public static IEnumerable<INamedTypeSymbol> GetEnabledDurianTypes(this Compilation compilation, INamedTypeSymbol enableModuleAttribute, ModuleContainer modules)
-        {
-            if (compilation is null)
-            {
-                throw new ArgumentNullException(nameof(compilation));
-            }
-
-            if (enableModuleAttribute is null)
-            {
-                throw new ArgumentNullException(nameof(enableModuleAttribute));
-            }
-
-            if (modules is null)
-            {
-                throw new ArgumentNullException(nameof(modules));
-            }
-
-            if (modules.Count == 0)
-            {
-                return Array.Empty<INamedTypeSymbol>();
-            }
-
-            ModuleReference[] references = modules.AsReferences();
-
-            return compilation.GetEnabledDurianTypes(enableModuleAttribute, references);
-        }
-
-        /// <summary>
-        /// Returns a collection of <see cref="INamedTypeSymbol"/>s picked from the given array of <paramref name="types"/> that are enabled for the specified <paramref name="types"/>.
-        /// </summary>
-        /// <param name="compilation"><see cref="Compilation"/> to get the enabled Durian <see cref="Type"/>s of.</param>
-        /// <param name="types">Array of <see cref="INamedTypeSymbol"/>s to pick the enabled ones from.</param>
-        /// <exception cref="ArgumentNullException"><paramref name="compilation"/> is <see langword="null"/>.</exception>
-        /// <exception cref="InvalidOperationException">Error while resolving the <see cref="EnableModuleAttribute"/> class. -or- Symbol is not a Durian type.</exception>
-        public static IEnumerable<INamedTypeSymbol> GetEnabledDurianTypes(this Compilation compilation, params INamedTypeSymbol[]? types)
-        {
-            if (compilation is null)
-            {
-                throw new ArgumentNullException(nameof(compilation));
-            }
-
-            if (types is null || types.Length == 0)
-            {
-                return Array.Empty<INamedTypeSymbol>();
-            }
-
-            INamedTypeSymbol symbol = GetEnableAttributeSymbol(compilation);
-            return compilation.GetEnabledDurianTypes(symbol, types);
-        }
-
-        /// <summary>
-        /// Returns a collection of <see cref="INamedTypeSymbol"/>s picked from the given array of <paramref name="types"/> that are enabled for the specified <paramref name="types"/>.
-        /// </summary>
-        /// <param name="compilation"><see cref="Compilation"/> to get the enabled Durian <see cref="Type"/>s of.</param>
-        /// <param name="enableModuleAttribute"><see cref="INamedTypeSymbol"/> that represents the <see cref="EnableModuleAttribute"/> class.</param>
-        /// <param name="types">Array of <see cref="INamedTypeSymbol"/>s to pick the enabled ones from.</param>
-        /// <exception cref="ArgumentNullException"><paramref name="compilation"/> is <see langword="null"/>. -or- <paramref name="enableModuleAttribute"/> is <see langword="null"/>.</exception>
-        /// <exception cref="InvalidOperationException"> Symbol is not a Durian type.</exception>
-        public static IEnumerable<INamedTypeSymbol> GetEnabledDurianTypes(this Compilation compilation, INamedTypeSymbol enableModuleAttribute, params INamedTypeSymbol[]? types)
-        {
-            if (compilation is null)
-            {
-                throw new ArgumentNullException(nameof(compilation));
-            }
-
-            if (enableModuleAttribute is null)
-            {
-                throw new ArgumentNullException(nameof(enableModuleAttribute));
-            }
-
-            if (types is null || types.Length == 0)
-            {
-                return Array.Empty<INamedTypeSymbol>();
-            }
-
-            AttributeData[] attributes = GetInstancesOfEnableAttribute(compilation, enableModuleAttribute);
-
-            if (attributes.Length == 0)
-            {
-                return Array.Empty<INamedTypeSymbol>();
-            }
-
-            Dictionary<DurianModule, bool> modules = new();
-            List<INamedTypeSymbol> list = new(types.Length);
-
-            foreach (INamedTypeSymbol type in types)
-            {
-                if (type is null)
-                {
-                    continue;
-                }
-
-                TypeIdentity identity = type.GetIdentity();
-
-                foreach (ModuleReference reference in identity.Modules)
-                {
-                    if (modules.TryGetValue(reference.EnumValue, out bool value))
-                    {
-                        if (value)
-                        {
-                            list.Add(type);
-                        }
-                    }
-                    else
-                    {
-                        value = IsEnabled_Internal(attributes, reference.EnumValue);
-
-                        modules.Add(reference.EnumValue, value);
-                    }
-                }
-            }
-
-            return list;
-        }
-
-        /// <summary>
-        /// Returns a collection of <see cref="INamedTypeSymbol"/>s representing all enabled Durian <see cref="Type"/>s for the specified <paramref name="compilation"/> that are part of any of the provided <paramref name="modules"/>.
-        /// </summary>
-        /// <param name="compilation"><see cref="Compilation"/> to get the enabled Durian <see cref="Type"/>s of.</param>
-        /// <param name="modules">Array of <see cref="ModuleIdentity"/>s to pick the <see cref="INamedTypeSymbol"/>s from.</param>
-        /// <exception cref="ArgumentNullException"><paramref name="compilation"/> is <see langword="null"/>.</exception>
-        /// <exception cref="InvalidOperationException">Error while resolving the <see cref="EnableModuleAttribute"/> class.</exception>
-        public static IEnumerable<INamedTypeSymbol> GetEnabledDurianTypes(this Compilation compilation, params ModuleIdentity[]? modules)
-        {
-            if (compilation is null)
-            {
-                throw new ArgumentNullException(nameof(compilation));
-            }
-
-            if (modules is null || modules.Length == 0)
-            {
-                return Array.Empty<INamedTypeSymbol>();
-            }
-
-            INamedTypeSymbol symbol = GetEnableAttributeSymbol(compilation);
-            return compilation.GetEnabledDurianTypes(symbol, modules);
-        }
-
-        /// <summary>
-        /// Returns a collection of <see cref="INamedTypeSymbol"/>s representing all enabled Durian <see cref="Type"/>s for the specified <paramref name="compilation"/> that are part of any of the provided <paramref name="modules"/>.
-        /// </summary>
-        /// <param name="compilation"><see cref="Compilation"/> to get the enabled Durian <see cref="Type"/>s of.</param>
-        /// <param name="enableModuleAttribute"><see cref="INamedTypeSymbol"/> that represents the <see cref="EnableModuleAttribute"/> class.</param>
-        /// <param name="modules">Array of <see cref="ModuleIdentity"/>s to pick the <see cref="INamedTypeSymbol"/>s from.</param>
-        /// <exception cref="ArgumentNullException"><paramref name="compilation"/> is <see langword="null"/>. -or- <paramref name="enableModuleAttribute"/> is <see langword="null"/>.</exception>
-        public static IEnumerable<INamedTypeSymbol> GetEnabledDurianTypes(this Compilation compilation, INamedTypeSymbol enableModuleAttribute, params ModuleIdentity[]? modules)
-        {
-            if (compilation is null)
-            {
-                throw new ArgumentNullException(nameof(compilation));
-            }
-
-            if (enableModuleAttribute is null)
-            {
-                throw new ArgumentNullException(nameof(enableModuleAttribute));
-            }
-
-            if (modules is null || modules.Length == 0)
-            {
-                return Array.Empty<INamedTypeSymbol>();
-            }
-
-            AttributeData[] attributes = GetInstancesOfEnableAttribute(compilation, enableModuleAttribute);
-
-            if (attributes.Length == 0)
-            {
-                return Array.Empty<INamedTypeSymbol>();
-            }
-
-            return Yield();
-
-            IEnumerable<INamedTypeSymbol> Yield()
-            {
-                foreach (ModuleIdentity module in modules)
-                {
-                    if (module is null)
-                    {
-                        continue;
-                    }
-
-                    if (IsEnabled_Internal(attributes, module.Module))
-                    {
-                        foreach (TypeIdentity t in module.Types)
-                        {
-                            yield return compilation.ToSymbol(t);
-                        }
-                    }
-                }
-            }
-        }
-
-        /// <summary>
-        /// Returns a collection of <see cref="INamedTypeSymbol"/>s representing all enabled Durian <see cref="Type"/>s for the specified <paramref name="compilation"/> that are part of any of the provided modules.
-        /// </summary>
-        /// <param name="compilation"><see cref="Compilation"/> to get the enabled Durian <see cref="Type"/>s of.</param>
-        /// <param name="references">Array of <see cref="ModuleReference"/>s to pick the <see cref="INamedTypeSymbol"/>s from.</param>
-        /// <exception cref="ArgumentNullException"><paramref name="compilation"/> is <see langword="null"/>.</exception>
-        /// <exception cref="InvalidOperationException">Error while resolving the <see cref="EnableModuleAttribute"/> class.</exception>
-        public static IEnumerable<INamedTypeSymbol> GetEnabledDurianTypes(this Compilation compilation, params ModuleReference[]? references)
-        {
-            if (compilation is null)
-            {
-                throw new ArgumentNullException(nameof(compilation));
-            }
-
-            if (references is null || references.Length == 0)
-            {
-                return Array.Empty<INamedTypeSymbol>();
-            }
-
-            INamedTypeSymbol symbol = GetEnableAttributeSymbol(compilation);
-            return compilation.GetEnabledDurianTypes(symbol, references);
-        }
-
-        /// <summary>
-        /// Returns a collection of <see cref="INamedTypeSymbol"/>s representing all enabled Durian <see cref="Type"/>s for the specified <paramref name="compilation"/> that are part of any of the provided modules.
-        /// </summary>
-        /// <param name="compilation"><see cref="Compilation"/> to get the enabled Durian <see cref="Type"/>s of.</param>
-        /// <param name="enableModuleAttribute"><see cref="INamedTypeSymbol"/> that represents the <see cref="EnableModuleAttribute"/> class.</param>
-        /// <param name="references">Array of <see cref="ModuleReference"/>s to pick the <see cref="INamedTypeSymbol"/>s from.</param>
-        /// <exception cref="ArgumentNullException"><paramref name="compilation"/> is <see langword="null"/>. -or- <paramref name="enableModuleAttribute"/> is <see langword="null"/>.</exception>
-        public static IEnumerable<INamedTypeSymbol> GetEnabledDurianTypes(this Compilation compilation, INamedTypeSymbol enableModuleAttribute, params ModuleReference[]? references)
-        {
-            if (compilation is null)
-            {
-                throw new ArgumentNullException(nameof(compilation));
-            }
-
-            if (enableModuleAttribute is null)
-            {
-                throw new ArgumentNullException(nameof(enableModuleAttribute));
-            }
-
-            if (references is null || references.Length == 0)
-            {
-                return Array.Empty<INamedTypeSymbol>();
-            }
-
-            AttributeData[] attributes = GetInstancesOfEnableAttribute(compilation, enableModuleAttribute);
-
-            if (attributes.Length == 0)
-            {
-                return Array.Empty<INamedTypeSymbol>();
-            }
-
-            return Yield();
-
-            IEnumerable<INamedTypeSymbol> Yield()
-            {
-                foreach (ModuleReference reference in references)
-                {
-                    if (reference is null)
-                    {
-                        continue;
-                    }
-
-                    if (IsEnabled_Internal(attributes, reference.EnumValue))
-                    {
-                        ModuleIdentity module = reference.GetModule();
-
-                        foreach (TypeIdentity t in module.Types)
-                        {
-                            yield return compilation.ToSymbol(t);
-                        }
-                    }
-                }
-            }
-        }
-
-        /// <summary>
-        /// Returns a collection of <see cref="INamedTypeSymbol"/>s representing all enabled Durian <see cref="Type"/>s for the specified <paramref name="compilation"/> that are part of any of the provided <paramref name="modules"/>.
-        /// </summary>
-        /// <param name="compilation"><see cref="Compilation"/> to get the enabled Durian <see cref="Type"/>s of.</param>
-        /// <param name="modules">Array of <see cref="DurianModule"/>s to pick the <see cref="INamedTypeSymbol"/>s from.</param>
-        /// <exception cref="ArgumentNullException"><paramref name="compilation"/> is <see langword="null"/>.</exception>
-        /// <exception cref="InvalidOperationException">Unknown <see cref="DurianModule"/> value detected. -or- <see cref="DurianModule.None"/> is not a valid Durian module. -or- Error while resolving the <see cref="EnableModuleAttribute"/> class.</exception>
-        public static IEnumerable<INamedTypeSymbol> GetEnabledDurianTypes(this Compilation compilation, params DurianModule[]? modules)
-        {
-            if (compilation is null)
-            {
-                throw new ArgumentNullException(nameof(compilation));
-            }
-
-            if (modules is null || modules.Length == 0)
-            {
-                return Array.Empty<INamedTypeSymbol>();
-            }
-
-            INamedTypeSymbol symbol = GetEnableAttributeSymbol(compilation);
-            return compilation.GetEnabledDurianTypes(symbol, modules);
-        }
-
-        /// <summary>
-        /// Returns a collection of <see cref="INamedTypeSymbol"/>s representing all enabled Durian <see cref="Type"/>s for the specified <paramref name="compilation"/> that are part of any of the provided <paramref name="modules"/>.
-        /// </summary>
-        /// <param name="compilation"><see cref="Compilation"/> to get the enabled Durian <see cref="Type"/>s of.</param>
-        /// <param name="enableModuleAttribute"><see cref="INamedTypeSymbol"/> that represents the <see cref="EnableModuleAttribute"/> class.</param>
-        /// <param name="modules">Array of <see cref="DurianModule"/>s to pick the <see cref="INamedTypeSymbol"/>s from.</param>
-        /// <exception cref="ArgumentNullException"><paramref name="compilation"/> is <see langword="null"/>. -or- <paramref name="enableModuleAttribute"/> is <see langword="null"/>.</exception>
-        /// <exception cref="InvalidOperationException">Unknown <see cref="DurianModule"/> value detected. -or- <see cref="DurianModule.None"/> is not a valid Durian module.</exception>
-        public static IEnumerable<INamedTypeSymbol> GetEnabledDurianTypes(this Compilation compilation, INamedTypeSymbol enableModuleAttribute, params DurianModule[]? modules)
-        {
-            if (compilation is null)
-            {
-                throw new ArgumentNullException(nameof(compilation));
-            }
-
-            if (enableModuleAttribute is null)
-            {
-                throw new ArgumentNullException(nameof(enableModuleAttribute));
-            }
-
-            if (modules is null || modules.Length == 0)
-            {
-                return Array.Empty<INamedTypeSymbol>();
-            }
-
-            foreach (DurianModule module in modules)
-            {
-                ModuleIdentity.EnsureIsValidModuleEnum(module);
-            }
-
-            AttributeData[] attributes = GetInstancesOfEnableAttribute(compilation, enableModuleAttribute);
-
-            if (attributes.Length == 0)
-            {
-                return Array.Empty<INamedTypeSymbol>();
-            }
-
-            return Yield();
-
-            IEnumerable<INamedTypeSymbol> Yield()
-            {
-                foreach (DurianModule module in modules)
-                {
-                    if (IsEnabled_Internal(attributes, module))
-                    {
-                        ModuleIdentity identity = ModuleIdentity.GetModule(module);
-
-                        foreach (TypeIdentity t in identity.Types)
-                        {
-                            yield return compilation.ToSymbol(t);
-                        }
-                    }
-                }
-            }
-        }
-
-        /// <summary>
-        /// Returns a collection of all Durian modules present in the provided array of <paramref name="references"/> that are enabled for the specified <paramref name="compilation"/>.
-        /// </summary>
-        /// <param name="compilation"><see cref="Compilation"/> to get the enabled Durian modules of.</param>
-        /// <param name="references">Array of <see cref="ModuleReference"/>s to pick from.</param>
-        /// <returns>A new instance of <see cref="ModuleContainer"/> that contains the enabled Durian modules.</returns>
-        /// <exception cref="ArgumentNullException"><paramref name="compilation"/> is <see langword="null"/>.</exception>
-        /// <exception cref="InvalidOperationException">Error while resolving the <see cref="EnableModuleAttribute"/> class.</exception>>
-        public static ModuleContainer GetEnabledModules(this Compilation compilation, params ModuleReference[]? references)
-        {
-            if (compilation is null)
-            {
-                throw new ArgumentNullException(nameof(compilation));
-            }
-
-            if (references is null || references.Length == 0)
-            {
-                return new ModuleContainer();
-            }
-
-            INamedTypeSymbol symbol = GetEnableAttributeSymbol(compilation);
-            return compilation.GetEnabledModules(symbol, references);
-        }
-
-        /// <summary>
-        /// Returns a collection of all Durian modules present in the provided array of <paramref name="references"/> that are enabled for the specified <paramref name="compilation"/>.
-        /// </summary>
-        /// <param name="compilation"><see cref="Compilation"/> to get the enabled Durian modules of.</param>
-        /// <param name="enableModuleAttribute"><see cref="INamedTypeSymbol"/> that represents the <see cref="EnableModuleAttribute"/> class.</param>
-        /// <param name="references">Array of <see cref="ModuleReference"/>s to pick from.</param>
-        /// <returns>A new instance of <see cref="ModuleContainer"/> that contains the enabled Durian modules.</returns>
-        /// <exception cref="ArgumentNullException"><paramref name="compilation"/> is <see langword="null"/>. -or- <paramref name="enableModuleAttribute"/> is <see langword="null"/>.</exception>
-        public static ModuleContainer GetEnabledModules(this Compilation compilation, INamedTypeSymbol enableModuleAttribute, params ModuleReference[]? references)
-        {
-            if (compilation is null)
-            {
-                throw new ArgumentNullException(nameof(compilation));
-            }
-
-            if (enableModuleAttribute is null)
-            {
-                throw new ArgumentNullException(nameof(enableModuleAttribute));
-            }
-
-            if (references is null || references.Length == 0)
-            {
-                return new ModuleContainer();
-            }
-
-            AttributeData[] attributes = GetInstancesOfEnableAttribute(compilation, enableModuleAttribute);
-
-            if (attributes.Length == 0)
-            {
-                return new ModuleContainer();
-            }
-
-            ModuleContainer container = new(references.Length);
-
-            foreach (ModuleReference reference in references)
-            {
-                if (reference is null)
-                {
-                    continue;
-                }
-
-                if (!container.Contains(reference.EnumValue) && IsEnabled_Internal(attributes, reference.EnumValue))
-                {
-                    container.Include(reference);
-                }
-            }
-
-            return container;
-        }
-
-        /// <summary>
-        /// Returns a collection of all Durian modules present in the provided array of <paramref name="modules"/> that are enabled for the specified <paramref name="compilation"/>.
-        /// </summary>
-        /// <param name="compilation"><see cref="Compilation"/> to get the enabled Durian modules of.</param>
-        /// <param name="modules">Array of <see cref="DurianModule"/>s to pick the enabled modules from.</param>
-        /// <returns>A new instance of <see cref="ModuleContainer"/> that contains the enabled Durian modules.</returns>
-        /// <exception cref="ArgumentNullException"><paramref name="compilation"/> is <see langword="null"/>.</exception>
-        /// <exception cref="InvalidOperationException">Unknown <see cref="DurianModule"/> value detected. -or- <see cref="DurianModule.None"/> is not a valid Durian module. -or- Error while resolving the <see cref="EnableModuleAttribute"/> class.</exception>
-        public static ModuleContainer GetEnabledModules(this Compilation compilation, params DurianModule[]? modules)
-        {
-            if (compilation is null)
-            {
-                throw new ArgumentNullException(nameof(compilation));
-            }
-
-            if (modules is null || modules.Length == 0)
-            {
-                return new ModuleContainer();
-            }
-
-            INamedTypeSymbol symbol = GetEnableAttributeSymbol(compilation);
-            return compilation.GetEnabledModules(symbol, modules);
-        }
-
-        /// <summary>
-        /// Returns a collection of all Durian modules present in the provided array of <paramref name="modules"/> that are enabled for the specified <paramref name="compilation"/>.
-        /// </summary>
-        /// <param name="compilation"><see cref="Compilation"/> to get the enabled Durian modules of.</param>
-        /// <param name="enableModuleAttribute"><see cref="INamedTypeSymbol"/> that represents the <see cref="EnableModuleAttribute"/> class.</param>
-        /// <param name="modules">Array of <see cref="DurianModule"/>s to pick the enabled modules from.</param>
-        /// <returns>A new instance of <see cref="ModuleContainer"/> that contains the enabled Durian modules.</returns>
-        /// <exception cref="ArgumentNullException"><paramref name="compilation"/> is <see langword="null"/>. -or- <paramref name="enableModuleAttribute"/> is <see langword="null"/>.</exception>
-        /// <exception cref="InvalidOperationException">Unknown <see cref="DurianModule"/> value detected. -or- <see cref="DurianModule.None"/> is not a valid Durian module.</exception>
-        public static ModuleContainer GetEnabledModules(this Compilation compilation, INamedTypeSymbol enableModuleAttribute, params DurianModule[]? modules)
-        {
-            if (compilation is null)
-            {
-                throw new ArgumentNullException(nameof(compilation));
-            }
-
-            if (enableModuleAttribute is null)
-            {
-                throw new ArgumentNullException(nameof(enableModuleAttribute));
-            }
-
-            if (modules is null || modules.Length == 0)
-            {
-                return new ModuleContainer();
-            }
-
-            AttributeData[] attributes = GetInstancesOfEnableAttribute(compilation, enableModuleAttribute);
-
-            if (attributes.Length == 0)
-            {
-                return new ModuleContainer();
-            }
-
-            ModuleContainer container = new(modules.Length);
-
-            foreach (DurianModule module in modules)
-            {
-                if (!container.Contains(module) && IsEnabled_Internal(attributes, module))
-                {
-                    container.Include(module);
-                }
-            }
-
-            return container;
-        }
-
-        /// <summary>
-        /// Returns a collection of all Durian modules that are enabled for the specified <paramref name="compilation"/>.
-        /// </summary>
-        /// <param name="compilation"><see cref="Compilation"/> to get all the enabled Durian modules of.</param>
-        /// <returns>A new instance of <see cref="ModuleContainer"/> that contains the enabled Durian modules.</returns>
-        /// <exception cref="ArgumentNullException"><paramref name="compilation"/> is <see langword="null"/>.</exception>
-        /// <exception cref="InvalidOperationException">Error while resolving the <see cref="EnableModuleAttribute"/> class.</exception>
-        public static ModuleContainer GetEnabledModules(this Compilation compilation)
-        {
-            if (compilation is null)
-            {
-                throw new ArgumentNullException(nameof(compilation));
-            }
-
-            INamedTypeSymbol symbol = GetEnableAttributeSymbol(compilation);
-            ModuleContainer all = ModuleIdentity.GetAllModules();
-
-            return compilation.GetEnabledModules(symbol, all.AsEnums());
-        }
-
-        /// <summary>
-        /// Returns a collection of all Durian modules that are enabled for the specified <paramref name="compilation"/>.
-        /// </summary>
-        /// <param name="compilation"><see cref="Compilation"/> to get all the enabled Durian modules of.</param>
-        /// <param name="enableModuleAttribute"><see cref="INamedTypeSymbol"/> that represents the <see cref="EnableModuleAttribute"/> class.</param>
-        /// <returns>A new instance of <see cref="ModuleContainer"/> that contains the enabled Durian modules.</returns>
-        /// <exception cref="ArgumentNullException"><paramref name="compilation"/> is <see langword="null"/>. -or- <paramref name="enableModuleAttribute"/> is <see langword="null"/>.</exception>
-        public static ModuleContainer GetEnabledModules(this Compilation compilation, INamedTypeSymbol enableModuleAttribute)
-        {
-            if (compilation is null)
-            {
-                throw new ArgumentNullException(nameof(compilation));
-            }
-
-            if (enableModuleAttribute is null)
-            {
-                throw new ArgumentNullException(nameof(enableModuleAttribute));
-            }
-
-            ModuleContainer all = ModuleIdentity.GetAllModules();
-
-            return compilation.GetEnabledModules(enableModuleAttribute, all.AsEnums());
-        }
-
-        /// <summary>
-        /// Returns a collection of all Durian modules present in the provided collection of <paramref name="modules"/> that are enabled for the specified <paramref name="compilation"/>.
-        /// </summary>
-        /// <param name="compilation"><see cref="Compilation"/> to get the enabled Durian modules from.</param>
-        /// <param name="modules"><see cref="ModuleContainer"/> that provides a collection of Durian modules to pick from.</param>
-        /// <returns>A new instance of <see cref="ModuleContainer"/> that contains the enabled Durian modules.</returns>
-        /// <exception cref="ArgumentNullException"><paramref name="compilation"/> is <see langword="null"/>. -or- <paramref name="modules"/> is <see langword="null"/>.</exception>
-        /// <exception cref="InvalidOperationException">Error while resolving the <see cref="EnableModuleAttribute"/> class.</exception>
-        public static ModuleContainer GetEnabledModules(this Compilation compilation, ModuleContainer modules)
-        {
-            if (compilation is null)
-            {
-                throw new ArgumentNullException(nameof(compilation));
-            }
-
-            if (modules is null)
-            {
-                throw new ArgumentNullException(nameof(modules));
-            }
-
-            if (modules.Count == 0)
-            {
-                return new ModuleContainer();
-            }
-
-            INamedTypeSymbol symbol = GetEnableAttributeSymbol(compilation);
-
-            return compilation.GetEnabledModules(symbol, modules.AsEnums());
-        }
-
-        /// <summary>
-        /// Returns a collection of all Durian modules present in the provided collection of <paramref name="modules"/> that are enabled for the specified <paramref name="compilation"/>.
-        /// </summary>
-        /// <param name="compilation"><see cref="Compilation"/> to get the enabled Durian modules from.</param>
-        /// <param name="enableModuleAttribute"><see cref="INamedTypeSymbol"/> that represents the <see cref="EnableModuleAttribute"/> class.</param>
-        /// <param name="modules"><see cref="ModuleContainer"/> that provides a collection of Durian modules to pick from.</param>
-        /// <returns>A new instance of <see cref="ModuleContainer"/> that contains the enabled Durian modules.</returns>
-        /// <exception cref="ArgumentNullException"><paramref name="compilation"/> is <see langword="null"/>. -or- <paramref name="enableModuleAttribute"/> is <see langword="null"/>. -or- <paramref name="modules"/> is <see langword="null"/>.</exception>
-        public static ModuleContainer GetEnabledModules(this Compilation compilation, INamedTypeSymbol enableModuleAttribute, ModuleContainer modules)
-        {
-            if (compilation is null)
-            {
-                throw new ArgumentNullException(nameof(compilation));
-            }
-
-            if (enableModuleAttribute is null)
-            {
-                throw new ArgumentNullException(nameof(enableModuleAttribute));
-            }
-
-            if (modules is null)
-            {
-                throw new ArgumentNullException(nameof(modules));
-            }
-
-            if (modules.Count == 0)
-            {
-                return new ModuleContainer();
-            }
-
-            return compilation.GetEnabledModules(enableModuleAttribute, modules.AsEnums());
-        }
-
-        /// <summary>
-        /// Returns a collection of all Durian modules present in the provided array of <paramref name="modules"/> that are enabled for the specified <paramref name="compilation"/>.
-        /// </summary>
-        /// <param name="compilation"><see cref="Compilation"/> to get the enabled Durian modules of.</param>
-        /// <param name="modules">Array of <see cref="ModuleIdentity"/>s to pick from.</param>
-        /// <returns>A new instance of <see cref="ModuleContainer"/> that contains the enabled Durian modules.</returns>
-        /// <exception cref="ArgumentNullException"><paramref name="compilation"/> is <see langword="null"/>.</exception>
-        /// <exception cref="InvalidOperationException">Error while resolving the <see cref="EnableModuleAttribute"/> class.</exception>
-        public static ModuleContainer GetEnabledModules(this Compilation compilation, params ModuleIdentity[]? modules)
-        {
-            if (compilation is null)
-            {
-                throw new ArgumentNullException(nameof(compilation));
-            }
-
-            if (modules is null || modules.Length == 0)
-            {
-                return new ModuleContainer();
-            }
-
-            INamedTypeSymbol symbol = GetEnableAttributeSymbol(compilation);
-            return compilation.GetEnabledModules(symbol, modules);
-        }
-
-        /// <summary>
-        /// Returns a collection of all Durian modules present in the provided array of <paramref name="modules"/> that are enabled for the specified <paramref name="compilation"/>.
-        /// </summary>
-        /// <param name="compilation"><see cref="Compilation"/> to get the enabled Durian modules of.</param>
-        /// <param name="enableModuleAttribute"><see cref="INamedTypeSymbol"/> that represents the <see cref="EnableModuleAttribute"/> class.</param>
-        /// <param name="modules">Array of <see cref="ModuleIdentity"/>s to pick from.</param>
-        /// <returns>A new instance of <see cref="ModuleContainer"/> that contains the enabled Durian modules.</returns>
-        /// <exception cref="ArgumentNullException"><paramref name="compilation"/> is <see langword="null"/>. -or- <paramref name="enableModuleAttribute"/> is <see langword="null"/>.</exception>
-        public static ModuleContainer GetEnabledModules(this Compilation compilation, INamedTypeSymbol enableModuleAttribute, params ModuleIdentity[]? modules)
-        {
-            if (compilation is null)
-            {
-                throw new ArgumentNullException(nameof(compilation));
-            }
-
-            if (enableModuleAttribute is null)
-            {
-                throw new ArgumentNullException(nameof(enableModuleAttribute));
-            }
-
-            if (modules is null || modules.Length == 0)
-            {
-                return new ModuleContainer();
-            }
-
-            AttributeData[] attributes = GetInstancesOfEnableAttribute(compilation, enableModuleAttribute);
-
-            if (attributes.Length == 0)
-            {
-                return new ModuleContainer();
-            }
-
-            ModuleContainer container = new(modules.Length);
-
-            foreach (ModuleIdentity module in modules)
-            {
-                if (module is null)
-                {
-                    continue;
-                }
-
-                if (!container.Contains(module.Module) && IsEnabled_Internal(attributes, module.Module))
-                {
-                    container.Include(module);
-                }
-            }
-
-            return container;
-        }
-
-        /// <summary>
-        /// Converts the specified <paramref name="symbol"/> into a <see cref="TypeIdentity"/>.
-        /// </summary>
-        /// <param name="symbol"><see cref="INamedTypeSymbol"/> to convert into a <see cref="TypeIdentity"/>.</param>
-        /// <exception cref="ArgumentNullException"><paramref name="symbol"/> is <see langword="null"/>.</exception>
-        /// <exception cref="InvalidOperationException"><paramref name="symbol"/> is not a Durian type.</exception>
-        public static TypeIdentity GetIdentity(this INamedTypeSymbol symbol)
-        {
-            if (symbol is null)
-            {
-                throw new ArgumentNullException(nameof(symbol));
-            }
-
-            if (!symbol.TryGetIdentity(out TypeIdentity? identity))
-            {
-                throw new InvalidOperationException($"Type '{symbol}' is not a Durian type!");
-            }
-
-            return identity;
-        }
-
-        /// <summary>
-        /// Returns an array of <see cref="ModuleReference"/>s to all Durian modules the specified <paramref name="symbol"/> is part of.
-        /// </summary>
-        /// <param name="symbol"><see cref="INamedTypeSymbol"/> to get all the modules it is part of.</param>
-        /// <exception cref="ArgumentNullException"><paramref name="symbol"/> is <see langword="null"/>.</exception>
-        /// <exception cref="InvalidOperationException"><paramref name="symbol"/> is not part of any Durian module.</exception>
-        public static ModuleReference[] GetModules(this INamedTypeSymbol symbol)
-        {
-            if (!symbol.TryGetModules(out ModuleReference[]? modules))
-            {
-                throw new InvalidOperationException($"Type '{symbol}' is not a part of any Durian module!");
-            }
-
-            return modules;
-        }
-
-        /// <summary>
-        /// Determines whether the specified <paramref name="module"/> is enabled for the given <paramref name="compilation"/>.
-        /// </summary>
-        /// <param name="compilation"><see cref="Compilation"/> to check if the <paramref name="module"/> is enabled for.</param>
-        /// <param name="module"><see cref="ModuleReference"/> of Durian module to check for.</param>
-        /// <exception cref="ArgumentNullException"><paramref name="module"/> is <see langword="null"/>. -or- <paramref name="compilation"/> is <see langword="null"/>.</exception>
-        /// <exception cref="InvalidOperationException">Error while resolving the <see cref="EnableModuleAttribute"/> class.</exception>
-        public static bool IsEnabled(this Compilation compilation, ModuleReference module)
-        {
-            if (compilation is null)
-            {
-                throw new ArgumentNullException(nameof(compilation));
-            }
-
-            if (module is null)
-            {
-                throw new ArgumentNullException(nameof(module));
-            }
-
-            return IsEnabled_Internal(compilation, module.EnumValue);
-        }
-
-        /// <summary>
-        /// Determines whether the specified <paramref name="module"/> is enabled for the given <paramref name="compilation"/>.
-        /// </summary>
-        /// <param name="compilation"><see cref="Compilation"/> to check if the <paramref name="module"/> is enabled for.</param>
-        /// <param name="module"><see cref="ModuleReference"/> of Durian module to check for.</param>
-        /// <param name="enableModuleAttribute"><see cref="INamedTypeSymbol"/> that represents the <see cref="EnableModuleAttribute"/> class.</param>
-        /// <exception cref="ArgumentNullException"><paramref name="module"/> is <see langword="null"/>. -or- <paramref name="compilation"/> is <see langword="null"/>. -or- <paramref name="enableModuleAttribute"/> is <see langword="null"/>.</exception>
-        public static bool IsEnabled(this Compilation compilation, ModuleReference module, INamedTypeSymbol enableModuleAttribute)
-        {
-            if (compilation is null)
-            {
-                throw new ArgumentNullException(nameof(compilation));
-            }
-
-            if (module is null)
-            {
-                throw new ArgumentNullException(nameof(module));
-            }
-
-            if (enableModuleAttribute is null)
-            {
-                throw new ArgumentNullException(nameof(enableModuleAttribute));
-            }
-
-            return IsEnabled_Internal(compilation, module.EnumValue, enableModuleAttribute);
-        }
-
-        /// <summary>
-        /// Determines whether the specified <paramref name="module"/> is enabled for the given <paramref name="compilation"/>.
-        /// </summary>
-        /// <param name="compilation"><see cref="Compilation"/> to check if the <paramref name="module"/> is enabled for.</param>
-        /// <param name="module"><see cref="ModuleIdentity"/> representing a Durian module to check for.</param>
-        /// <exception cref="ArgumentNullException"><paramref name="module"/> is <see langword="null"/>. -or- <paramref name="compilation"/> is <see langword="null"/>.</exception>
-        /// <exception cref="InvalidOperationException">Error while resolving the <see cref="EnableModuleAttribute"/> class.</exception>
-        public static bool IsEnabled(this Compilation compilation, ModuleIdentity module)
-        {
-            if (compilation is null)
-            {
-                throw new ArgumentNullException(nameof(compilation));
-            }
-
-            if (module is null)
-            {
-                throw new ArgumentNullException(nameof(module));
-            }
-
-            return IsEnabled_Internal(compilation, module.Module);
-        }
-
-        /// <summary>
-        /// Determines whether the specified <paramref name="module"/> is enabled for the given <paramref name="compilation"/>.
-        /// </summary>
-        /// <param name="compilation"><see cref="Compilation"/> to check if the <paramref name="module"/> is enabled for.</param>
-        /// <param name="module"><see cref="ModuleIdentity"/> representing a Durian module to check for.</param>
-        /// <param name="enableModuleAttribute"><see cref="INamedTypeSymbol"/> that represents the <see cref="EnableModuleAttribute"/> class.</param>
-        /// <exception cref="ArgumentNullException"><paramref name="module"/> is <see langword="null"/>. -or- <paramref name="compilation"/> is <see langword="null"/>. -or- <paramref name="enableModuleAttribute"/> is <see langword="null"/>.</exception>
-        public static bool IsEnabled(this Compilation compilation, ModuleIdentity module, INamedTypeSymbol enableModuleAttribute)
-        {
-            if (compilation is null)
-            {
-                throw new ArgumentNullException(nameof(compilation));
-            }
-
-            if (module is null)
-            {
-                throw new ArgumentNullException(nameof(module));
-            }
-
-            if (enableModuleAttribute is null)
-            {
-                throw new ArgumentNullException(nameof(enableModuleAttribute));
-            }
-
-            return IsEnabled_Internal(compilation, module.Module, enableModuleAttribute);
-        }
-
-        /// <summary>
-        /// Determines whether the specified <paramref name="module"/> is enabled for the given <paramref name="compilation"/>.
-        /// </summary>
-        /// <param name="compilation"><see cref="Compilation"/> to check if the <paramref name="module"/> is enabled for.</param>
-        /// <param name="module"><see cref="DurianModule"/> representing a Durian module to check for.</param>
-        /// <exception cref="ArgumentNullException"><paramref name="compilation"/> is <see langword="null"/>.</exception>
-        /// <exception cref="InvalidOperationException">Unknown <see cref="DurianModule"/> value detected. -or- <see cref="DurianModule.None"/> is not a valid Durian module. -or- Error while resolving the <see cref="EnableModuleAttribute"/> class.</exception>
-        public static bool IsEnabled(this Compilation compilation, DurianModule module)
-        {
-            if (compilation is null)
-            {
-                throw new ArgumentNullException(nameof(compilation));
-            }
-
-            ModuleIdentity.EnsureIsValidModuleEnum(module);
-            return IsEnabled_Internal(compilation, module);
-        }
-
-        /// <summary>
-        /// Determines whether the specified <paramref name="module"/> is enabled for the given <paramref name="compilation"/>.
-        /// </summary>
-        /// <param name="compilation"><see cref="Compilation"/> to check if the <paramref name="module"/> is enabled for.</param>
-        /// <param name="module"><see cref="DurianModule"/> representing a Durian module to check for.</param>
-        /// <param name="enableModuleAttribute"><see cref="INamedTypeSymbol"/> that represents the <see cref="EnableModuleAttribute"/> class.</param>
-        /// <exception cref="ArgumentNullException"><paramref name="compilation"/> is <see langword="null"/>. -or- <paramref name="enableModuleAttribute"/> is <see langword="null"/>.</exception>
-        /// <exception cref="InvalidOperationException">Unknown <see cref="DurianModule"/> value detected. -or- <see cref="DurianModule.None"/> is not a valid Durian module.</exception>
-        public static bool IsEnabled(this Compilation compilation, DurianModule module, INamedTypeSymbol enableModuleAttribute)
-        {
-            if (compilation is null)
-            {
-                throw new ArgumentNullException(nameof(compilation));
-            }
-
-            if (enableModuleAttribute is null)
-            {
-                throw new ArgumentNullException(nameof(enableModuleAttribute));
-            }
-
-            ModuleIdentity.EnsureIsValidModuleEnum(module);
-            return IsEnabled_Internal(compilation, module, enableModuleAttribute);
-        }
-
-        /// <summary>
-        /// Determines whether the specified <paramref name="compilation"/> references a Durian module with the given <paramref name="moduleName"/>.
-        /// </summary>
-        /// <param name="compilation"><see cref="Compilation"/> to check if contains the reference.</param>
-        /// <param name="moduleName">Name of the Durian module to check for.</param>
-        /// <exception cref="ArgumentNullException"><paramref name="moduleName"/> is <see langword="null"/>. -or- <paramref name="compilation"/> is <see langword="null"/>.</exception>
-        /// <exception cref="ArgumentException">Unknown Durian module name: <paramref name="moduleName"/>.</exception>
-        /// <exception cref="InvalidOperationException">Error while resolving the <see cref="EnableModuleAttribute"/> class.</exception>
-        public static bool IsEnabled(this Compilation compilation, string moduleName)
-        {
-            if (compilation is null)
-            {
-                throw new ArgumentNullException(nameof(compilation));
-            }
-
-            DurianModule module = ModuleIdentity.ParseModule(moduleName);
-            return IsEnabled_Internal(compilation, module);
-        }
-
-        /// <summary>
-        /// Determines whether the specified <paramref name="compilation"/> references a Durian module with the given <paramref name="moduleName"/>.
-        /// </summary>
-        /// <param name="compilation"><see cref="Compilation"/> to check if contains the reference.</param>
-        /// <param name="moduleName">Name of the Durian module to check for.</param>
-        /// <param name="enableModuleAttribute"><see cref="INamedTypeSymbol"/> that represents the <see cref="EnableModuleAttribute"/> class.</param>
-        /// <exception cref="ArgumentNullException"><paramref name="moduleName"/> is <see langword="null"/>. -or- <paramref name="compilation"/> is <see langword="null"/>. -or- <paramref name="enableModuleAttribute"/> is <see langword="null"/>.</exception>
-        /// <exception cref="ArgumentException">Unknown Durian module name: <paramref name="moduleName"/>.</exception>
-        public static bool IsEnabled(this Compilation compilation, string moduleName, INamedTypeSymbol enableModuleAttribute)
-        {
-            if (compilation is null)
-            {
-                throw new ArgumentNullException(nameof(compilation));
-            }
-
-            if (enableModuleAttribute is null)
-            {
-                throw new ArgumentNullException(nameof(enableModuleAttribute));
-            }
-
-            DurianModule module = ModuleIdentity.ParseModule(moduleName);
-            return IsEnabled_Internal(compilation, module, enableModuleAttribute);
-        }
-
-        /// <summary>
-        /// Determines whether the specified <paramref name="type"/> is enabled for the given <paramref name="compilation"/>.
-        /// </summary>
-        /// <param name="compilation"><see cref="Compilation"/> to check if the <paramref name="type"/> is enabled for.</param>
-        /// <param name="type"><see cref="INamedTypeSymbol"/> to check if is enabled.</param>
-        /// <exception cref="ArgumentNullException"><paramref name="compilation"/> is <see langword="null"/>. -or- <paramref name="type"/> is <see langword="null"/>.</exception>
-        /// <exception cref="InvalidOperationException">Error while resolving the <see cref="EnableModuleAttribute"/> class. -or- <paramref name="type"/> is not a Durian type.</exception>
-        public static bool IsEnabled(this Compilation compilation, INamedTypeSymbol type)
-        {
-            if (compilation is null)
-            {
-                throw new ArgumentNullException(nameof(compilation));
-            }
-
-            if (type is null)
-            {
-                throw new ArgumentNullException(nameof(type));
-            }
-
-            TypeIdentity identity = type.GetIdentity();
-
-            DurianModule[] all = ModuleIdentity.GetAllModules().AsEnums();
-            return IsEnabled_Internal(compilation, identity, all);
-        }
-
-        /// <summary>
-        /// Determines whether the specified <paramref name="type"/> is enabled for the given <paramref name="compilation"/>.
-        /// </summary>
-        /// <param name="compilation"><see cref="Compilation"/> to check if the <paramref name="type"/> is enabled for.</param>
-        /// <param name="type"><see cref="INamedTypeSymbol"/> to check if is enabled.</param>
-        /// <param name="enableModuleAttribute"><see cref="INamedTypeSymbol"/> that represents the <see cref="EnableModuleAttribute"/> class.</param>
-        /// <exception cref="ArgumentNullException"><paramref name="compilation"/> is <see langword="null"/>. -or- <paramref name="type"/> is <see langword="null"/>. -or- <paramref name="enableModuleAttribute"/> is <see langword="null"/>.</exception>
-        /// <exception cref="InvalidOperationException"><paramref name="type"/> is not a Durian type.</exception>
-        public static bool IsEnabled(this Compilation compilation, INamedTypeSymbol type, INamedTypeSymbol enableModuleAttribute)
-        {
-            if (compilation is null)
-            {
-                throw new ArgumentNullException(nameof(compilation));
-            }
-
-            if (type is null)
-            {
-                throw new ArgumentNullException(nameof(type));
-            }
-
-            if (enableModuleAttribute is null)
-            {
-                throw new ArgumentNullException(nameof(enableModuleAttribute));
-            }
-
-            TypeIdentity identity = type.GetIdentity();
-
-            DurianModule[] all = ModuleIdentity.GetAllModules().AsEnums();
-            return IsEnabled_Internal(compilation, identity, all, enableModuleAttribute);
-        }
-
-        /// <summary>
-        /// Determines whether the specified <paramref name="type"/> is enabled for the given <paramref name="compilation"/>.
-        /// </summary>
-        /// <param name="compilation"><see cref="Compilation"/> to check if the <paramref name="type"/> is enabled for.</param>
-        /// <param name="type"><see cref="INamedTypeSymbol"/> to check if is enabled.</param>
-        /// <param name="modules"><see cref="ModuleContainer"/> that provides a collection of Durian modules to pick the <see cref="INamedTypeSymbol"/>s from.</param>
-        /// <exception cref="ArgumentNullException"><paramref name="compilation"/> is <see langword="null"/>. -or- <paramref name="type"/> is <see langword="null"/>. -or- <paramref name="modules"/> is <see langword="null"/>.</exception>
-        /// <exception cref="InvalidOperationException">Error while resolving the <see cref="EnableModuleAttribute"/> class. -or- <paramref name="type"/> is not a Durian type.</exception>
-        public static bool IsEnabled(this Compilation compilation, INamedTypeSymbol type, ModuleContainer modules)
-        {
-            if (compilation is null)
-            {
-                throw new ArgumentNullException(nameof(compilation));
-            }
-
-            if (type is null)
-            {
-                throw new ArgumentNullException(nameof(type));
-            }
-
-            if (modules is null)
-            {
-                throw new ArgumentNullException(nameof(modules));
-            }
-
-            if (modules.Count == 0)
-            {
-                return false;
-            }
-
-            TypeIdentity identity = type.GetIdentity();
-
-            DurianModule[] array = modules.AsEnums();
-            return IsEnabled_Internal(compilation, identity, array);
-        }
-
-        /// <summary>
-        /// Determines whether the specified <paramref name="type"/> is enabled for the given <paramref name="compilation"/>.
-        /// </summary>
-        /// <param name="compilation"><see cref="Compilation"/> to check if the <paramref name="type"/> is enabled for.</param>
-        /// <param name="type"><see cref="INamedTypeSymbol"/> to check if is enabled.</param>
-        /// <param name="enableModuleAttribute"><see cref="INamedTypeSymbol"/> that represents the <see cref="EnableModuleAttribute"/> class.</param>
-        /// <param name="modules"><see cref="ModuleContainer"/> that provides a collection of Durian modules to pick the <see cref="INamedTypeSymbol"/>s from.</param>
-        /// <exception cref="ArgumentNullException"><paramref name="compilation"/> is <see langword="null"/>. -or- <paramref name="type"/> is <see langword="null"/>. -or- <paramref name="enableModuleAttribute"/> is <see langword="null"/>. -or- <paramref name="modules"/> is <see langword="null"/>.</exception>
-        /// <exception cref="InvalidOperationException"><paramref name="type"/> is not a Durian type.</exception>
-        public static bool IsEnabled(this Compilation compilation, INamedTypeSymbol type, INamedTypeSymbol enableModuleAttribute, ModuleContainer modules)
-        {
-            if (compilation is null)
-            {
-                throw new ArgumentNullException(nameof(compilation));
-            }
-
-            if (type is null)
-            {
-                throw new ArgumentNullException(nameof(type));
-            }
-
-            if (enableModuleAttribute is null)
-            {
-                throw new ArgumentNullException(nameof(enableModuleAttribute));
-            }
-
-            if (modules is null)
-            {
-                throw new ArgumentNullException(nameof(modules));
-            }
-
-            if (modules.Count == 0)
-            {
-                return false;
-            }
-
-            TypeIdentity identity = type.GetIdentity();
-
-            DurianModule[] array = modules.AsEnums();
-            return IsEnabled_Internal(compilation, identity, array, enableModuleAttribute);
-        }
-
-        /// <summary>
-        /// Determines whether the specified <paramref name="type"/> is enabled for the given <paramref name="compilation"/>.
-        /// </summary>
-        /// <param name="compilation"><see cref="Compilation"/> to check if the <paramref name="type"/> is enabled for.</param>
-        /// <param name="type"><see cref="INamedTypeSymbol"/> to check if is enabled.</param>
-        /// <param name="modules">Array of <see cref="DurianModule"/>s to pick the <see cref="INamedTypeSymbol"/>s from.</param>
-        /// <exception cref="ArgumentNullException"><paramref name="compilation"/> is <see langword="null"/>. -or- <paramref name="type"/> is <see langword="null"/>.</exception>
-        /// <exception cref="InvalidOperationException">Unknown <see cref="DurianModule"/> value detected. -or- <see cref="DurianModule.None"/> is not a valid Durian module. -or-
-        /// Error while resolving the <see cref="EnableModuleAttribute"/> class. -or- <paramref name="type"/> is not a Durian type.</exception>
-        public static bool IsEnabled(this Compilation compilation, INamedTypeSymbol type, [NotNullWhen(true)] params DurianModule[]? modules)
-        {
-            if (compilation is null)
-            {
-                throw new ArgumentNullException(nameof(compilation));
-            }
-
-            if (type is null)
-            {
-                throw new ArgumentNullException(nameof(type));
-            }
-
-            if (modules is null || modules.Length == 0)
-            {
-                return false;
-            }
-
-            foreach (DurianModule module in modules)
-            {
-                ModuleIdentity.EnsureIsValidModuleEnum(module);
-            }
-
-            TypeIdentity identity = type.GetIdentity();
-            return IsEnabled_Internal(compilation, identity, modules);
-        }
-
-        /// <summary>
-        /// Determines whether the specified <paramref name="type"/> is enabled for the given <paramref name="compilation"/>.
-        /// </summary>
-        /// <param name="compilation"><see cref="Compilation"/> to check if the <paramref name="type"/> is enabled for.</param>
-        /// <param name="type"><see cref="INamedTypeSymbol"/> to check if is enabled.</param>
-        /// <param name="enableModuleAttribute"><see cref="INamedTypeSymbol"/> that represents the <see cref="EnableModuleAttribute"/> class.</param>
-        /// <param name="modules">Array of <see cref="DurianModule"/>s to pick the <see cref="INamedTypeSymbol"/>s from.</param>
-        /// <exception cref="ArgumentNullException"><paramref name="compilation"/> is <see langword="null"/>. -or- <paramref name="type"/> is <see langword="null"/>. -or- <paramref name="enableModuleAttribute"/> is <see langword="null"/>.</exception>
-        /// <exception cref="InvalidOperationException">Unknown <see cref="DurianModule"/> value detected. -or- <see cref="DurianModule.None"/> is not a valid Durian module. -or-
-        ///<paramref name="type"/> is not a Durian type.</exception>
-        public static bool IsEnabled(this Compilation compilation, INamedTypeSymbol type, INamedTypeSymbol enableModuleAttribute, [NotNullWhen(true)] params DurianModule[]? modules)
-        {
-            if (compilation is null)
-            {
-                throw new ArgumentNullException(nameof(compilation));
-            }
-
-            if (type is null)
-            {
-                throw new ArgumentNullException(nameof(type));
-            }
-
-            if (enableModuleAttribute is null)
-            {
-                throw new ArgumentNullException(nameof(enableModuleAttribute));
-            }
-
-            if (modules is null || modules.Length == 0)
-            {
-                return false;
-            }
-
-            foreach (DurianModule module in modules)
-            {
-                ModuleIdentity.EnsureIsValidModuleEnum(module);
-            }
-
-            TypeIdentity identity = type.GetIdentity();
-            return IsEnabled_Internal(compilation, identity, modules, enableModuleAttribute);
-        }
-
-        /// <summary>
-        /// Determines whether the specified <paramref name="type"/> is enabled for the given <paramref name="compilation"/>.
-        /// </summary>
-        /// <param name="compilation"><see cref="Compilation"/> to check if the <paramref name="type"/> is enabled for.</param>
-        /// <param name="type"><see cref="INamedTypeSymbol"/> to check if is enabled.</param>
-        /// <param name="modules">Array of <see cref="ModuleIdentity"/>s to pick the <see cref="INamedTypeSymbol"/>s from.</param>
-        /// <exception cref="ArgumentNullException"><paramref name="compilation"/> is <see langword="null"/>. -or- <paramref name="type"/> is <see langword="null"/>.</exception>
-        /// <exception cref="InvalidOperationException">Error while resolving the <see cref="EnableModuleAttribute"/> class. -or- <paramref name="type"/> is not a Durian type.</exception>
-        public static bool IsEnabled(this Compilation compilation, INamedTypeSymbol type, [NotNullWhen(true)] params ModuleIdentity[]? modules)
-        {
-            if (compilation is null)
-            {
-                throw new ArgumentNullException(nameof(compilation));
-            }
-
-            if (type is null)
-            {
-                throw new ArgumentNullException(nameof(type));
-            }
-
-            if (modules is null || modules.Length == 0)
-            {
-                return false;
-            }
-
-            TypeIdentity identity = type.GetIdentity();
-
-            DurianModule[] array = ModuleConverter.ToEnums(modules.Where(m => m is not null));
-            return IsEnabled_Internal(compilation, identity, array);
-        }
-
-        /// <summary>
-        /// Determines whether the specified <paramref name="type"/> is enabled for the given <paramref name="compilation"/>.
-        /// </summary>
-        /// <param name="compilation"><see cref="Compilation"/> to check if the <paramref name="type"/> is enabled for.</param>
-        /// <param name="type"><see cref="INamedTypeSymbol"/> to check if is enabled.</param>
-        /// <param name="enableModuleAttribute"><see cref="INamedTypeSymbol"/> that represents the <see cref="EnableModuleAttribute"/> class.</param>
-        /// <param name="modules">Array of <see cref="ModuleIdentity"/>s to pick the <see cref="INamedTypeSymbol"/>s from.</param>
-        /// <exception cref="ArgumentNullException"><paramref name="compilation"/> is <see langword="null"/>. -or- <paramref name="type"/> is <see langword="null"/>. -or- <paramref name="enableModuleAttribute"/> is <see langword="null"/>.</exception>
-        /// <exception cref="InvalidOperationException">\<paramref name="type"/> is not a Durian type.</exception>
-        public static bool IsEnabled(this Compilation compilation, INamedTypeSymbol type, INamedTypeSymbol enableModuleAttribute, [NotNullWhen(true)] params ModuleIdentity[]? modules)
-        {
-            if (compilation is null)
-            {
-                throw new ArgumentNullException(nameof(compilation));
-            }
-
-            if (type is null)
-            {
-                throw new ArgumentNullException(nameof(type));
-            }
-
-            if (enableModuleAttribute is null)
-            {
-                throw new ArgumentNullException(nameof(enableModuleAttribute));
-            }
-
-            if (modules is null || modules.Length == 0)
-            {
-                return false;
-            }
-
-            TypeIdentity identity = type.GetIdentity();
-
-            DurianModule[] array = ModuleConverter.ToEnums(modules.Where(m => m is not null));
-            return IsEnabled_Internal(compilation, identity, array, enableModuleAttribute);
-        }
-
-        /// <summary>
-        /// Determines whether the specified <paramref name="type"/> is enabled for the given <paramref name="compilation"/>.
-        /// </summary>
-        /// <param name="compilation"><see cref="Compilation"/> to check if the <paramref name="type"/> is enabled for.</param>
-        /// <param name="type"><see cref="INamedTypeSymbol"/> to check if is enabled.</param>
-        /// <param name="references">Array of <see cref="ModuleReference"/>s to pick the <see cref="INamedTypeSymbol"/>s from.</param>
-        /// <exception cref="ArgumentNullException"><paramref name="compilation"/> is <see langword="null"/>. -or- <paramref name="type"/> is <see langword="null"/>.</exception>
-        /// <exception cref="InvalidOperationException">Error while resolving the <see cref="EnableModuleAttribute"/> class. -or- <paramref name="type"/> is not a Durian type.</exception>
-        public static bool IsEnabled(this Compilation compilation, INamedTypeSymbol type, [NotNullWhen(true)] params ModuleReference[]? references)
-        {
-            if (compilation is null)
-            {
-                throw new ArgumentNullException(nameof(compilation));
-            }
-
-            if (type is null)
-            {
-                throw new ArgumentNullException(nameof(type));
-            }
-
-            if (references is null || references.Length == 0)
-            {
-                return false;
-            }
-
-            TypeIdentity identity = type.GetIdentity();
-
-            DurianModule[] array = ModuleConverter.ToEnums(references.Where(m => m is not null));
-            return IsEnabled_Internal(compilation, identity, array);
-        }
-
-        /// <summary>
-        /// Determines whether the specified <paramref name="type"/> is enabled for the given <paramref name="compilation"/>.
-        /// </summary>
-        /// <param name="compilation"><see cref="Compilation"/> to check if the <paramref name="type"/> is enabled for.</param>
-        /// <param name="type"><see cref="INamedTypeSymbol"/> to check if is enabled.</param>
-        /// <param name="enableModuleAttribute"><see cref="INamedTypeSymbol"/> that represents the <see cref="EnableModuleAttribute"/> class.</param>
-        /// <param name="references">Array of <see cref="ModuleReference"/>s to pick the <see cref="INamedTypeSymbol"/>s from.</param>
-        /// <exception cref="ArgumentNullException"><paramref name="compilation"/> is <see langword="null"/>. -or- <paramref name="type"/> is <see langword="null"/>. -or- <paramref name="enableModuleAttribute"/> is <see langword="null"/>.</exception>
-        /// <exception cref="InvalidOperationException"><paramref name="type"/> is not a Durian type.</exception>
-        public static bool IsEnabled(this Compilation compilation, INamedTypeSymbol type, INamedTypeSymbol enableModuleAttribute, [NotNullWhen(true)] params ModuleReference[]? references)
-        {
-            if (compilation is null)
-            {
-                throw new ArgumentNullException(nameof(compilation));
-            }
-
-            if (type is null)
-            {
-                throw new ArgumentNullException(nameof(type));
-            }
-
-            if (enableModuleAttribute is null)
-            {
-                throw new ArgumentNullException(nameof(enableModuleAttribute));
-            }
-
-            if (references is null || references.Length == 0)
-            {
-                return false;
-            }
-
-            TypeIdentity identity = type.GetIdentity();
-
-            DurianModule[] array = ModuleConverter.ToEnums(references.Where(m => m is not null));
-            return IsEnabled_Internal(compilation, identity, array, enableModuleAttribute);
-        }
-
-        /// <summary>
-        /// Determines whether the specified <paramref name="type"/> is enabled for the given <paramref name="compilation"/>.
-        /// </summary>
-        /// <param name="compilation"><see cref="Compilation"/> to check if the <paramref name="type"/> is enabled for.</param>
-        /// <param name="type"><see cref="TypeIdentity"/> to check if is enabled.</param>
-        /// <exception cref="ArgumentNullException"><paramref name="compilation"/> is <see langword="null"/>. -or- <paramref name="type"/> is <see langword="null"/>.</exception>
-        /// <exception cref="InvalidOperationException">Error while resolving the <see cref="EnableModuleAttribute"/> class.</exception>
-        public static bool IsEnabled(this Compilation compilation, TypeIdentity type)
-        {
-            if (compilation is null)
-            {
-                throw new ArgumentNullException(nameof(compilation));
-            }
-
-            if (type is null)
-            {
-                throw new ArgumentNullException(nameof(type));
-            }
-
-            DurianModule[] all = ModuleIdentity.GetAllModules().AsEnums();
-            return IsEnabled_Internal(compilation, type, all);
-        }
-
-        /// <summary>
-        /// Determines whether the specified <paramref name="type"/> is enabled for the given <paramref name="compilation"/>.
-        /// </summary>
-        /// <param name="compilation"><see cref="Compilation"/> to check if the <paramref name="type"/> is enabled for.</param>
-        /// <param name="type"><see cref="TypeIdentity"/> to check if is enabled.</param>
-        /// <param name="enableModuleAttribute"><see cref="INamedTypeSymbol"/> that represents the <see cref="EnableModuleAttribute"/> class.</param>
-        /// <exception cref="ArgumentNullException"><paramref name="compilation"/> is <see langword="null"/>. -or- <paramref name="type"/> is <see langword="null"/>. -or- <paramref name="enableModuleAttribute"/> is <see langword="null"/>.</exception>
-        public static bool IsEnabled(this Compilation compilation, TypeIdentity type, INamedTypeSymbol enableModuleAttribute)
-        {
-            if (compilation is null)
-            {
-                throw new ArgumentNullException(nameof(compilation));
-            }
-
-            if (type is null)
-            {
-                throw new ArgumentNullException(nameof(type));
-            }
-
-            if (enableModuleAttribute is null)
-            {
-                throw new ArgumentNullException(nameof(enableModuleAttribute));
-            }
-
-            DurianModule[] all = ModuleIdentity.GetAllModules().AsEnums();
-            return IsEnabled_Internal(compilation, type, all, enableModuleAttribute);
-        }
-
-        /// <summary>
-        /// Determines whether the specified <paramref name="type"/> is enabled for the given <paramref name="compilation"/>.
-        /// </summary>
-        /// <param name="compilation"><see cref="Compilation"/> to check if the <paramref name="type"/> is enabled for.</param>
-        /// <param name="type"><see cref="TypeIdentity"/> to check if is enabled.</param>
-        /// <param name="modules"><see cref="ModuleContainer"/> that provides a collection of Durian modules to pick the <see cref="TypeIdentity"/>s from.</param>
-        /// <exception cref="ArgumentNullException"><paramref name="compilation"/> is <see langword="null"/>. -or- <paramref name="type"/> is <see langword="null"/>. -or- <paramref name="modules"/> is <see langword="null"/>.</exception>
-        /// <exception cref="InvalidOperationException">Error while resolving the <see cref="EnableModuleAttribute"/> class.</exception>
-        public static bool IsEnabled(this Compilation compilation, TypeIdentity type, ModuleContainer modules)
-        {
-            if (compilation is null)
-            {
-                throw new ArgumentNullException(nameof(compilation));
-            }
-
-            if (type is null)
-            {
-                throw new ArgumentNullException(nameof(type));
-            }
-
-            if (modules is null)
-            {
-                throw new ArgumentNullException(nameof(modules));
-            }
-
-            if (modules.Count == 0)
-            {
-                return false;
-            }
-
-            DurianModule[] array = modules.AsEnums();
-            return IsEnabled_Internal(compilation, type, array);
-        }
-
-        /// <summary>
-        /// Determines whether the specified <paramref name="type"/> is enabled for the given <paramref name="compilation"/>.
-        /// </summary>
-        /// <param name="compilation"><see cref="Compilation"/> to check if the <paramref name="type"/> is enabled for.</param>
-        /// <param name="type"><see cref="TypeIdentity"/> to check if is enabled.</param>
-        /// <param name="enableModuleAttribute"><see cref="INamedTypeSymbol"/> that represents the <see cref="EnableModuleAttribute"/> class.</param>
-        /// <param name="modules"><see cref="ModuleContainer"/> that provides a collection of Durian modules to pick the <see cref="TypeIdentity"/>s from.</param>
-        /// <exception cref="ArgumentNullException"><paramref name="compilation"/> is <see langword="null"/>. -or- <paramref name="type"/> is <see langword="null"/>. -or- <paramref name="enableModuleAttribute"/> is <see langword="null"/>. -or- <paramref name="modules"/> is <see langword="null"/>.</exception>
-        public static bool IsEnabled(this Compilation compilation, TypeIdentity type, INamedTypeSymbol enableModuleAttribute, ModuleContainer modules)
-        {
-            if (compilation is null)
-            {
-                throw new ArgumentNullException(nameof(compilation));
-            }
-
-            if (type is null)
-            {
-                throw new ArgumentNullException(nameof(type));
-            }
-
-            if (enableModuleAttribute is null)
-            {
-                throw new ArgumentNullException(nameof(enableModuleAttribute));
-            }
-
-            if (modules is null)
-            {
-                throw new ArgumentNullException(nameof(modules));
-            }
-
-            if (modules.Count == 0)
-            {
-                return false;
-            }
-
-            DurianModule[] array = modules.AsEnums();
-            return IsEnabled_Internal(compilation, type, array, enableModuleAttribute);
-        }
-
-        /// <summary>
-        /// Determines whether the specified <paramref name="type"/> is enabled for the given <paramref name="compilation"/>.
-        /// </summary>
-        /// <param name="compilation"><see cref="Compilation"/> to check if the <paramref name="type"/> is enabled for.</param>
-        /// <param name="type"><see cref="TypeIdentity"/> to check if is enabled.</param>
-        /// <param name="modules">Array of <see cref="DurianModule"/>s to pick the <see cref="TypeIdentity"/>s from.</param>
-        /// <exception cref="ArgumentNullException"><paramref name="compilation"/> is <see langword="null"/>. -or- <paramref name="type"/> is <see langword="null"/>.</exception>
-        /// <exception cref="InvalidOperationException">Unknown <see cref="DurianModule"/> value detected. -or- <see cref="DurianModule.None"/> is not a valid Durian module. -or-
-        /// Error while resolving the <see cref="EnableModuleAttribute"/> class.</exception>
-        public static bool IsEnabled(this Compilation compilation, TypeIdentity type, [NotNullWhen(true)] params DurianModule[]? modules)
-        {
-            if (compilation is null)
-            {
-                throw new ArgumentNullException(nameof(compilation));
-            }
-
-            if (type is null)
-            {
-                throw new ArgumentNullException(nameof(type));
-            }
-
-            if (modules is null || modules.Length == 0)
-            {
-                return false;
-            }
-
-            return IsEnabled_Internal(compilation, type, modules);
-        }
-
-        /// <summary>
-        /// Determines whether the specified <paramref name="type"/> is enabled for the given <paramref name="compilation"/>.
-        /// </summary>
-        /// <param name="compilation"><see cref="Compilation"/> to check if the <paramref name="type"/> is enabled for.</param>
-        /// <param name="type"><see cref="TypeIdentity"/> to check if is enabled.</param>
-        /// <param name="enableModuleAttribute"><see cref="INamedTypeSymbol"/> that represents the <see cref="EnableModuleAttribute"/> class.</param>
-        /// <param name="modules">Array of <see cref="DurianModule"/>s to pick the <see cref="TypeIdentity"/>s from.</param>
-        /// <exception cref="ArgumentNullException"><paramref name="compilation"/> is <see langword="null"/>. -or- <paramref name="type"/> is <see langword="null"/>. -or- <paramref name="enableModuleAttribute"/> is <see langword="null"/>.</exception>
-        /// <exception cref="InvalidOperationException">Unknown <see cref="DurianModule"/> value detected. -or- <see cref="DurianModule.None"/> is not a valid Durian module.</exception>
-        public static bool IsEnabled(this Compilation compilation, TypeIdentity type, INamedTypeSymbol enableModuleAttribute, [NotNullWhen(true)] params DurianModule[]? modules)
-        {
-            if (compilation is null)
-            {
-                throw new ArgumentNullException(nameof(compilation));
-            }
-
-            if (type is null)
-            {
-                throw new ArgumentNullException(nameof(type));
-            }
-
-            if (enableModuleAttribute is null)
-            {
-                throw new ArgumentNullException(nameof(enableModuleAttribute));
-            }
-
-            if (modules is null || modules.Length == 0)
-            {
-                return false;
-            }
-
-            return IsEnabled_Internal(compilation, type, modules, enableModuleAttribute);
-        }
-
-        /// <summary>
-        /// Determines whether the specified <paramref name="type"/> is enabled for the given <paramref name="compilation"/>.
-        /// </summary>
-        /// <param name="compilation"><see cref="Compilation"/> to check if the <paramref name="type"/> is enabled for.</param>
-        /// <param name="type"><see cref="TypeIdentity"/> to check if is enabled.</param>
-        /// <param name="modules">Array of <see cref="ModuleIdentity"/>s to pick the <see cref="TypeIdentity"/>s from.</param>
-        /// <exception cref="ArgumentNullException"><paramref name="compilation"/> is <see langword="null"/>. -or- <paramref name="type"/> is <see langword="null"/>.</exception>
-        /// <exception cref="InvalidOperationException">Error while resolving the <see cref="EnableModuleAttribute"/> class.</exception>
-        public static bool IsEnabled(this Compilation compilation, TypeIdentity type, [NotNullWhen(true)] params ModuleIdentity[]? modules)
-        {
-            if (compilation is null)
-            {
-                throw new ArgumentNullException(nameof(compilation));
-            }
-
-            if (type is null)
-            {
-                throw new ArgumentNullException(nameof(type));
-            }
-
-            if (modules is null || modules.Length == 0)
-            {
-                return false;
-            }
-
-            DurianModule[] array = ModuleConverter.ToEnums(modules.Where(m => m is not null));
-            return IsEnabled_Internal(compilation, type, array);
-        }
-
-        /// <summary>
-        /// Determines whether the specified <paramref name="type"/> is enabled for the given <paramref name="compilation"/>.
-        /// </summary>
-        /// <param name="compilation"><see cref="Compilation"/> to check if the <paramref name="type"/> is enabled for.</param>
-        /// <param name="type"><see cref="TypeIdentity"/> to check if is enabled.</param>
-        /// <param name="enableModuleAttribute"><see cref="INamedTypeSymbol"/> that represents the <see cref="EnableModuleAttribute"/> class.</param>
-        /// <param name="modules">Array of <see cref="ModuleIdentity"/>s to pick the <see cref="TypeIdentity"/>s from.</param>
-        /// <exception cref="ArgumentNullException"><paramref name="compilation"/> is <see langword="null"/>. -or- <paramref name="type"/> is <see langword="null"/>. -or- <paramref name="enableModuleAttribute"/> is <see langword="null"/>.</exception>
-        public static bool IsEnabled(this Compilation compilation, TypeIdentity type, INamedTypeSymbol enableModuleAttribute, [NotNullWhen(true)] params ModuleIdentity[]? modules)
-        {
-            if (compilation is null)
-            {
-                throw new ArgumentNullException(nameof(compilation));
-            }
-
-            if (type is null)
-            {
-                throw new ArgumentNullException(nameof(type));
-            }
-
-            if (enableModuleAttribute is null)
-            {
-                throw new ArgumentNullException(nameof(enableModuleAttribute));
-            }
-
-            if (modules is null || modules.Length == 0)
-            {
-                return false;
-            }
-
-            DurianModule[] array = ModuleConverter.ToEnums(modules.Where(m => m is not null));
-            return IsEnabled_Internal(compilation, type, array, enableModuleAttribute);
-        }
-
-        /// <summary>
-        /// Determines whether the specified <paramref name="type"/> is enabled for the given <paramref name="compilation"/>.
-        /// </summary>
-        /// <param name="compilation"><see cref="Compilation"/> to check if the <paramref name="type"/> is enabled for.</param>
-        /// <param name="type"><see cref="TypeIdentity"/> to check if is enabled.</param>
-        /// <param name="references">Array of <see cref="ModuleReference"/>s to pick the <see cref="TypeIdentity"/>s from.</param>
-        /// <exception cref="ArgumentNullException"><paramref name="compilation"/> is <see langword="null"/>. -or- <paramref name="type"/> is <see langword="null"/>.</exception>
-        /// <exception cref="InvalidOperationException">Error while resolving the <see cref="EnableModuleAttribute"/> class.</exception>
-        public static bool IsEnabled(this Compilation compilation, TypeIdentity type, [NotNullWhen(true)] params ModuleReference[]? references)
-        {
-            if (compilation is null)
-            {
-                throw new ArgumentNullException(nameof(compilation));
-            }
-
-            if (type is null)
-            {
-                throw new ArgumentNullException(nameof(type));
-            }
-
-            if (references is null || references.Length == 0)
-            {
-                return false;
-            }
-
-            DurianModule[] array = ModuleConverter.ToEnums(references.Where(m => m is not null));
-            return IsEnabled_Internal(compilation, type, array);
-        }
-
-        /// <summary>
-        /// Determines whether the specified <paramref name="type"/> is enabled for the given <paramref name="compilation"/>.
-        /// </summary>
-        /// <param name="compilation"><see cref="Compilation"/> to check if the <paramref name="type"/> is enabled for.</param>
-        /// <param name="type"><see cref="TypeIdentity"/> to check if is enabled.</param>
-        /// <param name="enableModuleAttribute"><see cref="INamedTypeSymbol"/> that represents the <see cref="EnableModuleAttribute"/> class.</param>
-        /// <param name="references">Array of <see cref="ModuleReference"/>s to pick the <see cref="TypeIdentity"/>s from.</param>
-        /// <exception cref="ArgumentNullException"><paramref name="compilation"/> is <see langword="null"/>. -or- <paramref name="type"/> is <see langword="null"/>. -or- <paramref name="enableModuleAttribute"/> is <see langword="null"/>.</exception>
-        public static bool IsEnabled(this Compilation compilation, TypeIdentity type, INamedTypeSymbol enableModuleAttribute, [NotNullWhen(true)] params ModuleReference[]? references)
-        {
-            if (compilation is null)
-            {
-                throw new ArgumentNullException(nameof(compilation));
-            }
-
-            if (type is null)
-            {
-                throw new ArgumentNullException(nameof(type));
-            }
-
-            if (enableModuleAttribute is null)
-            {
-                throw new ArgumentNullException(nameof(enableModuleAttribute));
-            }
-
-            if (references is null || references.Length == 0)
-            {
-                return false;
-            }
-
-            DurianModule[] array = ModuleConverter.ToEnums(references.Where(m => m is not null));
-            return IsEnabled_Internal(compilation, type, array, enableModuleAttribute);
-        }
-
-        /// <summary>
-        /// Determines whether the specified <paramref name="symbol"/> is a part of any Durian module.
-        /// </summary>
-        /// <param name="symbol"><see cref="INamedTypeSymbol"/> to check if is a part of any Durian module.</param>
-        /// <exception cref="ArgumentNullException"><paramref name="symbol"/> is <see langword="null"/>.</exception>
-        public static bool IsPartOfAnyModule(this INamedTypeSymbol symbol)
-        {
-            if (symbol is null)
-            {
-                throw new ArgumentNullException(nameof(symbol));
-            }
-
-            ModuleIdentity[] identities = ModuleIdentity.GetAllModules().AsIdentities();
-
-            return symbol.IsPartOfAnyModule(identities);
-        }
-
-        /// <summary>
-        /// Determines whether the specified <paramref name="symbol"/> is a part of any of the specified <paramref name="modules"/>.
-        /// </summary>
-        /// <param name="symbol"><see cref="INamedTypeSymbol"/> to check if is a part of any of the specified <paramref name="modules"/>.</param>
-        /// <param name="modules">Array of <see cref="DurianModule"/>s to check.</param>
-        /// <exception cref="ArgumentNullException"><paramref name="symbol"/> is <see langword="null"/>.</exception>
-        /// <exception cref="InvalidOperationException">Unknown <see cref="DurianModule"/> value detected. -or- <see cref="DurianModule.None"/> is not a valid Durian module.</exception>
-        public static bool IsPartOfAnyModule(this INamedTypeSymbol symbol, [NotNullWhen(true)] params DurianModule[]? modules)
-        {
-            if (symbol is null)
-            {
-                throw new ArgumentNullException(nameof(symbol));
-            }
-
-            if (modules is null || modules.Length == 0)
-            {
-                return false;
-            }
-
-            ModuleIdentity[] identities = ModuleConverter.ToIdentities(modules);
-
-            return symbol.IsPartOfAnyModule(identities);
-        }
-
-        /// <summary>
-        /// Determines whether the specified <paramref name="symbol"/> is a part of any of the specified modules.
-        /// </summary>
-        /// <param name="symbol"><see cref="INamedTypeSymbol"/> to check if is a part of any of the specified modules.</param>
-        /// <param name="references">Array of <see cref="ModuleReference"/>s to check.</param>
-        /// <exception cref="ArgumentNullException"><paramref name="symbol"/> is <see langword="null"/>.</exception>
-        public static bool IsPartOfAnyModule(this INamedTypeSymbol symbol, [NotNullWhen(true)] params ModuleReference[]? references)
-        {
-            if (symbol is null)
-            {
-                throw new ArgumentNullException(nameof(symbol));
-            }
-
-            if (references is null || references.Length == 0)
-            {
-                return false;
-            }
-
-            ModuleIdentity[] identities = ModuleConverter.ToIdentities(references.Where(r => r is not null));
-
-            return symbol.IsPartOfAnyModule(identities);
-        }
-
-        /// <summary>
-        /// Determines whether the specified <paramref name="symbol"/> is a part of any of the specified <paramref name="modules"/>.
-        /// </summary>
-        /// <param name="symbol"><see cref="INamedTypeSymbol"/> to check if is a part of any of the specified <paramref name="modules"/>.</param>
-        /// <param name="modules">Array of <see cref="ModuleIdentity"/>s to check.</param>
-        /// <exception cref="ArgumentNullException"><paramref name="symbol"/> is <see langword="null"/>.</exception>
-        public static bool IsPartOfAnyModule(this INamedTypeSymbol symbol, [NotNullWhen(true)] params ModuleIdentity[]? modules)
-        {
-            if (symbol is null)
-            {
-                throw new ArgumentNullException(nameof(symbol));
-            }
-
-            if (modules is null || modules.Length == 0)
-            {
-                return false;
-            }
-
-            string fullname = symbol.ToString();
-
-            foreach (ModuleIdentity module in modules)
-            {
-                if (module is null)
-                {
-                    continue;
-                }
-
-                foreach (TypeIdentity type in module.Types)
-                {
-                    if (type.FullyQualifiedName == fullname)
-                    {
-                        return true;
-                    }
-                }
-            }
-
-            return false;
-        }
-
-        /// <summary>
-        /// Determines whether the specified <paramref name="symbol"/> is a part of any of the specified <paramref name="modules"/>.
-        /// </summary>
-        /// <param name="symbol"><see cref="INamedTypeSymbol"/> to check if is a part of any of the specified <paramref name="modules"/>.</param>
-        /// <param name="modules"><see cref="ModuleContainer"/> that provides <see cref="ModuleIdentity"/>s to check if the <paramref name="symbol"/> is a part of.</param>
-        /// <exception cref="ArgumentNullException"><paramref name="symbol"/> is <see langword="null"/>. -or- <paramref name="modules"/> is <see langword="null"/>.</exception>
-        public static bool IsPartOfAnyModule(this INamedTypeSymbol symbol, ModuleContainer modules)
-        {
-            if (symbol is null)
-            {
-                throw new ArgumentNullException(nameof(symbol));
-            }
-
-            if (modules is null)
-            {
-                throw new ArgumentNullException(nameof(modules));
-            }
-
-            ModuleIdentity[] identities = modules.AsIdentities();
-
-            return symbol.IsPartOfAnyModule(identities);
-        }
-
-        /// <summary>
-        /// Converts the specified <paramref name="identity"/> into a <see cref="INamedTypeSymbol"/>.
-        /// </summary>
-        /// <param name="compilation"><see cref="Compilation"/> that is used to get the <see cref="INamedTypeSymbol"/>.</param>
-        /// <param name="identity"><see cref="TypeIdentity"/> to convert into a <see cref="INamedTypeSymbol"/>.</param>
-        /// <exception cref="ArgumentNullException"><paramref name="compilation"/> is <see langword="null"/>. -or- <paramref name="identity"/> is <see langword="null"/>.</exception>
-        /// <exception cref="InvalidOperationException">Target type could not be resolved.</exception>
-        public static INamedTypeSymbol ToSymbol(this Compilation compilation, TypeIdentity identity)
-        {
-            if (compilation is null)
-            {
-                throw new ArgumentNullException(nameof(compilation));
-            }
-
-            if (identity is null)
-            {
-                throw new ArgumentNullException(nameof(identity));
-            }
-
-            INamedTypeSymbol? symbol = compilation.GetTypeByMetadataName(identity.FullyQualifiedName);
-
-            if (symbol is null)
-            {
-                throw new InvalidOperationException($"Type '{identity.FullyQualifiedName}' could not be resolved!");
-            }
-
-            return symbol;
-        }
-
-        /// <summary>
-        /// Attempts to convert the specified <paramref name="symbol"/> into a <see cref="TypeIdentity"/>.
-        /// </summary>
-        /// <param name="symbol"><see cref="INamedTypeSymbol"/> to convert into a <see cref="TypeIdentity"/>.</param>
-        /// <param name="identity"><see cref="TypeIdentity"/> that was created based on the <paramref name="symbol"/>.</param>
-        /// <exception cref="ArgumentNullException"><paramref name="symbol"/> is <see langword="null"/>.</exception>
-        public static bool TryGetIdentity(this INamedTypeSymbol symbol, [NotNullWhen(true)] out TypeIdentity? identity)
-        {
-            if (symbol is null)
-            {
-                throw new ArgumentNullException(nameof(symbol));
-            }
-
-            TypeIdentity type = TypeIdentity.GetIdentity(symbol.Name);
-
-            if (type.FullyQualifiedName == symbol.ToString())
-            {
-                identity = type;
-                return true;
-            }
-
-            identity = null;
-            return false;
-        }
-
-        /// <summary>
-        /// Attempts to return an array of <see cref="ModuleReference"/>s to all Durian modules the specified <paramref name="symbol"/> is part of.
-        /// </summary>
-        /// <param name="symbol"><see cref="INamedTypeSymbol"/> to get all the modules it is part of.</param>
-        /// <param name="modules">Array of <see cref="ModuleReference"/>s to all Durian modules the specified <paramref name="symbol"/> is part of.</param>
-        /// <returns><see langword="true"/> if the <paramref name="symbol"/> is part of any Durian module, <see langword="false"/> otherwise.</returns>
-        /// <exception cref="ArgumentNullException"><paramref name="symbol"/> is <see langword="null"/>.</exception>
-        public static bool TryGetModules(this INamedTypeSymbol symbol, [NotNullWhen(true)] out ModuleReference[]? modules)
-        {
-            if (!symbol.TryGetIdentity(out TypeIdentity? identity))
-            {
-                modules = null;
-                return false;
-            }
-
-            ImmutableArray<ModuleReference> immutable = identity.Modules;
-            modules = new ModuleReference[immutable.Length];
-            immutable.CopyTo(modules);
-
-            return true;
-        }
-
-        internal static INamedTypeSymbol GetEnableAttributeSymbol(Compilation compilation)
-        {
-            INamedTypeSymbol? symbol = compilation.GetTypeByMetadataName(typeof(EnableModuleAttribute).ToString());
-
-            if (symbol is null)
-            {
-                throw new InvalidOperationException($"Error while resolving the {nameof(EnableModuleAttribute)} class!");
-            }
-
-            return symbol;
-        }
-
-        internal static AttributeData[] GetInstancesOfEnableAttribute(Compilation compilation)
-        {
-            INamedTypeSymbol symbol = GetEnableAttributeSymbol(compilation);
-            return GetInstancesOfEnableAttribute(compilation, symbol);
-        }
-
-        internal static AttributeData[] GetInstancesOfEnableAttribute(Compilation compilation, INamedTypeSymbol enableModuleAttribute)
-        {
-            return compilation.Assembly.GetAttributes(enableModuleAttribute).ToArray();
-        }
-
-        internal static bool IsEnabled_Internal(Compilation compilation, DurianModule module)
-        {
-            INamedTypeSymbol symbol = GetEnableAttributeSymbol(compilation);
-            IEnumerable<AttributeData> attributes = compilation.Assembly.GetAttributes(symbol);
-
-            return IsEnabled_Internal(attributes, module);
-        }
-
-        internal static bool IsEnabled_Internal(Compilation compilation, DurianModule module, INamedTypeSymbol enableModuleAttribute)
-        {
-            IEnumerable<AttributeData> attributes = compilation.Assembly.GetAttributes(enableModuleAttribute);
-
-            return IsEnabled_Internal(attributes, module);
-        }
-
-        internal static bool IsEnabled_Internal(IEnumerable<AttributeData> attributes, DurianModule module)
-        {
-            foreach (AttributeData attribute in attributes)
-            {
-                if (attribute.TryGetConstructorArgumentValue(0, out int value) && (DurianModule)value == module)
-                {
-                    return true;
-                }
-            }
-
-            return false;
-        }
-
-        private static bool IsEnabled_Internal(Compilation compilation, TypeIdentity type, DurianModule[] modules)
-        {
-            INamedTypeSymbol symbol = GetEnableAttributeSymbol(compilation);
-            return IsEnabled_Internal(compilation, type, modules, symbol);
-        }
-
-        private static bool IsEnabled_Internal(Compilation compilation, TypeIdentity type, DurianModule[] modules, INamedTypeSymbol enableModuleAttribute)
-        {
-            AttributeData[] attributes = GetInstancesOfEnableAttribute(compilation, enableModuleAttribute);
-
-            if (attributes.Length == 0)
-            {
-                return false;
-            }
-
-            foreach (ModuleReference reference in type.Modules)
-            {
-                if (!IsEnabled_Internal(attributes, reference.EnumValue))
-                {
-                    continue;
-                }
-
-                foreach (DurianModule m in modules)
-                {
-                    if (reference.EnumValue == m)
-                    {
-                        return true;
-                    }
-                }
-            }
-
-            return false;
-        }
-    }
-=======
 	/// <summary>
 	/// Contains various <see cref="ModuleIdentity"/>-related extension methods for the <see cref="Compilation"/> class and <see cref="INamedTypeSymbol"/> interface.
 	/// </summary>
@@ -5984,5 +2997,4 @@
 			return false;
 		}
 	}
->>>>>>> 6184197d
 }