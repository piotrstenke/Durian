--- conflicted
+++ resolved
@@ -1,3907 +1,3491 @@
-// Copyright (c) Piotr Stenke. All rights reserved.
-// Licensed under the MIT license.
-
-<<<<<<< HEAD
-using Durian.Analysis.Data;
-using Microsoft.CodeAnalysis;
-using Microsoft.CodeAnalysis.CSharp.Syntax;
-using System;
-using System.Collections.Generic;
-using System.Linq;
-
-namespace Durian.Analysis.Extensions
-{
-    /// <summary>
-    /// Contains various extension methods for <see cref="SyntaxNode"/>-derived classes.
-    /// </summary>
-    public static class SyntaxNodeExtensions
-    {
-        /// <summary>
-        /// Builds a <see cref="UsingDirectiveSyntax"/> from the specified <paramref name="namespace"/> and adds it to the given <paramref name="compilationUnit"/>.
-        /// </summary>
-        /// <param name="compilationUnit"><see cref="CompilationUnitSyntax"/> to add the using directive to.</param>
-        /// <param name="namespace"><see cref="INamespaceSymbol"/> to build the <see cref="UsingDirectiveSyntax"/> from.</param>
-        /// <exception cref="ArgumentNullException"><paramref name="compilationUnit"/> is <see langword="null"/>. -or- <paramref name="namespace"/> is <see langword="null"/>.</exception>
-        public static CompilationUnitSyntax AddUsings(this CompilationUnitSyntax compilationUnit, INamespaceSymbol @namespace)
-        {
-            if (compilationUnit is null)
-            {
-                throw new ArgumentNullException(nameof(compilationUnit));
-            }
-
-            UsingDirectiveSyntax directive = @namespace.GetUsingDirective();
-            string name = directive.Name.ToString();
-
-            if (compilationUnit.Usings.Any(u => u.Name.ToString() == name))
-            {
-                return compilationUnit;
-            }
-
-            return compilationUnit.AddUsings(directive);
-        }
-
-        /// <summary>
-        /// Builds <see cref="UsingDirectiveSyntax"/>es from the specified <paramref name="namespaces"/> and adds them to the given <paramref name="compilationUnit"/>.
-        /// </summary>
-        /// <param name="compilationUnit"><see cref="CompilationUnitSyntax"/> to add the using directives to.</param>
-        /// <param name="namespaces">A collection of <see cref="INamespaceSymbol"/>s to build the <see cref="UsingDirectiveSyntax"/>es from.</param>
-        /// <exception cref="ArgumentNullException"><paramref name="compilationUnit"/> is <see langword="null"/>. -or- <paramref name="namespaces"/> is <see langword="null"/>.</exception>
-        /// <exception cref="ArgumentException"><paramref name="namespaces"/> cannot be empty.</exception>
-        public static CompilationUnitSyntax AddUsings(this CompilationUnitSyntax compilationUnit, IEnumerable<INamespaceSymbol>? namespaces)
-        {
-            if (compilationUnit is null)
-            {
-                throw new ArgumentNullException(nameof(compilationUnit));
-            }
-
-            if (namespaces is null)
-            {
-                throw new ArgumentNullException(nameof(namespaces));
-            }
-
-            HashSet<string> usings = new(compilationUnit.Usings.Where(u => u.Alias is null).Select(u => u.Name.ToString()));
-            UsingDirectiveSyntax[] directives = namespaces
-                .Where(n => n.Name != string.Empty)
-                .Select(n => n.GetUsingDirective())
-                .Where(n => usings.Add(n.Name.ToString()))
-                .ToArray();
-
-            if (directives.Length == 0)
-            {
-                return compilationUnit;
-            }
-
-            return compilationUnit.AddUsings(directives);
-        }
-
-        /// <summary>
-        /// Returns attribute argument with the specified <paramref name="argumentName"/>
-        /// or <see langword="null"/> if no argument with the <paramref name="argumentName"/> was found.
-        /// </summary>
-        /// <param name="attribute"><see cref="AttributeSyntax"/> to get the argument of.</param>
-        /// <param name="argumentName">Name of argument to get.</param>
-        /// <param name="includeParameters">Determines whether to include arguments with colons in the search.</param>
-        /// <exception cref="ArgumentNullException">
-        /// <paramref name="attribute"/> is <see langword="null"/>. -or-
-        /// <paramref name="argumentName"/> is <see langword="null"/>.
-        /// </exception>
-        /// <exception cref="ArgumentException"><paramref name="argumentName"/> cannot be empty or white space only.</exception>
-        public static AttributeArgumentSyntax? GetArgument(this AttributeSyntax attribute, string argumentName, bool includeParameters = false)
-        {
-            if (attribute is null)
-            {
-                throw new ArgumentNullException(nameof(attribute));
-            }
-
-            if (argumentName is null)
-            {
-                throw new ArgumentNullException(nameof(argumentName));
-            }
-
-            if (string.IsNullOrWhiteSpace(argumentName))
-            {
-                throw new ArgumentException("Property cannot be empty or white space only!", nameof(argumentName));
-            }
-
-            if (attribute.ArgumentList is null)
-            {
-                return null;
-            }
-
-            SeparatedSyntaxList<AttributeArgumentSyntax> arguments = attribute.ArgumentList.Arguments;
-
-            if (!arguments.Any())
-            {
-                return null;
-            }
-
-            Func<AttributeArgumentSyntax, bool> func;
-
-            if (includeParameters)
-            {
-                func = arg =>
-                {
-                    if (arg.NameEquals is not null)
-                    {
-                        return arg.NameEquals.Name.Identifier.ValueText == argumentName;
-                    }
-
-                    return arg.NameColon is not null && arg.NameColon.Name.Identifier.ValueText == argumentName;
-                };
-            }
-            else
-            {
-                func = arg => arg.NameEquals is not null && arg.NameEquals.Name.Identifier.ValueText == argumentName;
-            }
-
-            return arguments.FirstOrDefault(func);
-        }
-
-        /// <summary>
-        /// Returns attribute argument at the specified <paramref name="position"/> and with the given <paramref name="argumentName"/>.
-        /// <para>If <paramref name="argumentName"/> is <see langword="null"/>, only <paramref name="position"/> is included in the search.</para>
-        /// <para>If no appropriate argument found, returns <see langword="null"/>.</para>
-        /// </summary>
-        /// <param name="attribute"><see cref="AttributeSyntax"/> to get the argument of.</param>
-        /// <param name="position">Position of argument to get.</param>
-        /// <param name="argumentName">Name of the argument to get the location of.</param>
-        /// <exception cref="ArgumentNullException"><paramref name="attribute"/> is <see langword="null"/>.</exception>
-        /// <exception cref="ArgumentOutOfRangeException"><paramref name="position"/> cannot be less than <c>0</c>.</exception>
-        public static AttributeArgumentSyntax? GetArgument(this AttributeSyntax attribute, int position, string? argumentName = null)
-        {
-            if (attribute is null)
-            {
-                throw new ArgumentNullException(nameof(attribute));
-            }
-
-            if (position < 0)
-            {
-                throw new ArgumentOutOfRangeException(nameof(position), "Argument position cannot be less than 0!");
-            }
-
-            if (attribute.ArgumentList is null)
-            {
-                return null;
-            }
-
-            SeparatedSyntaxList<AttributeArgumentSyntax> arguments = attribute.ArgumentList.Arguments;
-
-            if (!arguments.Any())
-            {
-                return null;
-            }
-
-            if (string.IsNullOrWhiteSpace(argumentName))
-            {
-                if (position >= arguments.Count)
-                {
-                    return null;
-                }
-
-                return arguments[position];
-            }
-
-            if (position < arguments.Count)
-            {
-                AttributeArgumentSyntax arg = arguments[position];
-
-                if (arg.GetName() == argumentName)
-                {
-                    return arg;
-                }
-            }
-
-            return arguments.FirstOrDefault(arg => arg.GetName() == argumentName);
-        }
-
-        /// <summary>
-        /// Returns location of attribute argument with the specified <paramref name="argumentName"/>
-        /// or location of the <paramref name="attribute"/> if no argument with the <paramref name="argumentName"/> was found.
-        /// </summary>
-        /// <param name="attribute"><see cref="AttributeSyntax"/> to get the location of argument of.</param>
-        /// <param name="argumentName">Name of the argument to get the location of.</param>
-        /// <param name="includeParameters">Determines whether to include arguments with colons in the search.</param>
-        /// <exception cref="ArgumentNullException">
-        /// <paramref name="attribute"/> is <see langword="null"/>. -or-
-        /// <paramref name="argumentName"/> is <see langword="null"/>.
-        /// </exception>
-        /// <exception cref="ArgumentException"><paramref name="argumentName"/> cannot be empty or white space only.</exception>
-        public static Location GetArgumentLocation(this AttributeSyntax attribute, string argumentName, bool includeParameters = false)
-        {
-            AttributeArgumentSyntax? arg = attribute.GetArgument(argumentName, includeParameters);
-
-            if (arg is null)
-            {
-                return attribute.GetLocation();
-            }
-
-            return arg.GetLocation();
-        }
-
-        /// <summary>
-        /// Returns location of attribute argument at the specified <paramref name="position"/> and with the given <paramref name="argumentName"/>
-        /// or location of the <paramref name="attribute"/> is no appropriate argument was found.
-        /// </summary>
-        /// <param name="attribute"><see cref="AttributeSyntax"/> to get the location of argument of.</param>
-        /// <param name="position">Position of argument to get.</param>
-        /// <param name="argumentName">Name of the argument to get the location of.</param>
-        /// <exception cref="ArgumentNullException"><paramref name="attribute"/> is <see langword="null"/>.</exception>
-        /// <exception cref="ArgumentOutOfRangeException"><paramref name="position"/> cannot be less than <c>0</c>.</exception>
-        public static Location GetArgumentLocation(this AttributeSyntax attribute, int position, string? argumentName = null)
-        {
-            AttributeArgumentSyntax? arg = attribute.GetArgument(position, argumentName);
-
-            if (arg is null)
-            {
-                return attribute.GetLocation();
-            }
-
-            return arg.GetLocation();
-        }
-
-        /// <summary>
-        /// Returns the keyword that is used to declare the given <paramref name="type"/>.
-        /// </summary>
-        /// <param name="type"><see cref="BaseTypeDeclarationSyntax"/> to get the keyword of.</param>
-        /// <exception cref="ArgumentException">Unknown type declaration format.</exception>
-        /// <exception cref="ArgumentNullException"><paramref name="type"/> is <see langword="null"/>.</exception>
-        public static string GetKeyword(this BaseTypeDeclarationSyntax type)
-        {
-            if (type is TypeDeclarationSyntax t)
-            {
-                return t.Keyword.ToString();
-            }
-
-            if (type is EnumDeclarationSyntax)
-            {
-                return "enum";
-            }
-
-            if (type is null)
-            {
-                throw new ArgumentNullException(nameof(type));
-            }
-
-            throw new ArgumentException($"Unknown type declaration format: {type}");
-        }
-
-        /// <summary>
-        /// Returns new instance of <see cref="IMemberData"/> associated with the specified <paramref name="member"/>.
-        /// </summary>
-        /// <param name="member"><see cref="MemberDeclarationSyntax"/> to get the data of.</param>
-        /// <param name="compilation">Current <see cref="ICompilationData"/>.</param>
-        /// <exception cref="ArgumentNullException"><paramref name="member"/> is <see langword="null"/>. -or- <paramref name="compilation"/> is <see langword="null"/>.</exception>
-        public static IMemberData GetMemberData(this MemberDeclarationSyntax member, ICompilationData compilation)
-        {
-            if (member is null)
-            {
-                throw new ArgumentNullException(nameof(member));
-            }
-
-            if (compilation is null)
-            {
-                throw new ArgumentNullException(nameof(compilation));
-            }
-
-            return member switch
-            {
-                ClassDeclarationSyntax => new ClassData((ClassDeclarationSyntax)member, compilation),
-                StructDeclarationSyntax => new StructData((StructDeclarationSyntax)member, compilation),
-                InterfaceDeclarationSyntax => new InterfaceData((InterfaceDeclarationSyntax)member, compilation),
-                RecordDeclarationSyntax => new RecordData((RecordDeclarationSyntax)member, compilation),
-                EnumDeclarationSyntax => new EnumData((EnumDeclarationSyntax)member, compilation),
-                MethodDeclarationSyntax => new MethodData((MethodDeclarationSyntax)member, compilation),
-                FieldDeclarationSyntax => new FieldData((FieldDeclarationSyntax)member, compilation),
-                PropertyDeclarationSyntax => new PropertyData((PropertyDeclarationSyntax)member, compilation),
-                EventDeclarationSyntax => new EventData((EventDeclarationSyntax)member, compilation),
-                EventFieldDeclarationSyntax => new EventData((EventFieldDeclarationSyntax)member, compilation),
-                DelegateDeclarationSyntax => new DelegateData((DelegateDeclarationSyntax)member, compilation),
-                IndexerDeclarationSyntax => new IndexerData((IndexerDeclarationSyntax)member, compilation),
-                ConstructorDeclarationSyntax => new ConstructorData((ConstructorDeclarationSyntax)member, compilation),
-                DestructorDeclarationSyntax => new DestructorData((DestructorDeclarationSyntax)member, compilation),
-                OperatorDeclarationSyntax => new OperatorData((OperatorDeclarationSyntax)member, compilation),
-                ConversionOperatorDeclarationSyntax => new ConversionOperatorData((ConversionOperatorDeclarationSyntax)member, compilation),
-
-                _ => new MemberData(member, compilation),
-            };
-        }
-
-        /// <summary>
-        /// Returns the name of attribute argument represented by the specified <paramref name="syntax"/>
-        /// or <see langword="null"/> if the argument has neither <see cref="NameEqualsSyntax"/> or <see cref="NameColonSyntax"/>.
-        /// </summary>
-        /// <param name="syntax"><see cref="AttributeArgumentSyntax"/> to get the name of.</param>
-        public static string? GetName(this AttributeArgumentSyntax syntax)
-        {
-            if (syntax.NameEquals is not null)
-            {
-                return syntax.NameEquals.GetName();
-            }
-
-            if (syntax.NameColon is not null)
-            {
-                return syntax.NameColon.GetName();
-            }
-
-            return null;
-        }
-
-        /// <summary>
-        /// Returns the name of member represented by the specified <paramref name="syntax"/>.
-        /// </summary>
-        /// <param name="syntax"><see cref="NameColonSyntax"/> that contains the member name.</param>
-        public static string GetName(this NameEqualsSyntax syntax)
-        {
-            return syntax.Name.Identifier.ValueText;
-        }
-
-        /// <summary>
-        /// Returns the name of member represented by the specified <paramref name="syntax"/>.
-        /// </summary>
-        /// <param name="syntax"><see cref="NameColonSyntax"/> that contains the member name.</param>
-        public static string GetName(this NameColonSyntax syntax)
-        {
-            return syntax.Name.Identifier.ValueText;
-        }
-
-        /// <summary>
-        /// Returns parent namespaces of the specified <paramref name="node"/>.
-        /// </summary>
-        /// <param name="node"><see cref="SyntaxNode"/> to get the parent namespaces of.</param>
-        /// <exception cref="ArgumentNullException"><paramref name="node"/> is <see langword="null"/>.</exception>
-        public static IEnumerable<string> GetParentNamespaces(this SyntaxNode node)
-        {
-            if (node is null)
-            {
-                throw new ArgumentNullException(nameof(node));
-            }
-
-            return Yield().Reverse();
-
-            IEnumerable<string> Yield()
-            {
-                SyntaxNode? current = node;
-
-                while ((current = current!.Parent) is not null)
-                {
-                    if (current is NamespaceDeclarationSyntax decl)
-                    {
-                        string[] split = decl.Name.ToString().Split('.');
-                        int length = split.Length;
-
-                        for (int i = length - 1; i > -1; i--)
-                        {
-                            yield return split[i];
-                        }
-                    }
-                }
-            }
-        }
-
-        /// <summary>
-        /// Returns a <see cref="TypeParameterListSyntax"/> of the <paramref name="member"/> or <see langword="null"/> if the <paramref name="member"/> has no type parameters.
-        /// </summary>
-        /// <param name="member"><see cref="MemberDeclarationSyntax"/> to get the <see cref="TypeParameterListSyntax"/> of.</param>
-        /// <exception cref="ArgumentNullException"><paramref name="member"/> is <see langword="null"/>.</exception>
-        public static TypeParameterListSyntax? GetTypeParameterList(this MemberDeclarationSyntax member)
-        {
-            if (member is null)
-            {
-                throw new ArgumentNullException(nameof(member));
-            }
-
-            return member switch
-            {
-                TypeDeclarationSyntax t => t.TypeParameterList,
-                MethodDeclarationSyntax m => m.TypeParameterList,
-                DelegateDeclarationSyntax d => d.TypeParameterList,
-                _ => null
-            };
-        }
-
-        /// <summary>
-        /// Checks if the target <paramref name="method"/> has a body, either block or expression.
-        /// </summary>
-        /// <param name="method"><see cref="MethodDeclarationSyntax"/> to check if has a body.</param>
-        /// <exception cref="ArgumentNullException"><paramref name="method"/> is <see langword="null"/>.</exception>
-        public static bool HasBody(this MethodDeclarationSyntax method)
-        {
-            if (method is null)
-            {
-                throw new ArgumentNullException(nameof(method));
-            }
-
-            return method.Body is not null || method.ExpressionBody is not null;
-        }
-    }
-}
-=======
-using System;
-using System.Collections.Generic;
-using System.Linq;
-using Durian.Analysis.CodeGeneration;
-using Durian.Analysis.Data;
-using Durian.Analysis.Data.FromSource;
-using Durian.Analysis.SymbolContainers;
-using Microsoft.CodeAnalysis;
-using Microsoft.CodeAnalysis.CSharp;
-using Microsoft.CodeAnalysis.CSharp.Syntax;
-
-namespace Durian.Analysis.Extensions
-{
-	/// <summary>
-	/// Contains various extension methods for <see cref="SyntaxNode"/>-derived classes.
-	/// </summary>
-	public static class SyntaxNodeExtensions
-	{
-		/// <summary>
-		/// Builds a <see cref="UsingDirectiveSyntax"/> from the specified <paramref name="namespace"/> and adds it to the given <paramref name="compilationUnit"/>.
-		/// </summary>
-		/// <param name="compilationUnit"><see cref="CompilationUnitSyntax"/> to add the using directive to.</param>
-		/// <param name="namespace"><see cref="INamespaceSymbol"/> to build the <see cref="UsingDirectiveSyntax"/> from.</param>
-		public static CompilationUnitSyntax AddUsings(this CompilationUnitSyntax compilationUnit, INamespaceSymbol @namespace)
-		{
-			UsingDirectiveSyntax directive = @namespace.GetUsingDirective();
-			string name = directive.Name.ToString();
-
-			if (compilationUnit.Usings.Any(u => u.Name.ToString() == name))
-			{
-				return compilationUnit;
-			}
-
-			return compilationUnit.AddUsings(directive);
-		}
-
-		/// <summary>
-		/// Builds <see cref="UsingDirectiveSyntax"/>es from the specified <paramref name="namespaces"/> and adds them to the given <paramref name="compilationUnit"/>.
-		/// </summary>
-		/// <param name="compilationUnit"><see cref="CompilationUnitSyntax"/> to add the using directives to.</param>
-		/// <param name="namespaces">A collection of <see cref="INamespaceSymbol"/>s to build the <see cref="UsingDirectiveSyntax"/>es from.</param>
-		public static CompilationUnitSyntax AddUsings(this CompilationUnitSyntax compilationUnit, IEnumerable<INamespaceSymbol>? namespaces)
-		{
-			HashSet<string> usings = new(compilationUnit.Usings.Where(u => u.Alias is null).Select(u => u.Name.ToString()));
-			UsingDirectiveSyntax[] directives = namespaces
-				.Where(n => n.Name != string.Empty)
-				.Select(n => n.GetUsingDirective())
-				.Where(n => usings.Add(n.Name.ToString()))
-				.ToArray();
-
-			if (directives.Length == 0)
-			{
-				return compilationUnit;
-			}
-
-			return compilationUnit.AddUsings(directives);
-		}
-
-		/// <summary>
-		/// Determines whether the specified <see cref="SyntaxNode"/> can have accessibility modifiers applied.
-		/// </summary>
-		/// <param name="node"><see cref="SyntaxNode"/> to determine can have accessibility modifiers applied.</param>
-		public static bool CanApplyAccessibility(this SyntaxNode node)
-		{
-			return node switch
-			{
-				ConstructorDeclarationSyntax ctor => !ctor.IsStatic(),
-
-				BaseMethodDeclarationSyntax or
-				BaseFieldDeclarationSyntax or
-				BasePropertyDeclarationSyntax or
-				DelegateDeclarationSyntax or
-				BaseTypeDeclarationSyntax
-					=> true,
-
-				AccessorDeclarationSyntax accessor => accessor.IsPropertyAccessor(),
-
-				_ => default
-			};
-		}
-
-		/// <summary>
-		/// Gets the first node of type <typeparamref name="TNode"/> that matches the <paramref name="predicate"/>.
-		/// </summary>
-		/// <typeparam name="TNode">Type of ancestor node to return.</typeparam>
-		/// <param name="node"><see cref="SyntaxNode"/> to get the ancestor of.</param>
-		/// <param name="predicate">Function that filters the ancestor nodes.</param>
-		/// <param name="ascendOutOfTrivia">Determine whether to leave from structured trivia.</param>
-		public static TNode? FirstAncestor<TNode>(this SyntaxNode node, Func<TNode, bool>? predicate = default, bool ascendOutOfTrivia = true) where TNode : SyntaxNode
-		{
-			return node.Parent?.FirstAncestorOrSelf(predicate, ascendOutOfTrivia);
-		}
-
-		/// <summary>
-		/// Gets the first node of type <typeparamref name="TNode"/> that matches the <paramref name="predicate"/>.
-		/// </summary>
-		/// <typeparam name="TNode">Type of ancestor node to return.</typeparam>
-		/// <typeparam name="TArg">Type of argument passed for each call to the <paramref name="predicate"/>.</typeparam>
-		/// <param name="node"><see cref="SyntaxNode"/> to get the ancestor of.</param>
-		/// <param name="predicate">Function that filters the ancestor nodes.</param>
-		/// <param name="argument">Argument to pass for each <paramref name="predicate"/> call.</param>
-		/// <param name="ascendOutOfTrivia">Determine whether to leave from structured trivia.</param>
-		public static TNode? FirstAncestor<TNode, TArg>(this SyntaxNode node, Func<TNode, TArg, bool> predicate, TArg argument, bool ascendOutOfTrivia = true) where TNode : SyntaxNode
-		{
-			return node.Parent?.FirstAncestorOrSelf(predicate, argument, ascendOutOfTrivia);
-		}
-
-		/// <summary>
-		/// Returns the <see cref="Accessibility"/> of the specified <paramref name="node"/>.
-		/// </summary>
-		/// <param name="node"><see cref="SyntaxNode"/> to get the accessibility of.</param>
-		public static Accessibility GetAccessibility(this SyntaxNode node)
-		{
-			return node.GetModifiers().GetAccessibility();
-		}
-
-		/// <summary>
-		/// Returns the kind of <see cref="AccessorKind"/> the specified <paramref name="node"/> represents.
-		/// </summary>
-		/// <param name="node"><see cref="AccessorDeclarationSyntax"/> to get the <see cref="AccessorKind"/> kind represented by.</param>
-		public static AccessorKind GetAccessorKind(this AccessorDeclarationSyntax node)
-		{
-			return node.Keyword.GetAccessor();
-		}
-
-		/// <summary>
-		/// Returns attribute argument with the specified <paramref name="argumentName"/>
-		/// or <see langword="null"/> if no argument with the <paramref name="argumentName"/> was found.
-		/// </summary>
-		/// <param name="attribute"><see cref="AttributeSyntax"/> to get the argument of.</param>
-		/// <param name="argumentName">Name of argument to get.</param>
-		/// <param name="includeParameters">Determines whether to include arguments with colons in the search.</param>
-		public static AttributeArgumentSyntax? GetArgument(this AttributeSyntax attribute, string argumentName, bool includeParameters = false)
-		{
-			if (attribute.ArgumentList is null)
-			{
-				return null;
-			}
-
-			SeparatedSyntaxList<AttributeArgumentSyntax> arguments = attribute.ArgumentList.Arguments;
-
-			if (!arguments.Any())
-			{
-				return null;
-			}
-
-			Func<AttributeArgumentSyntax, bool> func;
-
-			if (includeParameters)
-			{
-				func = arg =>
-				{
-					if (arg.NameEquals is not null)
-					{
-						return arg.NameEquals.Name.Identifier.ValueText == argumentName;
-					}
-
-					return arg.NameColon is not null && arg.NameColon.Name.Identifier.ValueText == argumentName;
-				};
-			}
-			else
-			{
-				func = arg => arg.NameEquals is not null && arg.NameEquals.Name.Identifier.ValueText == argumentName;
-			}
-
-			return arguments.FirstOrDefault(func);
-		}
-
-		/// <summary>
-		/// Returns attribute argument at the specified <paramref name="position"/> and with the given <paramref name="argumentName"/>.
-		/// <para>If <paramref name="argumentName"/> is <see langword="null"/>, only <paramref name="position"/> is included in the search.</para>
-		/// <para>If no appropriate argument found, returns <see langword="null"/>.</para>
-		/// </summary>
-		/// <param name="attribute"><see cref="AttributeSyntax"/> to get the argument of.</param>
-		/// <param name="position">Position of argument to get.</param>
-		/// <param name="argumentName">Name of the argument to get the location of.</param>
-		public static AttributeArgumentSyntax? GetArgument(this AttributeSyntax attribute, int position, string? argumentName = null)
-		{
-			if (attribute.ArgumentList is null)
-			{
-				return null;
-			}
-
-			SeparatedSyntaxList<AttributeArgumentSyntax> arguments = attribute.ArgumentList.Arguments;
-
-			if (!arguments.Any())
-			{
-				return null;
-			}
-
-			if (string.IsNullOrWhiteSpace(argumentName))
-			{
-				if (position >= arguments.Count)
-				{
-					return null;
-				}
-
-				return arguments[position];
-			}
-
-			if (position < arguments.Count)
-			{
-				AttributeArgumentSyntax arg = arguments[position];
-
-				if (arg.GetName() == argumentName)
-				{
-					return arg;
-				}
-			}
-
-			return arguments.FirstOrDefault(arg => arg.GetName() == argumentName);
-		}
-
-		/// <summary>
-		/// Returns location of attribute argument with the specified <paramref name="argumentName"/>
-		/// or location of the <paramref name="attribute"/> if no argument with the <paramref name="argumentName"/> was found.
-		/// </summary>
-		/// <param name="attribute"><see cref="AttributeSyntax"/> to get the location of argument of.</param>
-		/// <param name="argumentName">Name of the argument to get the location of.</param>
-		/// <param name="includeParameters">Determines whether to include arguments with colons in the search.</param>
-		public static Location GetArgumentLocation(this AttributeSyntax attribute, string argumentName, bool includeParameters = false)
-		{
-			AttributeArgumentSyntax? arg = attribute.GetArgument(argumentName, includeParameters);
-
-			if (arg is null)
-			{
-				return attribute.GetLocation();
-			}
-
-			return arg.GetLocation();
-		}
-
-		/// <summary>
-		/// Returns location of attribute argument at the specified <paramref name="position"/> and with the given <paramref name="argumentName"/>
-		/// or location of the <paramref name="attribute"/> is no appropriate argument was found.
-		/// </summary>
-		/// <param name="attribute"><see cref="AttributeSyntax"/> to get the location of argument of.</param>
-		/// <param name="position">Position of argument to get.</param>
-		/// <param name="argumentName">Name of the argument to get the location of.</param>
-		public static Location GetArgumentLocation(this AttributeSyntax attribute, int position, string? argumentName = null)
-		{
-			AttributeArgumentSyntax? arg = attribute.GetArgument(position, argumentName);
-
-			if (arg is null)
-			{
-				return attribute.GetLocation();
-			}
-
-			return arg.GetLocation();
-		}
-
-		/// <summary>
-		/// Returns attribute declaration list of the specified <paramref name="node"/> or an empty list if the <paramref name="node"/> has no attributes.
-		/// </summary>
-		/// <param name="node"><see cref="SyntaxNode"/> to get attribute lists of.</param>
-		public static SyntaxList<AttributeListSyntax> GetAttributeLists(this SyntaxNode node)
-		{
-			return node switch
-			{
-				MemberDeclarationSyntax member => member.AttributeLists,
-				StatementSyntax statement => statement.AttributeLists,
-				LambdaExpressionSyntax lambda => lambda.AttributeLists,
-				AccessorDeclarationSyntax accessor => accessor.AttributeLists,
-				CompilationUnitSyntax unit => unit.AttributeLists,
-				TypeParameterSyntax typeParameter => typeParameter.AttributeLists,
-				BaseParameterSyntax parameter => parameter.AttributeLists,
-				_ => SyntaxFactory.List<AttributeListSyntax>()
-			};
-		}
-
-		/// <summary>
-		/// Returns the <see cref="SyntaxNode"/> that is accessed by using the specified <paramref name="target"/> in the context of the given <paramref name="node"/>.
-		/// </summary>
-		/// <param name="node"><see cref="SyntaxNode"/> to get the attribute target node of.</param>
-		/// <param name="target">Kind of attribute target.</param>
-		/// <remarks>
-		/// <b>Note:</b> In some cases, the <see cref="AttributeTarget"/> refers to symbols that are compiler-generated, thus have no associated <see cref="SyntaxNode"/>s. In such situations, <see langword="null"/> is returned. This includes:
-		/// <list type="bullet">
-		/// <item><see cref="AttributeTarget.Assembly"/>.</item>
-		/// <item><see cref="AttributeTarget.Module"/>.</item>
-		/// <item><see cref="AttributeTarget.Return"/> for <see langword="set"/>, <see langword="init"/>, <see langword="add"/> and <see langword="remove"/> accessors.</item>
-		/// <item><see cref="AttributeTarget.Param"/> for <see langword="set"/>, <see langword="init"/>, <see langword="add"/> and <see langword="remove"/> accessors.</item>
-		/// <item><see cref="AttributeTarget.Field"/> for properties and events.</item>
-		/// <item><see cref="AttributeTarget.Method"/> for events.</item>
-		/// </list>
-		/// </remarks>
-		public static CSharpSyntaxNode? GetAttributeTarget(this SyntaxNode node, AttributeTarget target)
-		{
-			switch (target)
-			{
-				case AttributeTarget.Return:
-					return node.GetReturnType();
-
-				case AttributeTarget.Field:
-					return node as FieldDeclarationSyntax;
-
-				case AttributeTarget.Method:
-					return node is
-						BaseMethodDeclarationSyntax or
-						LocalFunctionStatementSyntax or
-						ParenthesizedLambdaExpressionSyntax or
-						AccessorDeclarationSyntax
-						? node as CSharpSyntaxNode : default;
-
-				case AttributeTarget.Type:
-					return node is
-						BaseTypeDeclarationSyntax or
-						DelegateDeclarationSyntax
-						? node as CSharpSyntaxNode: default;
-
-				case AttributeTarget.TypeVar:
-					return node as TypeParameterSyntax;
-
-				case AttributeTarget.Event:
-
-					if (node is EventDeclarationSyntax or EventFieldDeclarationSyntax)
-					{
-						return node as CSharpSyntaxNode;
-					}
-
-					return default;
-
-				case AttributeTarget.Param:
-					return node as ParameterSyntax;
-
-				case AttributeTarget.Property:
-					return node as BasePropertyDeclarationSyntax;
-
-				default:
-					return default;
-			}
-		}
-
-		/// <summary>
-		/// Returns the <see cref="SyntaxNode"/> that is accessed by using the specified <paramref name="target"/> in the context of the given <paramref name="node"/>.
-		/// </summary>
-		/// <param name="node"><see cref="SyntaxNode"/> to get the attribute target node of.</param>
-		/// <param name="target">Kind of attribute target.</param>
-		public static CSharpSyntaxNode? GetAttributeTarget(this SyntaxNode node, AttributeTargetKind target)
-		{
-			return target switch
-			{
-				AttributeTargetKind.This => node is
-					ParameterSyntax or
-					TypeParameterSyntax or
-					BaseFieldDeclarationSyntax or
-					BasePropertyDeclarationSyntax or
-					BaseTypeDeclarationSyntax or
-					BaseMethodDeclarationSyntax or
-					LocalFunctionStatementSyntax or
-					ParenthesizedLambdaExpressionSyntax or
-					AccessorDeclarationSyntax
-					? node as CSharpSyntaxNode : default,
-
-				AttributeTargetKind.Value => node is not BasePropertyDeclarationSyntax ? node.GetReturnType() : default,
-
-				// All members resolved using AttributeTargetKind.Handler are compiler-generated.
-				// AttributeTargetKind.Handler =>
-
-				_ => default
-			};
-		}
-
-		/// <summary>
-		/// Returns the <see cref="AttributeTarget"/> associated with the specified <paramref name="node"/>.
-		/// </summary>
-		/// <param name="node"><see cref="AttributeTargetSpecifierSyntax"/> to get the <see cref="AttributeTarget"/> associated with.</param>
-		public static AttributeTarget GetAttributeTarget(this AttributeTargetSpecifierSyntax node)
-		{
-			return node.Identifier.GetAttributeTarget();
-		}
-
-		/// <summary>
-		/// Returns the <see cref="AttributeTarget"/> associated with the specified <paramref name="node"/>.
-		/// </summary>
-		/// <param name="node"><see cref="AttributeListSyntax"/> to get the <see cref="AttributeTarget"/> associated with.</param>
-		public static AttributeTarget GetAttributeTarget(this AttributeListSyntax node)
-		{
-			return node.Target is AttributeTargetSpecifierSyntax target ? target.GetAttributeTarget() : default;
-		}
-
-		/// <summary>
-		/// Returns the <see cref="AttributeTarget"/> associated with the specified <paramref name="node"/>.
-		/// </summary>
-		/// <param name="node"><see cref="AttributeSyntax"/> to get the <see cref="AttributeTarget"/> associated with.</param>
-		public static AttributeTarget GetAttributeTarget(this AttributeSyntax node)
-		{
-			return node.Parent is AttributeListSyntax attrList ? attrList.GetAttributeTarget() : default;
-		}
-
-		/// <summary>
-		/// Returns the <see cref="AttributeTargetKind"/> associated with the specified <paramref name="node"/>.
-		/// </summary>
-		/// <param name="node"><see cref="AttributeSyntax"/> to get the <see cref="AttributeTargetKind"/> associated with.</param>
-		public static AttributeTargetKind GetAttributeTargetKind(this AttributeTargetSpecifierSyntax node)
-		{
-			if (node.Parent?.Parent is not SyntaxNode decl)
-			{
-				return default;
-			}
-
-			AttributeTarget target = node.GetAttributeTarget();
-
-			if (decl.GetAttributeTarget(target) is SyntaxNode targetNode)
-			{
-				return targetNode == decl ? AttributeTargetKind.This : AttributeTargetKind.Value;
-			}
-
-			return default;
-		}
-
-		/// <summary>
-		/// Returns the <see cref="AttributeTargetKind"/> associated with the specified <paramref name="node"/>.
-		/// </summary>
-		/// <param name="node"><see cref="AttributeSyntax"/> to get the <see cref="AttributeTargetKind"/> associated with.</param>
-		public static AttributeTargetKind GetAttributeTargetKind(this AttributeListSyntax node)
-		{
-			return node.Target?.GetAttributeTargetKind() ?? default;
-		}
-
-		/// <summary>
-		/// Returns the <see cref="AttributeTargetKind"/> associated with the specified <paramref name="node"/>.
-		/// </summary>
-		/// <param name="node"><see cref="AttributeSyntax"/> to get the <see cref="AttributeTargetKind"/> associated with.</param>
-		public static AttributeTargetKind GetAttributeTargetKind(this AttributeSyntax node)
-		{
-			return (node.Parent as AttributeListSyntax)?.GetAttributeTargetKind() ?? default;
-		}
-
-		/// <summary>
-		/// Returns the <see cref="AutoPropertyKind"/> of the specified <see cref="BasePropertyDeclarationSyntax"/>.
-		/// </summary>
-		/// <param name="node"><see cref="BasePropertyDeclarationSyntax"/> to get the <see cref="AutoPropertyKind"/> of.</param>
-		public static AutoPropertyKind GetAutoPropertyKind(this BasePropertyDeclarationSyntax node)
-		{
-			return (node as PropertyDeclarationSyntax)?.GetAutoPropertyKind() ?? default;
-		}
-
-		/// <summary>
-		/// Returns the <see cref="AutoPropertyKind"/> of the specified <see cref="PropertyDeclarationSyntax"/>.
-		/// </summary>
-		/// <param name="node"><see cref="PropertyDeclarationSyntax"/> to get the <see cref="AutoPropertyKind"/> of.</param>
-		public static AutoPropertyKind GetAutoPropertyKind(this PropertyDeclarationSyntax node)
-		{
-			return node.AccessorList?.GetAutoPropertyKind() ?? default;
-		}
-
-		/// <summary>
-		/// Returns the <see cref="AutoPropertyKind"/> of the specified <see cref="AccessorListSyntax"/>.
-		/// </summary>
-		/// <param name="node"><see cref="AccessorListSyntax"/> to get the <see cref="AutoPropertyKind"/> of.</param>
-		public static AutoPropertyKind GetAutoPropertyKind(this AccessorListSyntax node)
-		{
-			if (!node.Accessors.Any() || node.Accessors.Count > 2)
-			{
-				return default;
-			}
-
-			PropertyAccessorKind first = node.Accessors[0].GetPropertyAccessorKind();
-
-			if (node.Accessors.Count == 1)
-			{
-				return first.GetAutoPropertyKind();
-			}
-
-			PropertyAccessorKind second = node.Accessors[1].GetPropertyAccessorKind();
-
-			return second switch
-			{
-				PropertyAccessorKind.Set => AutoPropertyKind.GetSet,
-				PropertyAccessorKind.Init => AutoPropertyKind.GetInit,
-				_ => default
-			};
-		}
-
-		/// <summary>
-		/// Returns the block body of the specified <paramref name="node"/>.
-		/// </summary>
-		/// <param name="node"><see cref="SyntaxNode"/> to get the block body of.</param>
-		public static BlockSyntax? GetBlock(this SyntaxNode node)
-		{
-			return node switch
-			{
-				BaseMethodDeclarationSyntax method => method.Body,
-				AccessorDeclarationSyntax accessor => accessor.Body,
-				AnonymousFunctionExpressionSyntax lambda => lambda.Block,
-				StatementSyntax statement => statement.GetBlock(),
-				CatchClauseSyntax @catch => @catch.Block,
-				FinallyClauseSyntax @finally => @finally.Block,
-				_ => default
-			};
-		}
-
-		/// <summary>
-		/// Returns the block body of the specified <paramref name="node"/>.
-		/// </summary>
-		/// <param name="node"><see cref="StatementSyntax"/> to get the block body of.</param>
-		public static BlockSyntax? GetBlock(this StatementSyntax node)
-		{
-			return node switch
-			{
-				LocalFunctionStatementSyntax local => local.Body,
-				CheckedStatementSyntax @checked => @checked.Block,
-				UnsafeStatementSyntax @unsafe => @unsafe.Block,
-				TryStatementSyntax @try => @try.Block,
-				BlockSyntax block => block,
-				_ => default
-			};
-		}
-
-		/// <summary>
-		/// Returns the body of the specified <paramref name="node"/>.
-		/// </summary>
-		/// <param name="node"><see cref="BaseMethodDeclarationSyntax"/> to get the body of.</param>
-		public static CSharpSyntaxNode? GetBody(this BaseMethodDeclarationSyntax node)
-		{
-			if (node.Body is not null)
-			{
-				return node.Body;
-			}
-
-			if (node.ExpressionBody is not null)
-			{
-				return node.ExpressionBody;
-			}
-
-			return null;
-		}
-
-		/// <summary>
-		/// Returns the body of the specified <paramref name="node"/>.
-		/// </summary>
-		/// <param name="node"><see cref="LocalFunctionStatementSyntax"/> to get the body of.</param>
-		public static CSharpSyntaxNode? GetBody(this LocalFunctionStatementSyntax node)
-		{
-			if (node.Body is not null)
-			{
-				return node.Body;
-			}
-
-			if (node.ExpressionBody is not null)
-			{
-				return node.ExpressionBody;
-			}
-
-			return null;
-		}
-
-		/// <summary>
-		/// Returns the body of the specified <paramref name="node"/>.
-		/// </summary>
-		/// <param name="node"><see cref="AccessorDeclarationSyntax"/> to get the body of.</param>
-		public static CSharpSyntaxNode? GetBody(this AccessorDeclarationSyntax node)
-		{
-			if (node.Body is not null)
-			{
-				return node.Body;
-			}
-
-			if (node.ExpressionBody is not null)
-			{
-				return node.ExpressionBody;
-			}
-
-			return null;
-		}
-
-		/// <summary>
-		/// Returns the body of the specified <paramref name="node"/>.
-		/// </summary>
-		/// <param name="node"><see cref="AnonymousFunctionExpressionSyntax"/> to get the body of.</param>
-		public static CSharpSyntaxNode? GetBody(this AnonymousFunctionExpressionSyntax node)
-		{
-			if (node.Body is not null)
-			{
-				return node.Body;
-			}
-
-			if (node.ExpressionBody is not null)
-			{
-				return node.ExpressionBody;
-			}
-
-			return null;
-		}
-
-		/// <summary>
-		/// Returns type of the body of the specified <paramref name="node"/>.
-		/// </summary>
-		/// <param name="node"><see cref="BaseMethodDeclarationSyntax"/> to get the type of body of.</param>
-		public static MethodStyle GetBodyType(this BaseMethodDeclarationSyntax node)
-		{
-			if (node.Body is not null)
-			{
-				return MethodStyle.Block;
-			}
-
-			if (node.ExpressionBody is not null)
-			{
-				return MethodStyle.Expression;
-			}
-
-			return default;
-		}
-
-		/// <summary>
-		/// Returns type of the body of the specified <paramref name="node"/>.
-		/// </summary>
-		/// <param name="node"><see cref="AccessorDeclarationSyntax"/> to get the type of body of.</param>
-		public static MethodStyle GetBodyType(this AccessorDeclarationSyntax node)
-		{
-			if (node.Body is not null)
-			{
-				return MethodStyle.Block;
-			}
-
-			if (node.ExpressionBody is not null)
-			{
-				return MethodStyle.Expression;
-			}
-
-			return default;
-		}
-
-		/// <summary>
-		/// Returns type of the body of the specified <paramref name="node"/>.
-		/// </summary>
-		/// <param name="node"><see cref="LocalFunctionStatementSyntax"/> to get the type of body of.</param>
-		public static MethodStyle GetBodyType(this LocalFunctionStatementSyntax node)
-		{
-			if (node.Body is not null)
-			{
-				return MethodStyle.Block;
-			}
-
-			if (node.ExpressionBody is not null)
-			{
-				return MethodStyle.Expression;
-			}
-
-			return default;
-		}
-
-		/// <summary>
-		/// Returns type of the body of the specified <paramref name="node"/>.
-		/// </summary>
-		/// <param name="node"><see cref="AnonymousFunctionExpressionSyntax"/> to get the type of body of.</param>
-		public static LambdaStyle GetBodyType(this AnonymousFunctionExpressionSyntax node)
-		{
-			if(node is AnonymousMethodExpressionSyntax)
-			{
-				return LambdaStyle.Method;
-			}
-
-			if(node.Body is not null)
-			{
-				return LambdaStyle.Block;
-			}
-
-			if(node.ExpressionBody is not null)
-			{
-				return LambdaStyle.Expression;
-			}
-
-			return default;
-		}
-
-		/// <summary>
-		/// Returns the <see cref="TypeParameterConstraintClauseSyntax"/> associated with the specified <see cref="TypeParameterSyntax"/>.
-		/// </summary>
-		/// <param name="node"><see cref="TypeParameterSyntax"/> to get the <see cref="TypeParameterConstraintClauseSyntax"/> associated with.</param>
-		public static TypeParameterConstraintClauseSyntax? GetConstraintClause(this TypeParameterSyntax node)
-		{
-			return node.Parent?.Parent switch
-			{
-				TypeDeclarationSyntax type => GetNode(type.ConstraintClauses),
-				MethodDeclarationSyntax method => GetNode(method.ConstraintClauses),
-				DelegateDeclarationSyntax @delegate => GetNode(@delegate.ConstraintClauses),
-				LocalFunctionStatementSyntax local => GetNode(local.ConstraintClauses),
-				_ => default
-			};
-
-			TypeParameterConstraintClauseSyntax? GetNode(SyntaxList<TypeParameterConstraintClauseSyntax> clauses)
-			{
-				return clauses.FirstOrDefault(c => c.Name.Identifier.Value == node.Identifier.Value);
-			}
-		}
-
-		/// <summary>
-		/// Returns the <see cref="GenericConstraint"/> associated with the specified <paramref name="node"/>.
-		/// </summary>
-		/// <param name="node"><see cref="TypeParameterConstraintSyntax"/> to get the <see cref="GenericConstraint"/> associated with.</param>
-		/// <param name="includeImplicit">Determines whether to include constraints that are implicitly applied to the <paramref name="node"/>.</param>
-		public static GenericConstraint GetConstraints(this TypeParameterConstraintSyntax node, bool includeImplicit = false)
-		{
-			switch (node)
-			{
-				case ClassOrStructConstraintSyntax classOrStruct:
-
-					if (classOrStruct.IsClass())
-					{
-						return GenericConstraint.Class;
-					}
-
-					if (classOrStruct.IsStruct())
-					{
-						if (includeImplicit)
-						{
-							return GenericConstraint.Struct | GenericConstraint.New;
-						}
-
-						return GenericConstraint.Struct;
-					}
-
-					return default;
-
-				case TypeConstraintSyntax type:
-
-					if (type.Type.IsNotNull)
-					{
-						return GenericConstraint.NotNull;
-					}
-
-					if (type.Type.IsUnmanaged)
-					{
-						if (includeImplicit)
-						{
-							return GenericConstraint.Unmanaged | GenericConstraint.Struct | GenericConstraint.New;
-						}
-
-						return GenericConstraint.Unmanaged;
-					}
-
-					if (includeImplicit)
-					{
-						return GenericConstraint.Type | GenericConstraint.Class;
-					}
-
-					return GenericConstraint.Type;
-
-				case ConstructorConstraintSyntax:
-					return GenericConstraint.New;
-
-				case DefaultConstraintSyntax:
-					return GenericConstraint.Default;
-
-				default:
-					return default;
-			}
-		}
-
-		/// <summary>
-		/// Returns the <see cref="GenericConstraint"/> associated with the specified <paramref name="node"/>.
-		/// </summary>
-		/// <param name="node"><see cref="TypeParameterConstraintClauseSyntax"/> to get the <see cref="GenericConstraint"/> associated with.</param>
-		/// <param name="includeImplicit">Determines whether to include constraints that are implicitly applied to the <paramref name="node"/>.</param>
-		public static GenericConstraint GetConstraints(this TypeParameterConstraintClauseSyntax node, bool includeImplicit = false)
-		{
-			GenericConstraint constraint = default;
-
-			foreach (TypeParameterConstraintSyntax syntax in node.Constraints)
-			{
-				constraint |= syntax.GetConstraints(includeImplicit);
-			}
-
-			return constraint;
-		}
-
-		/// <summary>
-		/// Returns the <see cref="GenericConstraint"/> associated with the specified <paramref name="node"/>.
-		/// </summary>
-		/// <param name="node"><see cref="TypeParameterSyntax"/> to get the <see cref="GenericConstraint"/> associated with.</param>
-		/// <param name="includeImplicit">Determines whether to include constraints that are implicitly applied to the <paramref name="node"/>.</param>
-		public static GenericConstraint GetConstraints(this TypeParameterSyntax node, bool includeImplicit = false)
-		{
-			return node.GetConstraintClause()?.GetConstraints(includeImplicit) ?? default;
-		}
-
-		/// <summary>
-		/// Returns the <see cref="GenericConstraint"/> associated with the specified <paramref name="node"/>.
-		/// </summary>
-		/// <param name="node"><see cref="TypeDeclarationSyntax"/> to get the <see cref="GenericConstraint"/> associated with.</param>
-		/// <param name="includeImplicit">Determines whether to include constraints that are implicitly applied to the <paramref name="node"/>.</param>
-		public static GenericConstraint[] GetConstraints(this TypeDeclarationSyntax node, bool includeImplicit = false)
-		{
-			return node.ConstraintClauses.Select(c => c.GetConstraints(includeImplicit)).ToArray();
-		}
-
-		/// <summary>
-		/// Returns the <see cref="GenericConstraint"/> associated with the specified <paramref name="node"/>.
-		/// </summary>
-		/// <param name="node"><see cref="DelegateDeclarationSyntax"/> to get the <see cref="GenericConstraint"/> associated with.</param>
-		/// <param name="includeImplicit">Determines whether to include constraints that are implicitly applied to the <paramref name="node"/>.</param>
-		public static GenericConstraint[] GetConstraints(this DelegateDeclarationSyntax node, bool includeImplicit = false)
-		{
-			return node.ConstraintClauses.Select(c => c.GetConstraints(includeImplicit)).ToArray();
-		}
-
-		/// <summary>
-		/// Returns the <see cref="GenericConstraint"/> associated with the specified <paramref name="node"/>.
-		/// </summary>
-		/// <param name="node"><see cref="MethodDeclarationSyntax"/> to get the <see cref="GenericConstraint"/> associated with.</param>
-		/// <param name="includeImplicit">Determines whether to include constraints that are implicitly applied to the <paramref name="node"/>.</param>
-		public static GenericConstraint[] GetConstraints(this MethodDeclarationSyntax node, bool includeImplicit = false)
-		{
-			return node.ConstraintClauses.Select(c => c.GetConstraints(includeImplicit)).ToArray();
-		}
-
-		/// <summary>
-		/// Returns the kind of <see cref="ConstructorInitializer"/> the specified <paramref name="node"/> represents.
-		/// </summary>
-		/// <param name="node"><see cref="ConstructorInitializerSyntax"/> to get the <see cref="ConstructorInitializer"/> kind represented by.</param>
-		public static ConstructorInitializer GetConstructorInitializer(this ConstructorInitializerSyntax node)
-		{
-			return ((SyntaxKind)node.RawKind).GetConstructorInitializer();
-		}
-
-		/// <summary>
-		/// Returns the <see cref="ConstructorInitializer"/> associated with the specified <paramref name="node"/>.
-		/// </summary>
-		/// <param name="node"><see cref="ConstructorDeclarationSyntax"/> to get the <see cref="ConstructorInitializer"/> associated with.</param>
-		public static ConstructorInitializer GetConstructorInitializer(this ConstructorDeclarationSyntax node)
-		{
-			return node.Initializer?.GetConstructorInitializer() ?? default;
-		}
-
-		/// <summary>
-		/// Returns the kind of the specified <see cref="ConstructorDeclarationSyntax"/>.
-		/// </summary>
-		/// <param name="node"><see cref="ConstructorDeclarationSyntax"/> to get the kind of.</param>
-		public static SpecialConstructor GetConstructorKind(this ConstructorDeclarationSyntax node)
-		{
-			if (node.ParameterList.IsParameterless())
-			{
-				if (node.IsStatic())
-				{
-					return SpecialConstructor.Static;
-				}
-
-				return SpecialConstructor.Parameterless;
-			}
-
-			if (node.ParameterList.Parameters.Count != 1)
-			{
-				return default;
-			}
-
-			ParameterSyntax parameter = node.ParameterList.Parameters[0];
-
-			if (parameter.Type is IdentifierNameSyntax name && name.Identifier.IsEquivalentTo(node.Identifier))
-			{
-				return SpecialConstructor.Copy;
-			}
-
-			return default;
-		}
-
-		/// <summary>
-		/// Returns the <see cref="BaseNamespaceDeclarationSyntax"/> that contains the specified <paramref name="node"/>.
-		/// </summary>
-		/// <param name="node"><see cref="SyntaxNode"/> to get the containing <see cref="BaseNamespaceDeclarationSyntax"/> of.</param>
-		public static BaseNamespaceDeclarationSyntax? GetContainingNamespace(this SyntaxNode node)
-		{
-			return node.Ancestors().OfType<BaseNamespaceDeclarationSyntax>().FirstOrDefault();
-		}
-
-		/// <summary>
-		/// Returns names of namespaces that contain the specified <paramref name="node"/>.
-		/// </summary>
-		/// <param name="node"><see cref="SyntaxNode"/> to get the containing namespaces of.</param>
-		/// <param name="order">Specifies ordering of the returned values.</param>
-		public static IReturnOrderEnumerable<string> GetContainingNamespaces(this SyntaxNode node, ReturnOrder order = ReturnOrder.ParentToChild)
-		{
-			return Yield().OrderBy(order, ReturnOrder.ParentToChild);
-
-			IEnumerable<string> Yield()
-			{
-				SyntaxNode? current = node;
-
-				while ((current = current!.Parent) is not null)
-				{
-					if (current is BaseNamespaceDeclarationSyntax decl)
-					{
-						string[] split = decl.Name.ToString().Split('.');
-						int length = split.Length;
-
-						for (int i = length - 1; i > -1; i--)
-						{
-							yield return split[i];
-						}
-					}
-				}
-			}
-		}
-
-		/// <summary>
-		/// Returns the <see cref="BaseTypeDeclarationSyntax"/> that contains the specified <paramref name="node"/>.
-		/// </summary>
-		/// <param name="node"><see cref="SyntaxNode"/> to get the containing <see cref="BaseTypeDeclarationSyntax"/> of.</param>
-		public static BaseTypeDeclarationSyntax? GetContainingType(this SyntaxNode node)
-		{
-			return node.Ancestors().OfType<BaseTypeDeclarationSyntax>().FirstOrDefault();
-		}
-
-		/// <summary>
-		/// Returns <see cref="BaseTypeDeclarationSyntax"/>es that contain the specified <paramref name="node"/>.
-		/// </summary>
-		/// <param name="node"><see cref="SyntaxNode"/> to get the containing <see cref="BaseTypeDeclarationSyntax"/>es of.</param>
-		/// <param name="order">Specifies ordering of the returned values.</param>
-		public static IReturnOrderEnumerable<BaseTypeDeclarationSyntax> GetContainingTypes(this SyntaxNode node, ReturnOrder order = ReturnOrder.ParentToChild)
-		{
-			return Yield().OrderBy(order, ReturnOrder.ParentToChild);
-
-			IEnumerable<BaseTypeDeclarationSyntax> Yield()
-			{
-				SyntaxNode? current = node;
-
-				while ((current = current!.Parent) is not null)
-				{
-					if (current is BaseTypeDeclarationSyntax type)
-					{
-						yield return type;
-					}
-				}
-			}
-		}
-
-		/// <summary>
-		/// Returns the <see cref="DecimalLiteralSuffix"/> applied to the specified <paramref name="node"/>.
-		/// </summary>
-		/// <param name="node"><see cref="LiteralExpressionSyntax"/> to get the <see cref="DecimalLiteralSuffix"/> applied to.</param>
-		public static DecimalLiteralSuffix GetDecimalSuffix(this LiteralExpressionSyntax node)
-		{
-			return node.Token.GetDecimalSuffix();
-		}
-
-		/// <summary>
-		/// Returns the <see cref="DecimalValueType"/> represented by the specified <paramref name="node"/>.
-		/// </summary>
-		/// <param name="node"><see cref="LiteralExpressionSyntax"/> to get the <see cref="DecimalValueType"/> represented by.</param>
-		public static DecimalValueType GetDecimalType(this LiteralExpressionSyntax node)
-		{
-			return node.Token.GetDecimalType();
-		}
-
-		/// <summary>
-		/// Returns the <see cref="DecimalValueType"/> represented by the specified <paramref name="node"/>.
-		/// </summary>
-		/// <param name="node"><see cref="PredefinedTypeSyntax"/> to get the <see cref="DecimalValueType"/> represented by.</param>
-		public static DecimalValueType GetDecimalType(this PredefinedTypeSyntax node)
-		{
-			return node.Keyword.GetDecimalType();
-		}
-
-		/// <summary>
-		/// Returns the <see cref="DecimalValueType"/> represented by the specified <paramref name="node"/>.
-		/// </summary>
-		/// <param name="node"><see cref="TypeSyntax"/> to get the <see cref="DecimalValueType"/> represented by.</param>
-		public static DecimalValueType GetDecimalType(this TypeSyntax node)
-		{
-			return (node as PredefinedTypeSyntax)?.GetDecimalType() ?? default;
-		}
-
-		/// <summary>
-		/// Returns a keyword used to declare the specified <see cref="MemberDeclarationSyntax"/> (e.g. <see langword="class"/>, <see langword="event"/>).
-		/// </summary>
-		/// <param name="node"><see cref="BaseTypeDeclarationSyntax"/> to get the keyword of.</param>
-		public static string? GetDeclaredKeyword(this MemberDeclarationSyntax node)
-		{
-			return node switch
-			{
-				BaseTypeDeclarationSyntax type => type.GetDeclaredKeyword(),
-				EventDeclarationSyntax or EventFieldDeclarationSyntax => "event",
-				OperatorDeclarationSyntax or ConversionOperatorDeclarationSyntax => "operator",
-				DelegateDeclarationSyntax => "delegate",
-				_ => default
-			};
-		}
-
-		/// <summary>
-		/// Returns a keyword used to declare the specified <see cref="BaseTypeDeclarationSyntax"/>(e.g. <see langword="class"/>, <see langword="enum"/>).
-		/// </summary>
-		/// <param name="node"><see cref="BaseTypeDeclarationSyntax"/> to get the keyword of.</param>
-		public static string? GetDeclaredKeyword(this BaseTypeDeclarationSyntax node)
-		{
-			return node switch
-			{
-				ClassDeclarationSyntax => "class",
-				StructDeclarationSyntax => "struct",
-				EnumDeclarationSyntax => "enum",
-				InterfaceDeclarationSyntax => "interface",
-				RecordDeclarationSyntax record => (SyntaxKind)record.ClassOrStructKeyword.RawKind switch
-				{
-					SyntaxKind.ClassKeyword => "record class",
-					SyntaxKind.StructKeyword => "record struct",
-					_ => "record"
-				},
-				_ => default
-			};
-		}
-
-		/// <summary>
-		/// Returns the default <see cref="Accessibility"/> that is applied to the <paramref name="node"/> during semantic analysis, that is:
-		/// <list type="bullet">
-		/// <item>For top-level types: <see cref="Accessibility.Internal"/>.</item>
-		/// <item>For interface members other than partial methods: <see cref="Accessibility.Public"/>.</item>
-		/// <item>For property/event accessors: accessibility of the parent property/event.</item>
-		/// <item>For all other members: <see cref="Accessibility.Private"/>.</item>
-		/// </list>
-		/// </summary>
-		/// <param name="node"><see cref="SyntaxNode"/> to get the default accessibility of.</param>
-		/// <param name="includeAssociated">Determines whether accessibility of an associated member of the <paramref name="node"/> (e.g. parent property of an accessor) should be treated as default.</param>
-		public static Accessibility GetDefaultAccessibility(this SyntaxNode node, bool includeAssociated = true)
-		{
-			if (node.IsTopLevelOrInNamespace())
-			{
-				return node.IsTypeDeclaration() ? Accessibility.Internal : default;
-			}
-
-			if (node.GetContainingType() is InterfaceDeclarationSyntax)
-			{
-				if (node is MethodDeclarationSyntax method && method.IsPartial())
-				{
-					return Accessibility.Private;
-				}
-
-				return Accessibility.Public;
-			}
-
-			if (includeAssociated && node is AccessorDeclarationSyntax accessor)
-			{
-				return accessor.GetProperty()?.GetAccessibility() ?? default;
-			}
-
-			if (node.CanApplyAccessibility())
-			{
-				return Accessibility.Private;
-			}
-
-			return default;
-		}
-
-		/// <summary>
-		/// Returns the effective <see cref="Accessibility"/> of the specified <paramref name="node"/>.
-		/// </summary>
-		/// <param name="node"><see cref="SyntaxNode"/> to get the effective <see cref="Accessibility"/> of.</param>
-		public static Accessibility GetEffectiveAccessibility(this SyntaxNode node)
-		{
-			SyntaxNode? n = node;
-			Accessibility lowest = Accessibility.Public;
-
-			while (n is not null)
-			{
-				Accessibility current = n.GetAccessibility();
-
-				if (current == Accessibility.Private)
-				{
-					return current;
-				}
-
-				if (current != Accessibility.NotApplicable && current < lowest)
-				{
-					lowest = current;
-				}
-
-				n = n.Parent as SyntaxNode;
-			}
-
-			return lowest;
-		}
-
-		/// <summary>
-		/// Returns element <see cref="TypeSyntax"/> of the specified <paramref name="node"/>. Node kinds with element types are:
-		/// <list type="bullet">
-		/// <item><see cref="ArrayTypeSyntax"/></item>
-		/// <item><see cref="NullableTypeSyntax"/></item>
-		/// <item><see cref="PointerTypeSyntax"/></item>
-		/// </list>
-		/// </summary>
-		/// <param name="node"><see cref="TypeSyntax"/> to get the element type of.</param>
-		public static TypeSyntax? GetElementType(this TypeSyntax node)
-		{
-			return node switch
-			{
-				ArrayTypeSyntax array => array.ElementType,
-				PointerTypeSyntax pointer => pointer.ElementType,
-				NullableTypeSyntax nullable => nullable.ElementType,
-				_ => default
-			};
-		}
-
-		/// <summary>
-		/// Returns the kind of <see cref="EventAccessorKind"/> the specified <paramref name="node"/> represents.
-		/// </summary>
-		/// <param name="node"><see cref="AccessorDeclarationSyntax"/> to get the <see cref="AccessorKind"/> kind represented by.</param>
-		public static EventAccessorKind GetEventAccessorKind(this AccessorDeclarationSyntax node)
-		{
-			return node.GetAccessorKind().GetEventAccessorKind();
-		}
-
-		/// <summary>
-		/// Returns the <see cref="DecimalLiteralSuffix"/> applied to the specified <paramref name="node"/>.
-		/// </summary>
-		/// <param name="node"><see cref="LiteralExpressionSyntax"/> to get the <see cref="DecimalLiteralSuffix"/> applied to.</param>
-		public static ExponentialStyle GetExponentialStyle(this LiteralExpressionSyntax node)
-		{
-			return node.Token.GetExponentialStyle();
-		}
-
-		/// <summary>
-		/// Returns the expression body of the specified <paramref name="node"/>.
-		/// </summary>
-		/// <param name="node"><see cref="SyntaxNode"/> to get the expression body of.</param>
-		public static ArrowExpressionClauseSyntax? GetExpressionBody(this SyntaxNode node)
-		{
-			return node switch
-			{
-				BaseMethodDeclarationSyntax method => method.ExpressionBody,
-				PropertyDeclarationSyntax property => property.ExpressionBody,
-				AccessorDeclarationSyntax accessor => accessor.ExpressionBody,
-				IndexerDeclarationSyntax indexer => indexer.ExpressionBody,
-				LocalFunctionStatementSyntax local => local.ExpressionBody,
-				ArrowExpressionClauseSyntax arrow => arrow,
-				_ => default
-			};
-		}
-
-		/// <summary>
-		/// Returns the <see cref="GoToKind"/> of the specified <see cref="GotoStatementSyntax"/>.
-		/// </summary>
-		/// <param name="node"><see cref="GotoStatementSyntax"/> to get the <see cref="GoToKind"/> of.</param>
-		public static GoToKind GetGoToKind(this GotoStatementSyntax node)
-		{
-			return ((SyntaxKind)node.RawKind).GetGoToKind();
-		}
-
-		/// <summary>
-		/// Returns a collection of all inner types of the specified <see cref="BaseTypeDeclarationSyntax"/>.
-		/// </summary>
-		/// <param name="node"><see cref="BaseTypeDeclarationSyntax"/> to get the inner types of.</param>
-		/// <param name="includeSelf">Determines whether to include the <paramref name="node"/> in the returned collection.</param>
-		public static IEnumerable<BaseTypeDeclarationSyntax> GetInnerTypes(this BaseTypeDeclarationSyntax node, bool includeSelf = false)
-		{
-			return (node as TypeDeclarationSyntax)?.GetInnerTypes(includeSelf) ?? Array.Empty<BaseTypeDeclarationSyntax>();
-		}
-
-		/// <summary>
-		/// Returns a collection of all inner types of the specified <see cref="TypeDeclarationSyntax"/>.
-		/// </summary>
-		/// <param name="node"><see cref="TypeDeclarationSyntax"/> to get the inner types of.</param>
-		/// <param name="includeSelf">Determines whether to include the <paramref name="node"/> in the returned collection.</param>
-		public static IEnumerable<BaseTypeDeclarationSyntax> GetInnerTypes(this TypeDeclarationSyntax node, bool includeSelf = false)
-		{
-			const int capacity = 32;
-
-			if (includeSelf)
-			{
-				yield return node;
-			}
-
-			BaseTypeDeclarationSyntax[] members = node.Members.OfType<BaseTypeDeclarationSyntax>().ToArray();
-
-			if (members.Length == 0)
-			{
-				yield break;
-			}
-
-			Stack<BaseTypeDeclarationSyntax> stack = new(members.Length > capacity ? members.Length : capacity);
-
-			foreach (BaseTypeDeclarationSyntax t in members)
-			{
-				stack.Push(t);
-			}
-
-			while (stack.Count > 0)
-			{
-				BaseTypeDeclarationSyntax t = stack.Pop();
-				yield return t;
-
-				if (t is not TypeDeclarationSyntax decl)
-				{
-					continue;
-				}
-
-				foreach (BaseTypeDeclarationSyntax child in decl.Members.OfType<BaseTypeDeclarationSyntax>().Reverse())
-				{
-					stack.Push(child);
-				}
-			}
-		}
-
-		/// <summary>
-		/// Returns the <see cref="IntegerValueType"/> represented by the specified <paramref name="node"/>.
-		/// </summary>
-		/// <param name="node"><see cref="LiteralExpressionSyntax"/> to get the <see cref="IntegerValueType"/> represented by.</param>
-		public static IntegerValueType GetIntegerType(this LiteralExpressionSyntax node)
-		{
-			return node.Token.GetIntegerType();
-		}
-
-		/// <summary>
-		/// Returns the <see cref="IntegerValueType"/> represented by the specified <paramref name="node"/>.
-		/// </summary>
-		/// <param name="node"><see cref="PredefinedTypeSyntax"/> to get the <see cref="IntegerValueType"/> represented by.</param>
-		public static IntegerValueType GetIntegerType(this PredefinedTypeSyntax node)
-		{
-			return node.Keyword.GetIntegerType();
-		}
-
-		/// <summary>
-		/// Returns the <see cref="IntegerValueType"/> represented by the specified <paramref name="node"/>.
-		/// </summary>
-		/// <param name="node"><see cref="TypeSyntax"/> to get the <see cref="IntegerValueType"/> represented by.</param>
-		public static IntegerValueType GetIntegerType(this TypeSyntax node)
-		{
-			return (node as PredefinedTypeSyntax)?.GetIntegerType() ?? default;
-		}
-
-		/// <summary>
-		/// Returns the keyword that is used to declare the given <paramref name="type"/>.
-		/// </summary>
-		/// <param name="type"><see cref="BaseTypeDeclarationSyntax"/> to get the keyword of.</param>
-		public static string? GetKeyword(this BaseTypeDeclarationSyntax type)
-		{
-			return type switch
-			{
-				EnumDeclarationSyntax => "enum",
-				RecordDeclarationSyntax record => record.ClassOrStructKeyword == default ? "record" : $"record {record.ClassOrStructKeyword}",
-				TypeDeclarationSyntax t => t.Keyword.ValueText,
-				_ => default
-			};
-		}
-
-		/// <summary>
-		/// Returns the <see cref="LiteralKind"/> of the specified <see cref="ExpressionSyntax"/>.
-		/// </summary>
-		/// <param name="node"><see cref="ExpressionSyntax"/> to get the <see cref="LiteralKind"/> of.</param>
-		public static LiteralKind GetLiteralKind(this ExpressionSyntax node)
-		{
-			return (node as LiteralExpressionSyntax)?.GetLiteralKind() ?? default;
-		}
-
-		/// <summary>
-		/// Returns the <see cref="LiteralKind"/> of the specified <see cref="TypeSyntax"/>.
-		/// </summary>
-		/// <param name="node"><see cref="TypeSyntax"/> to get the <see cref="LiteralKind"/> of.</param>
-		public static LiteralKind GetLiteralKind(this TypeSyntax node)
-		{
-			return (node as PredefinedTypeSyntax)?.GetLiteralKind() ?? default;
-		}
-
-		/// <summary>
-		/// Returns the <see cref="LiteralKind"/> of the specified <see cref="PredefinedTypeSyntax"/>.
-		/// </summary>
-		/// <param name="node"><see cref="PredefinedTypeSyntax"/> to get the <see cref="LiteralKind"/> of.</param>
-		public static LiteralKind GetLiteralKind(this PredefinedTypeSyntax node)
-		{
-			return (SyntaxKind)node.RawKind switch
-			{
-				SyntaxKind.BoolKeyword => LiteralKind.False,
-				SyntaxKind.StringKeyword => LiteralKind.String,
-				SyntaxKind.CharKeyword => LiteralKind.Character,
-				SyntaxKind.ObjectKeyword => LiteralKind.Null,
-
-				SyntaxKind.IntKeyword or
-				SyntaxKind.UIntKeyword or
-				SyntaxKind.LongKeyword or
-				SyntaxKind.ULongKeyword or
-				SyntaxKind.ShortKeyword or
-				SyntaxKind.UShortKeyword or
-				SyntaxKind.ByteKeyword or
-				SyntaxKind.SByteKeyword or
-				SyntaxKind.FloatKeyword or
-				SyntaxKind.DoubleKeyword or
-				SyntaxKind.DecimalKeyword
-					=> LiteralKind.Number,
-
-				_ => default
-			};
-		}
-
-		/// <summary>
-		/// Returns the <see cref="LiteralKind"/> of the specified <see cref="LiteralExpressionSyntax"/>.
-		/// </summary>
-		/// <param name="node"><see cref="LiteralExpressionSyntax"/> to get the <see cref="LiteralKind"/> of.</param>
-		public static LiteralKind GetLiteralKind(this LiteralExpressionSyntax node)
-		{
-			return (SyntaxKind)node.RawKind switch
-			{
-				SyntaxKind.NumericLiteralToken => LiteralKind.Number,
-				SyntaxKind.CharacterLiteralToken => LiteralKind.Character,
-				SyntaxKind.StringLiteralToken => LiteralKind.String,
-				SyntaxKind.DefaultKeyword => LiteralKind.Default,
-				SyntaxKind.NullKeyword => LiteralKind.Null,
-				SyntaxKind.FalseKeyword => LiteralKind.False,
-				SyntaxKind.TrueKeyword => LiteralKind.True,
-				SyntaxKind.ArgListKeyword => LiteralKind.ArgList,
-				_ => default
-			};
-		}
-
-		/// <summary>
-		/// Returns the literal value of type <typeparamref name="T"/> the <paramref name="node"/> represents.
-		/// </summary>
-		/// <typeparam name="T">Type of literal value this <paramref name="node"/> represents.</typeparam>
-		/// <param name="node"><see cref="LiteralExpressionSyntax"/> to get the literal value of.</param>
-		public static T GetLiteralValue<T>(this LiteralExpressionSyntax node) where T : unmanaged
-		{
-			return node.Token.GetLiteralValue<T>();
-		}
-
-		/// <summary>
-		/// Returns the literal value of type <typeparamref name="T"/> the <paramref name="node"/> represents.
-		/// </summary>
-		/// <typeparam name="T">Type of literal value this <paramref name="node"/> represents.</typeparam>
-		/// <param name="node"><see cref="ExpressionSyntax"/> to get the literal value of.</param>
-		public static T GetLiteralValue<T>(this ExpressionSyntax node) where T : unmanaged
-		{
-			return (node as LiteralExpressionSyntax)?.Token.GetLiteralValue<T>() ?? default;
-		}
-
-		/// <summary>
-		/// Returns new instance of <see cref="IMemberData"/> associated with the specified <paramref name="member"/>.
-		/// </summary>
-		/// <param name="member"><see cref="MemberDeclarationSyntax"/> to get the data of.</param>
-		/// <param name="compilation">Current <see cref="ICompilationData"/>.</param>
-		public static IMemberData GetMemberData(this SyntaxNode member, ICompilationData compilation)
-		{
-			return member switch
-			{
-				ClassDeclarationSyntax => new ClassData((ClassDeclarationSyntax)member, compilation),
-				StructDeclarationSyntax => new StructData((StructDeclarationSyntax)member, compilation),
-				InterfaceDeclarationSyntax => new InterfaceData((InterfaceDeclarationSyntax)member, compilation),
-				RecordDeclarationSyntax => new RecordData((RecordDeclarationSyntax)member, compilation),
-				EnumDeclarationSyntax => new EnumData((EnumDeclarationSyntax)member, compilation),
-				MethodDeclarationSyntax => new MethodData((MethodDeclarationSyntax)member, compilation),
-				FieldDeclarationSyntax => new FieldData((FieldDeclarationSyntax)member, compilation, 0),
-				PropertyDeclarationSyntax => new PropertyData((PropertyDeclarationSyntax)member, compilation),
-				BaseNamespaceDeclarationSyntax => new NamespaceData((BaseNamespaceDeclarationSyntax)member, compilation),
-				VariableDeclaratorSyntax variable => variable.Parent?.Parent switch
-				{
-					FieldDeclarationSyntax field => new FieldData(field, compilation, new FieldData.Properties() { Variable = variable }),
-					EventFieldDeclarationSyntax @event => new EventData(@event, compilation, new EventData.Properties() { Variable = variable }),
-					LocalDeclarationStatementSyntax local => new LocalData(local, compilation, new LocalData.Properties() { Variable = variable }),
-					_ => new MemberData(variable, compilation)
-				},
-				EventDeclarationSyntax => new EventData((EventDeclarationSyntax)member, compilation),
-				EventFieldDeclarationSyntax => new EventData((EventFieldDeclarationSyntax)member, compilation, 0),
-				DelegateDeclarationSyntax => new DelegateData((DelegateDeclarationSyntax)member, compilation),
-				ParameterSyntax => new ParameterData((ParameterSyntax)member, compilation),
-				TypeParameterSyntax => new TypeParameterData((TypeParameterSyntax)member, compilation),
-				IndexerDeclarationSyntax => new IndexerData((IndexerDeclarationSyntax)member, compilation),
-				ConstructorDeclarationSyntax => new ConstructorData((ConstructorDeclarationSyntax)member, compilation),
-				DestructorDeclarationSyntax => new DestructorData((DestructorDeclarationSyntax)member, compilation),
-				OperatorDeclarationSyntax => new OperatorData((OperatorDeclarationSyntax)member, compilation),
-				ConversionOperatorDeclarationSyntax => new ConversionOperatorData((ConversionOperatorDeclarationSyntax)member, compilation),
-				LocalFunctionStatementSyntax => new LocalFunctionData((LocalFunctionStatementSyntax)member, compilation),
-				LocalDeclarationStatementSyntax => new LocalData((LocalDeclarationStatementSyntax)member, compilation, 0),
-
-				_ => new MemberData((CSharpSyntaxNode)member, compilation),
-			};
-		}
-
-		/// <summary>
-		/// Returns the <see cref="MethodKind"/> associated with the specified <paramref name="node"/>.
-		/// </summary>
-		/// <param name="node"><see cref="SyntaxNode"/> to get the <see cref="TypeKind"/> associated with.</param>
-		public static MethodKind GetMethodKind(this SyntaxNode node)
-		{
-			return node switch
-			{
-				BaseMethodDeclarationSyntax method => method.GetMethodKind(),
-				AnonymousFunctionExpressionSyntax => MethodKind.AnonymousFunction,
-				LocalFunctionStatementSyntax => MethodKind.LocalFunction,
-				FunctionPointerTypeSyntax or FunctionPointerParameterListSyntax or FunctionPointerCallingConventionSyntax => MethodKind.FunctionPointerSignature,
-				DelegateDeclarationSyntax => MethodKind.DelegateInvoke,
-				AccessorDeclarationSyntax accessor => accessor.GetAccessorKind() switch
-				{
-					AccessorKind.Get => MethodKind.PropertyGet,
-					AccessorKind.Set or AccessorKind.Init => MethodKind.PropertySet,
-					AccessorKind.Add => MethodKind.EventAdd,
-					AccessorKind.Remove => MethodKind.EventRemove,
-					_ => default
-				},
-				_ => default
-			};
-		}
-
-		/// <summary>
-		/// Returns the <see cref="TypeKind"/> associated with the specified <paramref name="node"/>.
-		/// </summary>
-		/// <param name="node"><see cref="BaseMethodDeclarationSyntax"/> to get the <see cref="MethodKind"/> associated with.</param>
-		public static MethodKind GetMethodKind(this BaseMethodDeclarationSyntax node)
-		{
-			return node switch
-			{
-				MethodDeclarationSyntax method => method.ExplicitInterfaceSpecifier is null ? MethodKind.Ordinary : MethodKind.ExplicitInterfaceImplementation,
-				OperatorDeclarationSyntax => MethodKind.UserDefinedOperator,
-				ConversionOperatorDeclarationSyntax => MethodKind.Conversion,
-				ConstructorDeclarationSyntax ctor => ctor.IsStatic() ? MethodKind.StaticConstructor : MethodKind.Constructor,
-				DestructorDeclarationSyntax => MethodKind.Destructor,
-				_ => default
-			};
-		}
-
-		/// <summary>
-		/// Return list of modifiers of the specified <paramref name="node"/>.
-		/// </summary>
-		/// <param name="node"><see cref="SyntaxNode"/> to get the modifiers of.</param>
-		public static SyntaxTokenList GetModifiers(this SyntaxNode node)
-		{
-			return node switch
-			{
-				MemberDeclarationSyntax member => member.Modifiers,
-				BaseParameterSyntax parameter => parameter.Modifiers,
-				LocalFunctionStatementSyntax localFunction => localFunction.Modifiers,
-				LocalDeclarationStatementSyntax local => local.Modifiers,
-				AccessorDeclarationSyntax accessor => accessor.Modifiers,
-				AnonymousFunctionExpressionSyntax lambda => lambda.Modifiers,
-				_ => SyntaxFactory.TokenList()
-			};
-		}
-
-		/// <summary>
-		/// Returns modifiers contained withing the given collection of <see cref="TypeDeclarationSyntax"/>es.
-		/// </summary>
-		/// <param name="decl">Collection of <see cref="TypeDeclarationSyntax"/>es to get the modifiers from.</param>
-		public static IEnumerable<SyntaxToken> GetModifiers(this IEnumerable<MemberDeclarationSyntax> decl)
-		{
-			List<SyntaxToken> tokens = new();
-
-			foreach (TypeDeclarationSyntax d in decl)
-			{
-				if (d is null)
-				{
-					continue;
-				}
-
-				foreach (SyntaxToken modifier in d.Modifiers)
-				{
-					if (!tokens.Exists(m => m.IsKind(modifier.Kind())))
-					{
-						tokens.Add(modifier);
-						yield return modifier;
-					}
-				}
-			}
-		}
-
-		/// <summary>
-		/// Returns the name of attribute argument represented by the specified <paramref name="syntax"/>
-		/// or <see langword="null"/> if the argument has neither <see cref="NameEqualsSyntax"/> or <see cref="NameColonSyntax"/>.
-		/// </summary>
-		/// <param name="syntax"><see cref="AttributeArgumentSyntax"/> to get the name of.</param>
-		public static string? GetName(this AttributeArgumentSyntax syntax)
-		{
-			if (syntax.NameEquals is not null)
-			{
-				return syntax.NameEquals.GetName();
-			}
-
-			if (syntax.NameColon is not null)
-			{
-				return syntax.NameColon.GetName();
-			}
-
-			return default;
-		}
-
-		/// <summary>
-		/// Returns the name of member represented by the specified <paramref name="syntax"/>.
-		/// </summary>
-		/// <param name="syntax"><see cref="NameColonSyntax"/> that contains the member name.</param>
-		public static string GetName(this NameEqualsSyntax syntax)
-		{
-			return syntax.Name.Identifier.ValueText;
-		}
-
-		/// <summary>
-		/// Returns the name of member represented by the specified <paramref name="syntax"/>.
-		/// </summary>
-		/// <param name="syntax"><see cref="NameColonSyntax"/> that contains the member name.</param>
-		public static string GetName(this NameColonSyntax syntax)
-		{
-			return syntax.Name.Identifier.ValueText;
-		}
-
-		/// <summary>
-		/// Returns the <see cref="NamespaceStyle"/> applied to the specified <paramref name="node"/>.
-		/// </summary>
-		/// <param name="node"><see cref="BaseNamespaceDeclarationSyntax"/> to get the <see cref="NamespaceStyle"/> applied to.</param>
-		public static NamespaceStyle GetNamespaceStyle(this BaseNamespaceDeclarationSyntax node)
-		{
-			if (node is FileScopedNamespaceDeclarationSyntax)
-			{
-				return NamespaceStyle.File;
-			}
-
-			if (node.Parent is NamespaceDeclarationSyntax)
-			{
-				return NamespaceStyle.Nested;
-			}
-
-			return NamespaceStyle.Default;
-		}
-
-		/// <summary>
-		/// Returns the <see cref="NumericLiteralPrefix"/> applied to the specified <paramref name="node"/>.
-		/// </summary>
-		/// <param name="node"><see cref="LiteralExpressionSyntax"/> to get the <see cref="NumericLiteralPrefix"/> applied to.</param>
-		public static NumericLiteralPrefix GetNumericPrefix(this LiteralExpressionSyntax node)
-		{
-			return node.Token.GetNumericPrefix();
-		}
-
-		/// <summary>
-		/// Returns the <see cref="NumericLiteralSuffix"/> applied to the specified <paramref name="node"/>.
-		/// </summary>
-		/// <param name="node"><see cref="LiteralExpressionSyntax"/> to get the <see cref="NumericLiteralSuffix"/> applied to.</param>
-		public static NumericLiteralSuffix GetNumerixSuffix(this LiteralExpressionSyntax node)
-		{
-			return node.Token.GetNumericSuffix();
-		}
-
-		/// <summary>
-		/// Returns the <see cref="OverloadableOperator"/> represented by the specified <paramref name="node"/>.
-		/// </summary>
-		/// <param name="node"><see cref="ExpressionSyntax"/> to get the <see cref="OverloadableOperator"/> represented by.</param>
-		public static OverloadableOperator GetOperatorType(this ExpressionSyntax node)
-		{
-			return node switch
-			{
-				BinaryExpressionSyntax binary => binary.GetOperatorType(),
-				PostfixUnaryExpressionSyntax postfix => postfix.GetOperatorType(),
-				PrefixUnaryExpressionSyntax prefix => prefix.GetOperatorType(),
-				_ => default
-			};
-		}
-
-		/// <summary>
-		/// Returns the <see cref="OverloadableOperator"/> represented by the specified <paramref name="node"/>.
-		/// </summary>
-		/// <param name="node"><see cref="OperatorDeclarationSyntax"/> to get the <see cref="OverloadableOperator"/> represented by.</param>
-		public static OverloadableOperator GetOperatorType(this OperatorDeclarationSyntax node)
-		{
-			return (SyntaxKind)node.OperatorToken.RawKind switch
-			{
-				SyntaxKind.PlusToken => node.ParameterList.Parameters.Count > 1 ? OverloadableOperator.Addition : OverloadableOperator.UnaryPlus,
-				SyntaxKind.MinusToken => node.ParameterList.Parameters.Count > 1 ? OverloadableOperator.Subtraction : OverloadableOperator.UnaryMinus,
-				_ => node.OperatorToken.GetOperator()
-			};
-		}
-
-		/// <summary>
-		/// Returns the <see cref="OverloadableOperator"/> represented by the specified <paramref name="node"/>.
-		/// </summary>
-		/// <param name="node"><see cref="BinaryExpressionSyntax"/> to get the <see cref="OverloadableOperator"/> represented by.</param>
-		public static OverloadableOperator GetOperatorType(this BinaryExpressionSyntax node)
-		{
-			return (SyntaxKind)node.RawKind switch
-			{
-				SyntaxKind.AddExpression or
-				SyntaxKind.AddAssignmentExpression
-					=> OverloadableOperator.Addition,
-
-				SyntaxKind.SubtractExpression or
-				SyntaxKind.SubtractAssignmentExpression
-					=> OverloadableOperator.Subtraction,
-
-				SyntaxKind.MultiplyExpression or
-				SyntaxKind.MultiplyAssignmentExpression
-					=> OverloadableOperator.Multiplication,
-
-				SyntaxKind.DivideExpression or
-				SyntaxKind.DivideAssignmentExpression
-					=> OverloadableOperator.Division,
-
-				SyntaxKind.ModuloExpression or
-				SyntaxKind.ModuloAssignmentExpression
-					=> OverloadableOperator.Remainder,
-
-				SyntaxKind.EqualsExpression
-					=> OverloadableOperator.Equality,
-
-				SyntaxKind.NotEqualsExpression
-					=> OverloadableOperator.Inequality,
-
-				SyntaxKind.ExclusiveOrExpression or
-				SyntaxKind.ExclusiveOrAssignmentExpression
-					=> OverloadableOperator.LogicalXor,
-
-				SyntaxKind.LogicalAndExpression or
-				SyntaxKind.BitwiseAndExpression or
-				SyntaxKind.AndAssignmentExpression
-					=> OverloadableOperator.LogicalAnd,
-
-				SyntaxKind.LogicalOrExpression or
-				SyntaxKind.BitwiseOrExpression or
-				SyntaxKind.OrAssignmentExpression
-					=> OverloadableOperator.LogicalOr,
-
-				SyntaxKind.GreaterThanExpression
-					=> OverloadableOperator.GreaterThan,
-
-				SyntaxKind.GreaterThanOrEqualExpression
-					=> OverloadableOperator.GreaterThanOrEqual,
-
-				SyntaxKind.LessThanExpression
-					=> OverloadableOperator.LessThan,
-
-				SyntaxKind.LessThanOrEqualExpression
-					=> OverloadableOperator.LessThanOrEqual,
-
-				SyntaxKind.RightShiftExpression or
-				SyntaxKind.RightShiftAssignmentExpression
-					=> OverloadableOperator.RightShift,
-
-				SyntaxKind.LeftShiftExpression or
-				SyntaxKind.LeftShiftAssignmentExpression
-					=> OverloadableOperator.LeftShift,
-
-				_ => default
-			};
-		}
-
-		/// <summary>
-		/// Returns the <see cref="OverloadableOperator"/> represented by the specified <paramref name="node"/>.
-		/// </summary>
-		/// <param name="node"><see cref="PostfixUnaryExpressionSyntax"/> to get the <see cref="OverloadableOperator"/> represented by.</param>
-		public static OverloadableOperator GetOperatorType(this PostfixUnaryExpressionSyntax node)
-		{
-			return (SyntaxKind)node.RawKind switch
-			{
-				SyntaxKind.PostIncrementExpression => OverloadableOperator.Increment,
-				SyntaxKind.PostDecrementExpression => OverloadableOperator.Decrement,
-				_ => default
-			};
-		}
-
-		/// <summary>
-		/// Returns the <see cref="OverloadableOperator"/> represented by the specified <paramref name="node"/>.
-		/// </summary>
-		/// <param name="node"><see cref="PrefixUnaryExpressionSyntax"/> to get the <see cref="OverloadableOperator"/> represented by.</param>
-		public static OverloadableOperator GetOperatorType(this PrefixUnaryExpressionSyntax node)
-		{
-			return (SyntaxKind)node.RawKind switch
-			{
-				SyntaxKind.PreIncrementExpression => OverloadableOperator.Increment,
-				SyntaxKind.PreDecrementExpression => OverloadableOperator.Decrement,
-				SyntaxKind.UnaryPlusExpression => OverloadableOperator.UnaryPlus,
-				SyntaxKind.UnaryMinusExpression => OverloadableOperator.UnaryMinus,
-				SyntaxKind.LogicalNotExpression => OverloadableOperator.Negation,
-				SyntaxKind.BitwiseNotExpression => OverloadableOperator.Complement,
-				_ => default
-			};
-		}
-
-		/// <summary>
-		/// Returns the <see cref="BasePropertyDeclarationSyntax"/> associated with the specified <see cref="AccessorDeclarationSyntax"/>.
-		/// </summary>
-		/// <param name="node"><see cref="AccessorDeclarationSyntax"/> to get the associated <see cref="BasePropertyDeclarationSyntax"/> of.</param>
-		public static BasePropertyDeclarationSyntax? GetProperty(this AccessorDeclarationSyntax node)
-		{
-			return node?.Parent?.Parent as BasePropertyDeclarationSyntax;
-		}
-
-		/// <summary>
-		/// Returns the <see cref="BasePropertyDeclarationSyntax"/> associated with the specified <see cref="AccessorListSyntax"/>.
-		/// </summary>
-		/// <param name="node"><see cref="AccessorListSyntax"/> to get the associated <see cref="BasePropertyDeclarationSyntax"/> of.</param>
-		public static BasePropertyDeclarationSyntax? GetProperty(this AccessorListSyntax node)
-		{
-			return node.Parent as BasePropertyDeclarationSyntax;
-		}
-
-		/// <summary>
-		/// Returns the kind of <see cref="PropertyAccessorKind"/> the specified <paramref name="node"/> represents.
-		/// </summary>
-		/// <param name="node"><see cref="AccessorDeclarationSyntax"/> to get the <see cref="AccessorKind"/> kind represented by.</param>
-		public static PropertyAccessorKind GetPropertyAccessorKind(this AccessorDeclarationSyntax node)
-		{
-			return node.GetAccessorKind().GetPropertyAccessorKind();
-		}
-
-		/// <summary>
-		/// Returns the <see cref="RefKind"/> applied to the specified <paramref name="node"/>.
-		/// </summary>
-		/// <param name="node"><see cref="PropertyDeclarationSyntax"/> to get the <see cref="RefKind"/> applied to.</param>
-		public static RefKind GetRefKind(this PropertyDeclarationSyntax node)
-		{
-			return node.Type.GetRefKind();
-		}
-
-		/// <summary>
-		/// Returns the <see cref="RefKind"/> applied to the specified <paramref name="node"/>.
-		/// </summary>
-		/// <param name="node"><see cref="IndexerDeclarationSyntax"/> to get the <see cref="RefKind"/> applied to.</param>
-		public static RefKind GetRefKind(this IndexerDeclarationSyntax node)
-		{
-			return node.Type.GetRefKind();
-		}
-
-		/// <summary>
-		/// Returns the <see cref="RefKind"/> applied to the specified <paramref name="node"/>.
-		/// </summary>
-		/// <param name="node"><see cref="LocalDeclarationStatementSyntax"/> to get the <see cref="RefKind"/> applied to.</param>
-		public static RefKind GetRefKind(this LocalDeclarationStatementSyntax node)
-		{
-			return node.Declaration.GetRefKind();
-		}
-
-		/// <summary>
-		/// Returns the <see cref="RefKind"/> applied to the specified <paramref name="node"/>.
-		/// </summary>
-		/// <param name="node"><see cref="VariableDeclarationSyntax"/> to get the <see cref="RefKind"/> applied to.</param>
-		public static RefKind GetRefKind(this VariableDeclarationSyntax node)
-		{
-			return node.Type.GetRefKind();
-		}
-
-		/// <summary>
-		/// Returns the <see cref="RefKind"/> applied to the specified <paramref name="node"/>.
-		/// </summary>
-		/// <param name="node"><see cref="MethodDeclarationSyntax"/> to get the <see cref="RefKind"/> applied to.</param>
-		public static RefKind GetRefKind(this MethodDeclarationSyntax node)
-		{
-			return node.ReturnType.GetRefKind();
-		}
-
-		/// <summary>
-		/// Returns the <see cref="RefKind"/> applied to the specified <paramref name="node"/>.
-		/// </summary>
-		/// <param name="node"><see cref="DelegateDeclarationSyntax"/> to get the <see cref="RefKind"/> applied to.</param>
-		public static RefKind GetRefKind(this DelegateDeclarationSyntax node)
-		{
-			return node.ReturnType.GetRefKind();
-		}
-
-		/// <summary>
-		/// Returns the <see cref="RefKind"/> applied to the specified <paramref name="node"/>.
-		/// </summary>
-		/// <param name="node"><see cref="ParenthesizedLambdaExpressionSyntax"/> to get the <see cref="RefKind"/> applied to.</param>
-		public static RefKind GetRefKind(this ParenthesizedLambdaExpressionSyntax node)
-		{
-			return node.ReturnType?.GetRefKind() ?? default;
-		}
-
-		/// <summary>
-		/// Returns the <see cref="RefKind"/> applied to the specified <paramref name="node"/>.
-		/// </summary>
-		/// <param name="node"><see cref="AnonymousFunctionExpressionSyntax"/> to get the <see cref="RefKind"/> applied to.</param>
-		public static RefKind GetRefKind(this AnonymousFunctionExpressionSyntax node)
-		{
-			return (node as ParenthesizedLambdaExpressionSyntax)?.GetRefKind() ?? default;
-		}
-
-		/// <summary>
-		/// Returns the <see cref="RefKind"/> applied to the specified <paramref name="node"/>.
-		/// </summary>
-		/// <param name="node"><see cref="ParameterSyntax"/> to get the <see cref="RefKind"/> applied to.</param>
-		public static RefKind GetRefKind(this ParameterSyntax node)
-		{
-			SyntaxTokenList list = node.Modifiers;
-
-			for (int i = 0; i < list.Count; i++)
-			{
-				SyntaxToken token = list[i];
-
-				switch ((SyntaxKind)token.RawKind)
-				{
-					case SyntaxKind.InKeyword:
-						return RefKind.In;
-
-					case SyntaxKind.RefKeyword:
-						return RefKind.Ref;
-
-					case SyntaxKind.OutKeyword:
-						return RefKind.Out;
-				}
-			}
-
-			return default;
-		}
-
-		/// <summary>
-		/// Returns the <see cref="RefKind"/> applied to the specified <paramref name="node"/>.
-		/// </summary>
-		/// <param name="node"><see cref="FunctionPointerParameterSyntax"/> to get the <see cref="RefKind"/> applied to.</param>
-		public static RefKind GetRefKind(this FunctionPointerParameterSyntax node)
-		{
-			SyntaxTokenList list = node.Modifiers;
-
-			for (int i = 0; i < list.Count; i++)
-			{
-				SyntaxToken token = list[i];
-
-				switch ((SyntaxKind)token.RawKind)
-				{
-					case SyntaxKind.RefKeyword:
-
-						if (i < list.Count - 1 && (SyntaxKind)list[i + 1].RawKind == SyntaxKind.ReadOnlyKeyword)
-						{
-							return RefKind.RefReadOnly;
-						}
-
-						return RefKind.Ref;
-
-					case SyntaxKind.OutKeyword:
-						return RefKind.Out;
-				}
-			}
-
-			return default;
-		}
-
-		/// <summary>
-		/// Returns the <see cref="RefKind"/> applied to the specified <paramref name="node"/>.
-		/// </summary>
-		/// <param name="node"><see cref="BaseParameterSyntax"/> to get the <see cref="RefKind"/> applied to.</param>
-		public static RefKind GetRefKind(this BaseParameterSyntax node)
-		{
-			return node switch
-			{
-				ParameterSyntax parameter => parameter.GetRefKind(),
-				FunctionPointerParameterSyntax pointer => pointer.GetRefKind(),
-				_ => default
-			};
-		}
-
-		/// <summary>
-		/// Returns the <see cref="RefKind"/> applied to the specified <paramref name="node"/>.
-		/// </summary>
-		/// <param name="node"><see cref="LocalFunctionStatementSyntax"/> to get the <see cref="RefKind"/> applied to.</param>
-		public static RefKind GetRefKind(this LocalFunctionStatementSyntax node)
-		{
-			return node.ReturnType.GetRefKind();
-		}
-
-		/// <summary>
-		/// Returns the <see cref="RefKind"/> applied to the specified <paramref name="node"/>.
-		/// </summary>
-		/// <param name="node"><see cref="TypeSyntax"/> to get the <see cref="RefKind"/> applied to.</param>
-		public static RefKind GetRefKind(this TypeSyntax node)
-		{
-			return (node as RefTypeSyntax)?.GetRefKind() ?? default;
-		}
-
-		/// <summary>
-		/// Returns the <see cref="RefKind"/> applied to the specified <paramref name="node"/>.
-		/// </summary>
-		/// <param name="node"><see cref="RefTypeSyntax"/> to get the <see cref="RefKind"/> applied to.</param>
-		public static RefKind GetRefKind(this RefTypeSyntax node)
-		{
-			if (node.ReadOnlyKeyword != default)
-			{
-				return RefKind.RefReadOnly;
-			}
-
-			return RefKind.Ref;
-		}
-
-		/// <summary>
-		/// Returns the return type of the specified <see cref="SyntaxNode"/>.
-		/// </summary>
-		/// <param name="node"><see cref="SyntaxNode"/> to get the return type of.</param>
-		public static TypeSyntax? GetReturnType(this SyntaxNode node)
-		{
-			return node switch
-			{
-				BaseMethodDeclarationSyntax method => method.GetReturnType(),
-				DelegateDeclarationSyntax @delegate => @delegate.ReturnType,
-				AccessorDeclarationSyntax accessor => accessor.GetReturnType(),
-				LocalFunctionStatementSyntax local => local.ReturnType,
-				ParenthesizedLambdaExpressionSyntax lambda => lambda.ReturnType,
-				BasePropertyDeclarationSyntax property => property.Type,
-				_ => default
-			};
-		}
-
-		/// <summary>
-		/// Returns the return type of the specified <see cref="BaseMethodDeclarationSyntax"/>.
-		/// </summary>
-		/// <param name="node"><see cref="BaseMethodDeclarationSyntax"/> to get the return type of.</param>
-		public static TypeSyntax? GetReturnType(this BaseMethodDeclarationSyntax node)
-		{
-			return node switch
-			{
-				MethodDeclarationSyntax method => method.ReturnType,
-				OperatorDeclarationSyntax @operator => @operator.ReturnType,
-				ConversionOperatorDeclarationSyntax conversion => conversion.Type,
-				_ => default
-			};
-		}
-
-		/// <summary>
-		/// Returns the return type of the specified <see cref="AccessorDeclarationSyntax"/>.
-		/// </summary>
-		/// <param name="node"><see cref="AccessorDeclarationSyntax"/> to get the return type of.</param>
-		public static TypeSyntax? GetReturnType(this AccessorDeclarationSyntax node)
-		{
-			if (node.GetAccessorKind().HasReturnType())
-			{
-				return (node.Parent?.Parent as PropertyDeclarationSyntax)?.Type;
-			}
-
-			return default;
-		}
-
-		/// <summary>
-		/// Returns name of the root namespace of the specified <paramref name="node"/>.
-		/// </summary>
-		/// <param name="node"><see cref="SyntaxNode"/> to get the root namespace of.</param>
-		public static string? GetRootNamespace(this SyntaxNode node)
-		{
-			return node.GetContainingNamespaces(ReturnOrder.ParentToChild).FirstOrDefault();
-		}
-
-		/// <summary>
-		/// Returns a <see cref="ConstructorDeclarationSyntax"/> of the given <paramref name="kind"/> declared in the specified <see cref="TypeDeclarationSyntax"/>.
-		/// </summary>
-		/// <param name="node"><see cref="TypeDeclarationSyntax"/> to get the <see cref="ConstructorDeclarationSyntax"/> of.</param>
-		/// <param name="kind">Kind of special constructor to return.</param>
-		public static ConstructorDeclarationSyntax? GetSpecialConstructor(this TypeDeclarationSyntax node, SpecialConstructor kind)
-		{
-			if(kind == SpecialConstructor.None || kind == SpecialConstructor.Default)
-			{
-				return default;
-			}
-
-			return node.Members
-				.OfType<ConstructorDeclarationSyntax>()
-				.FirstOrDefault(ctor => ctor.GetConstructorKind() == kind);
-		}
-
-		/// <summary>
-		/// Returns a <see cref="ConstructorDeclarationSyntax"/> of the given <paramref name="kind"/> declared in the specified <see cref="BaseTypeDeclarationSyntax"/>.
-		/// </summary>
-		/// <param name="node"><see cref="BaseTypeDeclarationSyntax"/> to get the <see cref="ConstructorDeclarationSyntax"/> of.</param>
-		/// <param name="kind">Kind of special constructor to return.</param>
-		public static ConstructorDeclarationSyntax? GetSpecialConstructor(this BaseTypeDeclarationSyntax node, SpecialConstructor kind)
-		{
-			return (node as TypeDeclarationSyntax)?.GetSpecialConstructor(kind) ?? default;
-		}
-
-		/// <summary>
-		/// Returns the <see cref="StringModifiers"/> applied to the specified <see cref="LiteralExpressionSyntax"/>.
-		/// </summary>
-		/// <param name="node"><see cref="LiteralExpressionSyntax"/> to get the <see cref="StringModifiers"/> applied to.</param>
-		public static StringModifiers GetStringModifiers(this LiteralExpressionSyntax node)
-		{
-			return node.Token.GetStringModifiers();
-		}
-
-		/// <summary>
-		/// Returns the <see cref="StringModifiers"/> applied to the specified <see cref="InterpolatedStringExpressionSyntax"/>.
-		/// </summary>
-		/// <param name="node"><see cref="InterpolatedStringExpressionSyntax"/> to get the <see cref="StringModifiers"/> applied to.</param>
-		public static StringModifiers GetStringModifiers(this InterpolatedStringExpressionSyntax node)
-		{
-			return node.StringStartToken.GetStringModifiers();
-		}
-
-		/// <summary>
-		/// Returns the <see cref="StringModifiers"/> applied to the specified <see cref="ExpressionSyntax"/>.
-		/// </summary>
-		/// <param name="node"><see cref="ExpressionSyntax"/> to get the <see cref="StringModifiers"/> applied to.</param>
-		public static StringModifiers GetStringModifiers(this ExpressionSyntax node)
-		{
-			return node switch
-			{
-				LiteralExpressionSyntax literal => literal.GetStringModifiers(),
-				InterpolatedStringExpressionSyntax interpolated => interpolated.GetStringModifiers(),
-				_ => default
-			};
-		}
-
-		/// <summary>
-		/// Returns the <see cref="SymbolKind"/> associated with the specified <paramref name="node"/>.
-		/// </summary>
-		/// <param name="node"><see cref="SyntaxNode"/> to get the <see cref="SymbolKind"/> associated with.</param>
-		public static SymbolKind GetSymbolKind(this SyntaxNode node)
-		{
-			return node switch
-			{
-				BaseNamespaceDeclarationSyntax
-					=> SymbolKind.Namespace,
-
-				BaseTypeDeclarationSyntax or
-				DelegateDeclarationSyntax or
-				AnonymousObjectCreationExpressionSyntax or
-				TupleExpressionSyntax
-					=> SymbolKind.NamedType,
-
-				BaseMethodDeclarationSyntax or
-				AnonymousFunctionExpressionSyntax or
-				LocalFunctionStatementSyntax or
-				AccessorDeclarationSyntax
-					=> SymbolKind.Method,
-
-				PropertyDeclarationSyntax or
-				IndexerDeclarationSyntax or
-				AnonymousObjectMemberDeclaratorSyntax
-					 => SymbolKind.Property,
-
-				EventDeclarationSyntax or
-				EventFieldDeclarationSyntax
-					=> SymbolKind.Event,
-
-				BaseParameterSyntax
-					=> SymbolKind.Parameter,
-
-				TypeParameterSyntax
-					=> SymbolKind.TypeParameter,
-
-				ExternAliasDirectiveSyntax
-					=> SymbolKind.Alias,
-
-				EnumMemberDeclarationSyntax or
-				FieldDeclarationSyntax
-					=> SymbolKind.Field,
-
-				LocalDeclarationStatementSyntax
-					=> SymbolKind.Local,
-
-				LabeledStatementSyntax or
-				SwitchLabelSyntax
-					=> SymbolKind.Label,
-
-				ArrayTypeSyntax
-					=> SymbolKind.ArrayType,
-
-				PointerTypeSyntax
-					=> SymbolKind.PointerType,
-
-				FunctionPointerTypeSyntax
-					=> SymbolKind.FunctionPointerType,
-
-				QueryClauseSyntax or
-				QueryContinuationSyntax or
-				JoinIntoClauseSyntax
-					=> SymbolKind.RangeVariable,
-
-				DiscardPatternSyntax
-					=> SymbolKind.Discard,
-
-				DirectiveTriviaSyntax
-					=> SymbolKind.Preprocessing,
-
-				UsingDirectiveSyntax @using when @using.GetUsingKind() == UsingKind.Alias
-					=> SymbolKind.Alias,
-
-				_ => default
-			};
-		}
-
-		/// <summary>
-		/// Returns the <see cref="TypeKeyword"/> represented by the specified <paramref name="node"/>.
-		/// </summary>
-		/// <param name="node"><see cref="ArrayTypeSyntax"/> to get the <see cref="TypeKeyword"/> represented by.</param>
-		public static TypeKeyword GetTypeKeyword(this ArrayTypeSyntax node)
-		{
-			return node.ElementType.GetTypeKeyword();
-		}
-
-		/// <summary>
-		/// Returns the <see cref="TypeKeyword"/> represented by the specified <paramref name="node"/>.
-		/// </summary>
-		/// <param name="node"><see cref="PointerTypeSyntax"/> to get the <see cref="TypeKeyword"/> represented by.</param>
-		public static TypeKeyword GetTypeKeyword(this PointerTypeSyntax node)
-		{
-			return node.ElementType.GetTypeKeyword();
-		}
-
-		/// <summary>
-		/// Returns the <see cref="TypeKeyword"/> represented by the specified <paramref name="node"/>.
-		/// </summary>
-		/// <param name="node"><see cref="NullableTypeSyntax"/> to get the <see cref="TypeKeyword"/> represented by.</param>
-		public static TypeKeyword GetTypeKeyword(this NullableTypeSyntax node)
-		{
-			return node.ElementType.GetTypeKeyword();
-		}
-
-		/// <summary>
-		/// Returns the <see cref="TypeKeyword"/> represented by the specified <paramref name="node"/>.
-		/// </summary>
-		/// <param name="node"><see cref="RefTypeSyntax"/> to get the <see cref="TypeKeyword"/> represented by.</param>
-		public static TypeKeyword GetTypeKeyword(this RefTypeSyntax node)
-		{
-			return node.Type.GetTypeKeyword();
-		}
-
-		/// <summary>
-		/// Returns the <see cref="TypeKeyword"/> represented by the specified <paramref name="node"/>.
-		/// </summary>
-		/// <param name="node"><see cref="PredefinedTypeSyntax"/> to get the <see cref="TypeKeyword"/> represented by.</param>
-		public static TypeKeyword GetTypeKeyword(this PredefinedTypeSyntax node)
-		{
-			return node.Keyword.GetTypeKeyword();
-		}
-
-		/// <summary>
-		/// Returns the <see cref="TypeKeyword"/> represented by the specified <paramref name="node"/>.
-		/// </summary>
-		/// <param name="node"><see cref="TypeSyntax"/> to get the <see cref="TypeKeyword"/> represented by.</param>
-		public static TypeKeyword GetTypeKeyword(this TypeSyntax node)
-		{
-			switch (node)
-			{
-				case PredefinedTypeSyntax predefined:
-					return predefined.GetTypeKeyword();
-
-				case RefTypeSyntax refType:
-					return refType.GetTypeKeyword();
-
-				case NullableTypeSyntax nullable:
-					return nullable.GetTypeKeyword();
-
-				case PointerTypeSyntax pointer:
-					return pointer.GetTypeKeyword();
-
-				case ArrayTypeSyntax array:
-					return array.GetTypeKeyword();
-			}
-
-			if (node.IsNint)
-			{
-				return TypeKeyword.NInt;
-			}
-
-			if (node.IsNuint)
-			{
-				return TypeKeyword.NUInt;
-			}
-
-			if(node.IsDynamic())
-			{
-				return TypeKeyword.Dynamic;
-			}
-
-			return default;
-		}
-
-		/// <summary>
-		/// Returns the <see cref="TypeKind"/> associated with the specified <paramref name="node"/>.
-		/// </summary>
-		/// <param name="node"><see cref="SyntaxNode"/> to get the <see cref="TypeKind"/> associated with.</param>
-		public static TypeKind GetTypeKind(this SyntaxNode node)
-		{
-			return node switch
-			{
-				BaseTypeDeclarationSyntax decl => decl.GetTypeKind(),
-				DelegateDeclarationSyntax => TypeKind.Delegate,
-				TypeParameterSyntax => TypeKind.TypeParameter,
-				TypeSyntax type => type.GetTypeKind(),
-				_ => default
-			};
-		}
-
-		/// <summary>
-		/// Returns the <see cref="TypeKind"/> associated with the specified <paramref name="node"/>.
-		/// </summary>
-		/// <param name="node"><see cref="TypeSyntax"/> to get the <see cref="TypeKind"/> associated with.</param>
-		public static TypeKind GetTypeKind(this TypeSyntax node)
-		{
-			if (node is NullableTypeSyntax nullable)
-			{
-				node = nullable.ElementType;
-			}
-
-			return node switch
-			{
-				ArrayTypeSyntax => TypeKind.Array,
-				PointerTypeSyntax => TypeKind.Pointer,
-				FunctionPointerTypeSyntax => TypeKind.FunctionPointer,
-				_ => node.IsDynamic() ? TypeKind.Dynamic : default
-			};
-		}
-
-		/// <summary>
-		/// Returns the <see cref="TypeKind"/> associated with the specified <paramref name="node"/>.
-		/// </summary>
-		/// <param name="node"><see cref="BaseTypeDeclarationSyntax"/> to get the <see cref="TypeKind"/> associated with.</param>
-		public static TypeKind GetTypeKind(this BaseTypeDeclarationSyntax node)
-		{
-			return node switch
-			{
-				ClassDeclarationSyntax => TypeKind.Class,
-				StructDeclarationSyntax => TypeKind.Struct,
-				EnumDeclarationSyntax => TypeKind.Enum,
-				InterfaceDeclarationSyntax => TypeKind.Interface,
-				RecordDeclarationSyntax record => record.IsStruct() ? TypeKind.Struct : TypeKind.Class,
-				_ => default
-			};
-		}
-
-		/// <summary>
-		/// Returns the <see cref="TypeParameterKind"/> associated with the specified <paramref name="node"/>.
-		/// </summary>
-		/// <param name="node"><see cref="TypeSyntax"/> to get the <see cref="TypeParameterKind"/> associated with.</param>
-		public static TypeParameterKind GetTypeParameterKind(this TypeSyntax node)
-		{
-			return node.Ancestors().OfType<NameMemberCrefSyntax>().Any() ? TypeParameterKind.Cref : default;
-		}
-
-		/// <summary>
-		/// Returns the <see cref="TypeParameterKind"/> associated with the specified <paramref name="node"/>.
-		/// </summary>
-		/// <param name="node"><see cref="TypeParameterSyntax"/> to get the <see cref="TypeParameterKind"/> associated with.</param>
-		public static TypeParameterKind GetTypeParameterKind(this TypeParameterSyntax node)
-		{
-			return node?.Parent?.Parent switch
-			{
-				TypeDeclarationSyntax or DelegateDeclarationSyntax => TypeParameterKind.Type,
-				MethodDeclarationSyntax or LocalFunctionStatementSyntax => TypeParameterKind.Method,
-				_ => default
-			};
-		}
-
-		/// <summary>
-		/// Returns a <see cref="TypeParameterListSyntax"/> of the <paramref name="member"/> or <see langword="null"/> if the <paramref name="member"/> has no type parameters.
-		/// </summary>
-		/// <param name="member"><see cref="MemberDeclarationSyntax"/> to get the <see cref="TypeParameterListSyntax"/> of.</param>
-		public static TypeParameterListSyntax? GetTypeParameterList(this MemberDeclarationSyntax member)
-		{
-			return member switch
-			{
-				TypeDeclarationSyntax t => t.TypeParameterList,
-				MethodDeclarationSyntax m => m.TypeParameterList,
-				DelegateDeclarationSyntax d => d.TypeParameterList,
-				_ => null
-			};
-		}
-
-		/// <summary>
-		/// Returns the <see cref="UsingKind"/> associated with the specified <see cref="UsingDirectiveSyntax"/>.
-		/// </summary>
-		/// <param name="node"><see cref="UsingDirectiveSyntax"/> to get the <see cref="UsingKind"/> associated with.</param>
-		public static UsingKind GetUsingKind(this UsingDirectiveSyntax node)
-		{
-			if(node.Alias is not null)
-			{
-				return UsingKind.Alias;
-			}
-
-			if(node.StaticKeyword.IsKind(SyntaxKind.StaticKeyword))
-			{
-				return UsingKind.Static;
-			}
-
-			return UsingKind.Ordinary;
-		}
-
-		/// <summary>
-		/// Returns a <see cref="VariableDeclaratorSyntax"/> at the specified <paramref name="index"/> in the <paramref name="node"/>.
-		/// </summary>
-		/// <param name="node"><see cref="FieldDeclarationSyntax"/> to get the variable of.</param>
-		/// <param name="index">Index to get the <see cref="VariableDeclarationSyntax"/> at.</param>
-		public static VariableDeclaratorSyntax GetVariable(this LocalDeclarationStatementSyntax node, int index)
-		{
-			return node.Declaration.GetVariable(index);
-		}
-
-		/// <summary>
-		/// Returns a <see cref="VariableDeclaratorSyntax"/> at the specified <paramref name="index"/> in the <paramref name="node"/>.
-		/// </summary>
-		/// <param name="node"><see cref="FieldDeclarationSyntax"/> to get the variable of.</param>
-		/// <param name="index">Index to get the <see cref="VariableDeclarationSyntax"/> at.</param>
-		public static VariableDeclaratorSyntax GetVariable(this BaseFieldDeclarationSyntax node, int index)
-		{
-			return node.Declaration.GetVariable(index);
-		}
-
-		/// <summary>
-		/// Returns a <see cref="VariableDeclaratorSyntax"/> at the specified <paramref name="index"/> in the <paramref name="node"/>.
-		/// </summary>
-		/// <param name="node"><see cref="VariableDeclarationSyntax"/> to get the variable of.</param>
-		/// <param name="index">Index to get the <see cref="VariableDeclarationSyntax"/> at.</param>
-		public static VariableDeclaratorSyntax GetVariable(this VariableDeclarationSyntax node, int index)
-		{
-			return node.Variables[index];
-		}
-
-		/// <summary>
-		/// Returns the <see cref="VarianceKind"/> of the specified <see cref="TypeParameterSyntax"/>.
-		/// </summary>
-		/// <param name="node"><see cref="TypeParameterSyntax"/> to get the <see cref="VarianceKind"/> of.</param>
-		public static VarianceKind GetVariance(this TypeParameterSyntax node)
-		{
-			return node.VarianceKeyword.GetVariance();
-		}
-
-		/// <summary>
-		/// Determines whether the specified <paramref name="node"/> defines an <paramref name="accessor"/> of a given kind.
-		/// </summary>
-		/// <param name="node"><see cref="PropertyDeclarationSyntax"/> to determines whether has an <paramref name="accessor"/> of a given kind.</param>
-		/// <param name="accessor">Kind of accessor to check for.</param>
-		public static bool HasAccessor(this PropertyDeclarationSyntax node, PropertyAccessorKind accessor)
-		{
-			if (node.ExpressionBody is not null)
-			{
-				return accessor == PropertyAccessorKind.Get;
-			}
-
-			return node.AccessorList?.HasAccessor(accessor.GetAccessorKind()) ?? false;
-		}
-
-		/// <summary>
-		/// Determines whether the specified <paramref name="node"/> defines an <paramref name="accessor"/> of a given kind.
-		/// </summary>
-		/// <param name="node"><see cref="IndexerDeclarationSyntax"/> to determines whether has an <paramref name="accessor"/> of a given kind.</param>
-		/// <param name="accessor">Kind of accessor to check for.</param>
-		public static bool HasAccessor(this IndexerDeclarationSyntax node, PropertyAccessorKind accessor)
-		{
-			if (node.ExpressionBody is not null)
-			{
-				return accessor == PropertyAccessorKind.Get;
-			}
-
-			return node.AccessorList?.HasAccessor(accessor.GetAccessorKind()) ?? false;
-		}
-
-		/// <summary>
-		/// Determines whether the specified <paramref name="node"/> defines an <paramref name="accessor"/> of a given kind.
-		/// </summary>
-		/// <param name="node"><see cref="EventDeclarationSyntax"/> to determines whether has an <paramref name="accessor"/> of a given kind.</param>
-		/// <param name="accessor">Kind of accessor to check for.</param>
-		public static bool HasAccessor(this EventDeclarationSyntax node, EventAccessorKind accessor)
-		{
-			return node.AccessorList?.HasAccessor(accessor.GetAccessorKind()) ?? false;
-		}
-
-		/// <summary>
-		/// Determines whether the specified <paramref name="node"/> defines an <paramref name="accessor"/> of a given kind.
-		/// </summary>
-		/// <param name="node"><see cref="BasePropertyDeclarationSyntax"/> to determines whether has an <paramref name="accessor"/> of a given kind.</param>
-		/// <param name="accessor">Kind of accessor to check for.</param>
-		public static bool HasAccessor(this BasePropertyDeclarationSyntax node, AccessorKind accessor)
-		{
-			return node.AccessorList?.HasAccessor(accessor) ?? false;
-		}
-
-		/// <summary>
-		/// Determines whether the specified <paramref name="node"/> defines an <paramref name="accessor"/> of a given kind.
-		/// </summary>
-		/// <param name="node"><see cref="AccessorListSyntax"/> to determines whether has an <paramref name="accessor"/> of a given kind.</param>
-		/// <param name="accessor">Kind of accessor to check for.</param>
-		public static bool HasAccessor(this AccessorListSyntax node, AccessorKind accessor)
-		{
-			return node.Accessors.Any(acc => acc.GetAccessorKind() == accessor);
-		}
-
-		/// <summary>
-		/// Checks if the target <paramref name="method"/> has a body, either block or expression.
-		/// </summary>
-		/// <param name="method"><see cref="BaseMethodDeclarationSyntax"/> to check if has a body.</param>
-		public static bool HasBody(this BaseMethodDeclarationSyntax method)
-		{
-			return method.GetBody() is not null;
-		}
-
-		/// <summary>
-		/// Determines whether the specified <see cref="TypeParameterSyntax"/> has any generic constraints applied.
-		/// </summary>
-		/// <param name="node"><see cref="TypeParameterSyntax"/> to determine whether has any generic constraints applied.</param>
-		public static bool HasConstraints(this TypeParameterSyntax node)
-		{
-			return node.GetConstraintClause() is not null;
-		}
-
-		/// <summary>
-		/// Determines whether the specified <see cref="TypeParameterSyntax"/> has a <paramref name="constraint"/> of the given kind applied.
-		/// </summary>
-		/// <param name="node"><see cref="TypeParameterSyntax"/> to determine whether has a <paramref name="constraint"/> of the given kind applied.</param>
-		/// <param name="constraint"><see cref="GenericConstraint"/> to check for.</param>
-		/// <param name="includeImplicit">Determines whether to include constraints that are implicitly applied to the <paramref name="node"/>.</param>
-		public static bool HasConstraints(this TypeParameterSyntax node, GenericConstraint constraint, bool includeImplicit = false)
-		{
-			return node.GetConstraintClause()?.HasConstraints(constraint, includeImplicit) ?? false;
-		}
-
-		/// <summary>
-		/// Determines whether the specified <see cref="TypeParameterConstraintClauseSyntax"/> contains a <paramref name="constraint"/> of the given kind.
-		/// </summary>
-		/// <param name="node"><see cref="TypeParameterConstraintClauseSyntax"/> to determine whether contains a <paramref name="constraint"/> of the given kind.</param>
-		/// <param name="constraint"><see cref="GenericConstraint"/> to check for.</param>
-		/// <param name="includeImplicit">Determines whether to include constraints that are implicitly applied to the <paramref name="node"/>.</param>
-		public static bool HasConstraints(this TypeParameterConstraintSyntax node, GenericConstraint constraint, bool includeImplicit = false)
-		{
-			if (!includeImplicit)
-			{
-				return HasConstraintExplicit(node, constraint);
-			}
-
-			return HasConstraintImplicit(node, constraint);
-		}
-
-		/// <summary>
-		/// Determines whether the specified <see cref="TypeParameterConstraintClauseSyntax"/> contains a <paramref name="constraint"/> of the given kind.
-		/// </summary>
-		/// <param name="node"><see cref="TypeParameterConstraintClauseSyntax"/> to determine whether contains a <paramref name="constraint"/> of the given kind.</param>
-		/// <param name="constraint"><see cref="GenericConstraint"/> to check for.</param>
-		/// <param name="includeImplicit">Determines whether to include constraints that are implicitly applied to the <paramref name="node"/>.</param>
-		public static unsafe bool HasConstraints(this TypeParameterConstraintClauseSyntax node, GenericConstraint constraint, bool includeImplicit = false)
-		{
-			GenericConstraint[] values = constraint.GetFlags();
-
-			if (values.Length == 0)
-			{
-				return false;
-			}
-
-			Queue<GenericConstraint> queue = new(values);
-
-			// Why function pointer instead of a Func? Because it's more fun this way!
-
-			delegate*<TypeParameterConstraintSyntax, GenericConstraint, bool> func = includeImplicit
-				? &HasConstraintImplicit
-				: &HasConstraintExplicit;
-
-			foreach (TypeParameterConstraintSyntax cons in node.Constraints)
-			{
-				int count = queue.Count;
-
-				for (int i = 0; i < count; i++)
-				{
-					GenericConstraint value = queue.Dequeue();
-
-					if (!func(cons, value))
-					{
-						queue.Enqueue(value);
-					}
-				}
-
-				if (queue.Count == 0)
-				{
-					return true;
-				}
-			}
-
-			return false;
-		}
-
-		/// <summary>
-		/// Returns the <see cref="DocumentationCommentTriviaSyntax"/> applied to the specified <paramref name="node"/>.
-		/// </summary>
-		/// <param name="node"><see cref="SyntaxNode"/> get the <see cref="DocumentationCommentTriviaSyntax"/> applied to.</param>
-		public static DocumentationCommentTriviaSyntax? GetXmlDocumentation(this SyntaxNode node)
-		{
-			if(!node.HasLeadingTrivia)
-			{
-				return default;
-			}
-
-			SyntaxTriviaList leadingTrivia = node.GetLeadingTrivia();
-			SyntaxTrivia token = leadingTrivia.FirstOrDefault(token => token.IsKind(SyntaxKind.SingleLineDocumentationCommentTrivia) || token.IsKind(SyntaxKind.MultiLineDocumentationCommentTrivia));
-
-			if(token.IsKind(SyntaxKind.None))
-			{
-				return default;
-			}
-
-			SyntaxNode? structure = token.GetStructure();
-
-			return structure as	DocumentationCommentTriviaSyntax;
-		}
-
-		/// <summary>
-		/// Determines whether the specified <paramref name="node"/> contains the <see langword="abstract"/> modifier.
-		/// </summary>
-		/// <param name="node"><see cref="SyntaxNode"/> to determine whether contains the <see langword="abstract"/> modifier.</param>
-		public static bool IsAbstract(this SyntaxNode node)
-		{
-			return node.GetModifiers().IsAbstract();
-		}
-
-		/// <summary>
-		/// Determines whether any parameter of the specified <see cref="BaseMethodDeclarationSyntax"/> represents the <see langword="__arglist"/> keyword.
-		/// </summary>
-		/// <param name="node"><see cref="BaseMethodDeclarationSyntax"/> to determine whether contains any parameter representing the <see langword="__arglist"/> keyword.</param>
-		public static bool IsArgList(this BaseMethodDeclarationSyntax node)
-		{
-			return node.ParameterList.IsArgList();
-		}
-
-		/// <summary>
-		/// Determines whether any parameter of the specified <see cref="DelegateDeclarationSyntax"/> represents the <see langword="__arglist"/> keyword.
-		/// </summary>
-		/// <param name="node"><see cref="DelegateDeclarationSyntax"/> to determine whether contains any parameter representing the <see langword="__arglist"/> keyword.</param>
-		public static bool IsArgList(this DelegateDeclarationSyntax node)
-		{
-			return node.ParameterList.IsArgList();
-		}
-
-		/// <summary>
-		/// Determines whether any parameter of the specified <see cref="BaseParameterListSyntax"/> represents the <see langword="__arglist"/> keyword.
-		/// </summary>
-		/// <param name="node"><see cref="BaseParameterListSyntax"/> to determine whether contains any parameter representing the <see langword="__arglist"/> keyword.</param>
-		public static bool IsArgList(this BaseParameterListSyntax node)
-		{
-			return node.Parameters.Any(IsArgList);
-		}
-
-		/// <summary>
-		/// Determines whether any parameter of the specified <see cref="LocalFunctionStatementSyntax"/> represents the <see langword="__arglist"/> keyword.
-		/// </summary>
-		/// <param name="node"><see cref="LocalFunctionStatementSyntax"/> to determine whether contains any parameter representing the <see langword="__arglist"/> keyword.</param>
-		public static bool IsArgList(this LocalFunctionStatementSyntax node)
-		{
-			return node.ParameterList.IsArgList();
-		}
-
-		/// <summary>
-		/// Determines whether any parameter of the specified <see cref="RecordDeclarationSyntax"/> represents the <see langword="__arglist"/> keyword.
-		/// </summary>
-		/// <param name="node"><see cref="RecordDeclarationSyntax"/> to determine whether contains any parameter representing the <see langword="__arglist"/> keyword.</param>
-		public static bool IsArgList(this RecordDeclarationSyntax node)
-		{
-			return node.ParameterList?.IsArgList() ?? false;
-		}
-
-		/// <summary>
-		/// Determines whether any parameter of the specified <see cref="AnonymousMethodExpressionSyntax"/> represents the <see langword="__arglist"/> keyword.
-		/// </summary>
-		/// <param name="node"><see cref="AnonymousMethodExpressionSyntax"/> to determine whether contains any parameter representing the <see langword="__arglist"/> keyword.</param>
-		public static bool IsArgList(this AnonymousMethodExpressionSyntax node)
-		{
-			return node.ParameterList?.IsArgList() ?? false;
-		}
-
-		/// <summary>
-		/// Determines whether any parameter of the specified <see cref="AnonymousFunctionExpressionSyntax"/> represents the <see langword="__arglist"/> keyword.
-		/// </summary>
-		/// <param name="node"><see cref="AnonymousFunctionExpressionSyntax"/> to determine whether contains any parameter representing the <see langword="__arglist"/> keyword.</param>
-		public static bool IsArgList(this AnonymousFunctionExpressionSyntax node)
-		{
-			return node switch
-			{
-				LambdaExpressionSyntax lambda => lambda.IsArgList(),
-				AnonymousMethodExpressionSyntax method => method.IsArgList(),
-				_ => false
-			};
-		}
-
-		/// <summary>
-		/// Determines whether any parameter of the specified <see cref="LambdaExpressionSyntax"/> represents the <see langword="__arglist"/> keyword.
-		/// </summary>
-		/// <param name="node"><see cref="LambdaExpressionSyntax"/> to determine whether contains any parameter representing the <see langword="__arglist"/> keyword.</param>
-		public static bool IsArgList(this LambdaExpressionSyntax node)
-		{
-			return (node as ParenthesizedLambdaExpressionSyntax)?.IsArgList() ?? false;
-		}
-
-		/// <summary>
-		/// Determines whether any parameter of the specified <see cref="ParenthesizedLambdaExpressionSyntax"/> represents the <see langword="__arglist"/> keyword.
-		/// </summary>
-		/// <param name="node"><see cref="ParenthesizedLambdaExpressionSyntax"/> to determine whether contains any parameter representing the <see langword="__arglist"/> keyword.</param>
-		public static bool IsArgList(this ParenthesizedLambdaExpressionSyntax node)
-		{
-			return node.ParameterList.IsArgList();
-		}
-
-		/// <summary>
-		/// Determines whether any parameter of the specified <see cref="IndexerDeclarationSyntax"/> represents the <see langword="__arglist"/> keyword.
-		/// </summary>
-		/// <param name="node"><see cref="IndexerDeclarationSyntax"/> to determine whether contains any parameter representing the <see langword="__arglist"/> keyword.</param>
-		public static bool IsArgList(this IndexerDeclarationSyntax node)
-		{
-			return node.ParameterList.IsArgList();
-		}
-
-		/// <summary>
-		/// Determines whether the specified <see cref="BaseParameterSyntax"/> represents the <see langword="__arglist"/> keyword.
-		/// </summary>
-		/// <param name="node"><see cref="BaseParameterSyntax"/> to determine whether represents the <see langword="__arglist"/> keyword.</param>
-		public static bool IsArgList(this BaseParameterSyntax node)
-		{
-			return (node as ParameterSyntax)?.IsArgList() ?? false;
-		}
-
-		/// <summary>
-		/// Determines whether the specified <see cref="ParameterSyntax"/> represents the <see langword="__arglist"/> keyword.
-		/// </summary>
-		/// <param name="node"><see cref="ParameterSyntax"/> to determine whether represents the <see langword="__arglist"/> keyword.</param>
-		public static bool IsArgList(this ParameterSyntax node)
-		{
-			return node.Type is null && node.Identifier.IsKind(SyntaxKind.ArgListKeyword);
-		}
-
-		/// <summary>
-		/// Determines whether the specified <paramref name="node"/> contains the <see langword="async"/> modifier.
-		/// </summary>
-		/// <param name="node"><see cref="SyntaxNode"/> to determine whether contains the <see langword="async"/> modifier.</param>
-#pragma warning disable RCS1047 // Non-asynchronous method name should not end with 'Async'.
-		public static bool IsAsync(this SyntaxNode node)
-#pragma warning restore RCS1047 // Non-asynchronous method name should not end with 'Async'.
-		{
-			return node.GetModifiers().IsAsync();
-		}
-
-		/// <summary>
-		/// Determines whether the specified <see cref="PropertyDeclarationSyntax"/> represents an auto-property.
-		/// </summary>
-		/// <param name="node"><see cref="PropertyDeclarationSyntax"/> to determine whether represents an auto-property.</param>
-		public static bool IsAutoProperty(this PropertyDeclarationSyntax node)
-		{
-			if (node.AccessorList is null)
-			{
-				return false;
-			}
-
-			return node.AccessorList.IsAutoProperty();
-		}
-
-		/// <summary>
-		/// Determines whether the specified <see cref="BasePropertyDeclarationSyntax"/> represents an auto-property.
-		/// </summary>
-		/// <param name="node"><see cref="BasePropertyDeclarationSyntax"/> to determine whether represents an auto-property.</param>
-		public static bool IsAutoProperty(this BasePropertyDeclarationSyntax node)
-		{
-			return (node as PropertyDeclarationSyntax)?.IsAutoProperty() ?? false;
-		}
-
-		/// <summary>
-		/// Determines whether the specified <see cref="AccessorListSyntax"/> represents an auto-property accessor list.
-		/// </summary>
-		/// <param name="node"><see cref="AccessorListSyntax"/> to determine whether represents an auto-property accessor list.</param>
-		public static bool IsAutoProperty(this AccessorListSyntax node)
-		{
-			foreach (AccessorDeclarationSyntax accessor in node.Accessors)
-			{
-				if (accessor.GetBody() is not null)
-				{
-					return false;
-				}
-			}
-
-			return true;
-		}
-
-		/// <summary>
-		/// Determines whether the specified <see cref="AccessorDeclarationSyntax"/> is an auto-property accessor.
-		/// </summary>
-		/// <param name="node"><see cref="AccessorDeclarationSyntax"/> to determine whether is an auto-property accessor.</param>
-		public static bool IsAutoPropertyAccessor(this AccessorDeclarationSyntax node)
-		{
-			return (node.Parent?.Parent as PropertyDeclarationSyntax)?.IsAutoProperty() ?? false;
-		}
-
-		/// <summary>
-		/// Determines whether the specified <see cref="ClassOrStructConstraintSyntax"/> is a class constraint.
-		/// </summary>
-		/// <param name="node"><see cref="ClassOrStructConstraintSyntax"/> to determine whether is a class constraint.</param>
-		public static bool IsClass(this ClassOrStructConstraintSyntax node)
-		{
-			return node.ClassOrStructKeyword.IsKind(SyntaxKind.ClassKeyword);
-		}
-
-		/// <summary>
-		/// Determines whether the specified <see cref="BaseTypeDeclarationSyntax"/> is a class type.
-		/// </summary>
-		/// <param name="node"><see cref="BaseTypeDeclarationSyntax"/> to determine whether is a class type.</param>
-		public static bool IsClass(this BaseTypeDeclarationSyntax node)
-		{
-			return node is ClassDeclarationSyntax || (node is RecordDeclarationSyntax record && record.IsClass());
-		}
-
-		/// <summary>
-		/// Determines whether the specified <see cref="RecordDeclarationSyntax"/> is a class type.
-		/// </summary>
-		/// <param name="node"><see cref="RecordDeclarationSyntax"/> to determine whether is a class type.</param>
-		public static bool IsClass(this RecordDeclarationSyntax node)
-		{
-			return node.ClassOrStructKeyword.IsKind(SyntaxKind.ClassKeyword);
-		}
-
-		/// <summary>
-		/// Determines whether the specified <see cref="SyntaxNode"/> is considered a declaration node and can be used as argument for the <c>GetDeclaredSymbol</c> method of a <see cref="SemanticModel"/>.
-		/// </summary>
-		/// <param name="node"><see cref="SyntaxNode"/> to determine whether is considered a declaration node.</param>
-		public static bool IsDeclaration(this SyntaxNode node)
-		{
-			return node is
-				MemberDeclarationSyntax or
-				AccessorDeclarationSyntax or
-				TypeParameterSyntax or
-				ParameterSyntax or
-				VariableDesignationSyntax or
-				AnonymousObjectCreationExpressionSyntax or
-				AnonymousObjectMemberDeclaratorSyntax or
-				ArgumentSyntax or
-				CatchDeclarationSyntax or
-				ExternAliasDirectiveSyntax or
-				CompilationUnitSyntax or
-				ForEachStatementSyntax or
-				LabeledStatementSyntax or
-				JoinIntoClauseSyntax or
-				QueryClauseSyntax or
-				QueryContinuationSyntax or
-				SingleVariableDesignationSyntax or
-				SwitchLabelSyntax or
-				UsingDirectiveSyntax or
-				TupleElementSyntax or
-				TupleExpressionSyntax;
-		}
-
-		/// <summary>
-		/// Determines whether the specified <see cref="PragmaWarningDirectiveTriviaSyntax"/> represents a <c>#pragma warning disable</c> directive.
-		/// </summary>
-		/// <param name="node"><see cref="PragmaWarningDirectiveTriviaSyntax"/> to determine whether represents a <c>#pragma warning disable</c> directive.</param>
-		public static bool IsDisable(this PragmaWarningDirectiveTriviaSyntax node)
-		{
-			return node.DisableOrRestoreKeyword.IsKind(SyntaxKind.DisableKeyword);
-		}
-
-		/// <summary>
-		/// Determines whether the specified <see cref="TypeSyntax"/> represents the <see langword="dynamic"/> keyword.
-		/// </summary>
-		/// <param name="node"><see cref="TypeSyntax"/> to determine whether represents the <see langword="dynamic"/> keyword.</param>
-		public static bool IsDynamic(this TypeSyntax node)
-		{
-			return (node as IdentifierNameSyntax)?.Identifier.ValueText == "dynamic";
-		}
-
-		/// <summary>
-		/// Determines whether the specified <see cref="AccessorDeclarationSyntax"/> is an event accessor.
-		/// </summary>
-		/// <param name="node"><see cref="AccessorDeclarationSyntax"/> to determine whether is an event accessor.</param>
-		public static bool IsEventAccessor(this AccessorDeclarationSyntax node)
-		{
-			return node.Parent?.Parent is EventDeclarationSyntax;
-		}
-
-		/// <summary>
-		/// Determines whether the specified <paramref name="node"/> represents a declaration of an <see cref="IEventSymbol"/>. This applies to:
-		/// <list type="bullet">
-		/// <item><see cref="EventFieldDeclarationSyntax"/>.</item>
-		/// <item><see cref="EventDeclarationSyntax"/></item>
-		/// </list>
-		/// </summary>
-		/// <param name="node"><see cref="SyntaxNode"/> to determine whether represents a declaration of an <see cref="IEventSymbol"/>.</param>
-		public static bool IsEventDeclaration(this SyntaxNode node)
-		{
-			return node is
-				EventFieldDeclarationSyntax or
-				EventDeclarationSyntax;
-		}
-
-		/// <summary>
-		/// Determines whether the specified <see cref="ConversionOperatorDeclarationSyntax"/> represents an explicit operator.
-		/// </summary>
-		/// <param name="node"><see cref="ConversionOperatorDeclarationSyntax"/> to determine whether represents an explicit operator.</param>
-		public static bool IsExplicit(this ConversionOperatorDeclarationSyntax node)
-		{
-			return node.ImplicitOrExplicitKeyword.IsKind(SyntaxKind.ExplicitKeyword);
-		}
-
-		/// <summary>
-		/// Determines whether the specified <see cref="ConversionOperatorMemberCrefSyntax"/> represents an explicit operator.
-		/// </summary>
-		/// <param name="node"><see cref="ConversionOperatorMemberCrefSyntax"/> to determine whether represents an explicit operator.</param>
-		public static bool IsExplicit(this ConversionOperatorMemberCrefSyntax node)
-		{
-			return node.ImplicitOrExplicitKeyword.IsKind(SyntaxKind.ExplicitKeyword);
-		}
-
-		/// <summary>
-		/// Determines whether the specified <paramref name="node"/> contains the <see langword="extern"/> modifier.
-		/// </summary>
-		/// <param name="node"><see cref="SyntaxNode"/> to determine whether contains the <see langword="extern"/> modifier.</param>
-		public static bool IsExtern(this SyntaxNode node)
-		{
-			return node.GetModifiers().IsExtern();
-		}
-
-		/// <summary>
-		/// Determines whether the specified <paramref name="node"/> contains the <see langword="fixed"/> modifier.
-		/// </summary>
-		/// <param name="node"><see cref="SyntaxNode"/> to determine whether contains the <see langword="fixed"/> modifier.</param>
-		public static bool IsFixed(this SyntaxNode node)
-		{
-			return node.GetModifiers().IsFixed();
-		}
-
-		/// <summary>
-		/// Determines whether the specified <see cref="UsingDirectiveSyntax"/> represents a <c><see langword="global"/> <see langword="using"/></c> directive.
-		/// </summary>
-		/// <param name="node"><see cref="UsingDirectiveSyntax"/> to determine whether represents a <c><see langword="global"/> <see langword="using"/></c> directive.</param>
-		public static bool IsGlobal(this UsingDirectiveSyntax node)
-		{
-			return node.GlobalKeyword.IsKind(SyntaxKind.GlobalKeyword);
-		}
-
-		/// <summary>
-		/// Determines whether the specified <see cref="ConversionOperatorDeclarationSyntax"/> represents an implicit operator.
-		/// </summary>
-		/// <param name="node"><see cref="ConversionOperatorDeclarationSyntax"/> to determine whether represents an implicit operator.</param>
-		public static bool IsImplicit(this ConversionOperatorDeclarationSyntax node)
-		{
-			return node.ImplicitOrExplicitKeyword.IsKind(SyntaxKind.ImplicitKeyword);
-		}
-
-		/// <summary>
-		/// Determines whether the specified <see cref="ConversionOperatorMemberCrefSyntax"/> represents an implicit operator.
-		/// </summary>
-		/// <param name="node"><see cref="ConversionOperatorMemberCrefSyntax"/> to determine whether represents an implicit operator.</param>
-		public static bool IsImplicit(this ConversionOperatorMemberCrefSyntax node)
-		{
-			return node.ImplicitOrExplicitKeyword.IsKind(SyntaxKind.ImplicitKeyword);
-		}
-
-		/// <summary>
-		/// Determines whether the specified <paramref name="node"/> contains the <see langword="in"/> modifier.
-		/// </summary>
-		/// <param name="node"><see cref="SyntaxNode"/> to determine whether contains the <see langword="in"/> modifier.</param>
-		public static bool IsIn(this SyntaxNode node)
-		{
-			return node.GetModifiers().IsIn();
-		}
-
-		/// <summary>
-		/// Determines whether the specified <see cref="BaseTypeDeclarationSyntax"/> is contained within another <see cref="BaseTypeDeclarationSyntax"/>.
-		/// </summary>
-		/// <param name="node"><see cref="BaseTypeDeclarationSyntax"/> to determine whether is contained within another <see cref="BaseTypeDeclarationSyntax"/>.</param>
-		public static bool IsInnerType(this BaseTypeDeclarationSyntax node)
-		{
-			return node.Ancestors().OfType<BaseTypeDeclarationSyntax>().Any();
-		}
-
-		/// <summary>
-		/// Determines whether the specified <see cref="BaseMethodDeclarationSyntax"/> is an iterator (contains any <see cref="YieldStatementSyntax"/>es).
-		/// </summary>
-		/// <param name="node"><see cref="BaseMethodDeclarationSyntax"/> to determine whether is an iterator.</param>
-		public static bool IsIterator(this BaseMethodDeclarationSyntax node)
-		{
-			return (node as MethodDeclarationSyntax)?.IsIterator() ?? false;
-		}
-
-		/// <summary>
-		/// Determines whether the specified <see cref="MethodDeclarationSyntax"/> is an iterator (contains any <see cref="YieldStatementSyntax"/>es).
-		/// </summary>
-		/// <param name="node"><see cref="MethodDeclarationSyntax"/> to determine whether is an iterator.</param>
-		public static bool IsIterator(this MethodDeclarationSyntax node)
-		{
-			return node
-				.DescendantNodes(node => node.Kind() is
-					not SyntaxKind.LocalFunctionStatement and
-					not SyntaxKind.AnonymousMethodExpression and
-					not SyntaxKind.SimpleLambdaExpression and
-					not SyntaxKind.ParenthesizedLambdaExpression &&
-					node is not ExpressionSyntax
-				)
-				.Any(n => n is YieldStatementSyntax);
-		}
-
-		/// <summary>
-		/// Determines whether the specified <see cref="LocalFunctionStatementSyntax"/> is an iterator (contains any <see cref="YieldStatementSyntax"/>es).
-		/// </summary>
-		/// <param name="node"><see cref="LocalFunctionStatementSyntax"/> to determine whether is an iterator.</param>
-		public static bool IsIterator(this LocalFunctionStatementSyntax node)
-		{
-			return node
-				.DescendantNodes(node => node.Kind() is
-					not SyntaxKind.LocalFunctionStatement and
-					not SyntaxKind.AnonymousMethodExpression and
-					not SyntaxKind.SimpleLambdaExpression and
-					not SyntaxKind.ParenthesizedLambdaExpression &&
-					node is not ExpressionSyntax
-				)
-				.Any(n => n is YieldStatementSyntax);
-		}
-
-		/// <summary>
-		/// Determines whether the specified <see cref="FunctionPointerTypeSyntax"/> uses the <see langword="managed"/> calling convention.
-		/// </summary>
-		/// <param name="node"><see cref="FunctionPointerTypeSyntax"/> to determine whether uses the <see langword="managed"/> calling convention.</param>
-		public static bool IsManaged(this FunctionPointerTypeSyntax node)
-		{
-			return node.CallingConvention?.IsManaged() ?? true;
-		}
-
-		/// <summary>
-		/// Determines whether the specified <see cref="FunctionPointerCallingConventionSyntax"/> uses the <see langword="managed"/> calling convention.
-		/// </summary>
-		/// <param name="node"><see cref="FunctionPointerCallingConventionSyntax"/> to determine whether uses the <see langword="managed"/> calling convention.</param>
-		public static bool IsManaged(this FunctionPointerCallingConventionSyntax node)
-		{
-			return node.ManagedOrUnmanagedKeyword == default || node.ManagedOrUnmanagedKeyword.IsKind(SyntaxKind.ManagedKeyword);
-		}
-
-		/// <summary>
-		/// Determines whether the specified <paramref name="node"/> represents a declaration of an <see cref="IMethodSymbol"/>. This applies to:
-		/// <list type="bullet">
-		/// <item><see cref="BaseMethodDeclarationSyntax"/> (and its derived types)</item>
-		/// <item><see cref="AnonymousFunctionExpressionSyntax"/> (and its derived types)</item>
-		/// <item><see cref="LocalFunctionStatementSyntax"/></item>
-		/// <item><see cref="AccessorDeclarationSyntax"/></item>
-		/// </list>
-		/// </summary>
-		/// <param name="node"><see cref="SyntaxNode"/> to determine whether represents a declaration of an <see cref="IMethodSymbol"/>.</param>
-		public static bool IsMethodDeclaration(this SyntaxNode node)
-		{
-			return node is
-				BaseMethodDeclarationSyntax or
-				AnonymousFunctionExpressionSyntax or
-				LocalFunctionStatementSyntax or
-				AccessorDeclarationSyntax;
-		}
-
-		/// <summary>
-		/// Determines whether the specified <paramref name="node"/> contains the <see langword="new"/> token.
-		/// </summary>
-		/// <param name="node"><see cref="SyntaxNode"/> to determine whether contains the <see langword="new"/> modifier.</param>
-		public static bool IsNew(this SyntaxNode node)
-		{
-			return node.GetModifiers().IsNew();
-		}
-
-		/// <summary>
-		/// Determines whether the specified <see cref="TypeConstraintSyntax"/> represents the <see langword="notnull"/> constraint.
-		/// </summary>
-		/// <param name="node"><see cref="TypeConstraintSyntax"/> to determine whether represents the <see langword="notnull"/> constraint.</param>
-		public static bool IsNotNullConstraint(this TypeConstraintSyntax node)
-		{
-			return node.Type.IsNotNull;
-		}
-
-		/// <summary>
-		/// Determines whether the specified <paramref name="node"/> contains the <see langword="override"/> modifier.
-		/// </summary>
-		/// <param name="node"><see cref="SyntaxNode"/> to determine whether contains the <see langword="override"/> modifier.</param>
-		public static bool IsOverride(this SyntaxNode node)
-		{
-			return node.GetModifiers().IsOverride();
-		}
-
-		/// <summary>
-		/// Determines whether the specified <see cref="BaseMethodDeclarationSyntax"/> is parameterless.
-		/// </summary>
-		/// <param name="node"><see cref="BaseMethodDeclarationSyntax"/> to determine whether is parameterless</param>
-		public static bool IsParameterless(this BaseMethodDeclarationSyntax node)
-		{
-			return node.ParameterList.IsParameterless();
-		}
-
-		/// <summary>
-		/// Determines whether the specified <see cref="DelegateDeclarationSyntax"/> is parameterless.
-		/// </summary>
-		/// <param name="node"><see cref="DelegateDeclarationSyntax"/> to determine whether is parameterless</param>
-		public static bool IsParameterless(this DelegateDeclarationSyntax node)
-		{
-			return node.ParameterList.IsParameterless();
-		}
-
-		/// <summary>
-		/// Determines whether the specified <see cref="RecordDeclarationSyntax"/> is parameterless.
-		/// </summary>
-		/// <param name="node"><see cref="RecordDeclarationSyntax"/> to determine whether is parameterless</param>
-		public static bool IsParameterless(this RecordDeclarationSyntax node)
-		{
-			return node.ParameterList is null || node.ParameterList.IsParameterless();
-		}
-
-		/// <summary>
-		/// Determines whether the specified <see cref="LocalFunctionStatementSyntax"/> is parameterless.
-		/// </summary>
-		/// <param name="node"><see cref="LocalFunctionStatementSyntax"/> to determine whether is parameterless</param>
-		public static bool IsParameterless(this LocalFunctionStatementSyntax node)
-		{
-			return node.ParameterList.IsParameterless();
-		}
-
-		/// <summary>
-		/// Determines whether the specified <see cref="AnonymousMethodExpressionSyntax"/> is parameterless.
-		/// </summary>
-		/// <param name="node"><see cref="AnonymousMethodExpressionSyntax"/> to determine whether is parameterless</param>
-		public static bool IsParameterless(this AnonymousMethodExpressionSyntax node)
-		{
-			return node.ParameterList is null || node.ParameterList.IsParameterless();
-		}
-
-		/// <summary>
-		/// Determines whether the specified <see cref="AnonymousFunctionExpressionSyntax"/> is parameterless.
-		/// </summary>
-		/// <param name="node"><see cref="AnonymousFunctionExpressionSyntax"/> to determine whether is parameterless</param>
-		public static bool IsParameterless(this AnonymousFunctionExpressionSyntax node)
-		{
-			return node switch
-			{
-				LambdaExpressionSyntax lambda => lambda.IsParameterless(),
-				AnonymousMethodExpressionSyntax method => method.IsParameterless(),
-				_ => default
-			};
-		}
-
-		/// <summary>
-		/// Determines whether the specified <see cref="ParenthesizedLambdaExpressionSyntax"/> is parameterless.
-		/// </summary>
-		/// <param name="node"><see cref="ParenthesizedLambdaExpressionSyntax"/> to determine whether is parameterless</param>
-		public static bool IsParameterless(this ParenthesizedLambdaExpressionSyntax node)
-		{
-			return node.ParameterList.IsParameterless();
-		}
-
-		/// <summary>
-		/// Determines whether the specified <see cref="ParenthesizedLambdaExpressionSyntax"/> is parameterless.
-		/// </summary>
-		/// <param name="node"><see cref="ParenthesizedLambdaExpressionSyntax"/> to determine whether is parameterless</param>
-		public static bool IsParameterless(this LambdaExpressionSyntax node)
-		{
-			if (node is SimpleLambdaExpressionSyntax)
-			{
-				return true;
-			}
-
-			return (node as ParenthesizedLambdaExpressionSyntax)?.IsParameterless() ?? false;
-		}
-
-		/// <summary>
-		/// Determines whether the specified <see cref="BaseParameterListSyntax"/> is parameterless.
-		/// </summary>
-		/// <param name="node"><see cref="BaseParameterListSyntax"/> to determine whether is parameterless</param>
-		public static bool IsParameterless(this BaseParameterListSyntax node)
-		{
-			return !node.Parameters.Any();
-		}
-
-		/// <summary>
-		/// Determines whether the specified <see cref="IndexerDeclarationSyntax"/> is parameterless.
-		/// </summary>
-		/// <param name="node"><see cref="IndexerDeclarationSyntax"/> to determine whether is parameterless</param>
-		public static bool IsParameterless(this IndexerDeclarationSyntax node)
-		{
-			return node.ParameterList.IsParameterless();
-		}
-
-		/// <summary>
-		/// Determines whether the specified <paramref name="node"/> contains the <see langword="params"/> modifier.
-		/// </summary>
-		/// <param name="node"><see cref="SyntaxNode"/> to determine whether contains the <see langword="params"/> modifier.</param>
-		public static bool IsParams(this SyntaxNode node)
-		{
-			return node.GetModifiers().IsParams();
-		}
-
-		/// <summary>
-		/// Determines whether the specified <paramref name="node"/> contains the <see langword="partial"/> token.
-		/// </summary>
-		/// <param name="node"><see cref="SyntaxNode"/> to determine whether contains the <see langword="partial"/> modifier.</param>
-		public static bool IsPartial(this SyntaxNode node)
-		{
-			return node.GetModifiers().IsPartial();
-		}
-
-		/// <summary>
-		/// Determines whether the specified <see cref="AccessorDeclarationSyntax"/> is a property accessor.
-		/// </summary>
-		/// <param name="node"><see cref="AccessorDeclarationSyntax"/> to determine whether is a property accessor.</param>
-		public static bool IsPropertyAccessor(this AccessorDeclarationSyntax node)
-		{
-			return node.Parent?.Parent is PropertyDeclarationSyntax or IndexerDeclarationSyntax;
-		}
-
-		/// <summary>
-		/// Determines whether the specified <paramref name="node"/> contains the <see langword="readonly"/> modifier (<see langword="ref"/> <see langword="readonly"/> does not count).
-		/// </summary>
-		/// <param name="node"><see cref="SyntaxNode"/> to determine whether contains the <see langword="readonly"/> modifier.</param>
-		public static bool IsReadOnly(this SyntaxNode node)
-		{
-			return node.GetModifiers().IsReadOnly();
-		}
-
-		/// <summary>
-		/// Determines whether the specified <paramref name="node"/> contains the <see langword="ref"/> modifier.
-		/// </summary>
-		/// <param name="node"><see cref="SyntaxNode"/> to determine whether contains the <see langword="ref"/> modifier.</param>
-		public static bool IsRef(this SyntaxNode node)
-		{
-			return node.GetModifiers().IsRef();
-		}
-
-		/// <summary>
-		/// Determines whether the specified <paramref name="node"/> contains the <see langword="ref"/> and <see langword="readonly"/> modifier.
-		/// </summary>
-		/// <param name="node"><see cref="SyntaxNode"/> to determine whether contains the <see langword="ref"/> and <see langword="readonly"/> modifiers.</param>
-		public static bool IsRefReadOnly(this SyntaxNode node)
-		{
-			return node.GetModifiers().IsRefReadOnly();
-		}
-
-		/// <summary>
-		/// Determines whether the specified <see cref="PragmaWarningDirectiveTriviaSyntax"/> represents a <c>#pragma warning restore</c> directive.
-		/// </summary>
-		/// <param name="node"><see cref="PragmaWarningDirectiveTriviaSyntax"/> to determine whether represents a <c>#pragma warning restore</c> directive.</param>
-		public static bool IsRestore(this PragmaWarningDirectiveTriviaSyntax node)
-		{
-			return node.DisableOrRestoreKeyword.IsKind(SyntaxKind.RestoreKeyword);
-		}
-
-		/// <summary>
-		/// Determines whether the specified <paramref name="node"/> contains the <see langword="sealed"/> modifier.
-		/// </summary>
-		/// <param name="node"><see cref="SyntaxNode"/> to determine whether contains the <see langword="sealed"/> modifier.</param>
-		public static bool IsSealed(this SyntaxNode node)
-		{
-			return node.GetModifiers().IsSealed();
-		}
-
-		/// <summary>
-		/// Determines whether the specified <paramref name="node"/> contains the <see langword="static"/> modifier.
-		/// </summary>
-		/// <param name="node"><see cref="SyntaxNode"/> to determine whether contains the <see langword="static"/> modifier.</param>
-		public static bool IsStatic(this SyntaxNode node)
-		{
-			return node.GetModifiers().IsStatic();
-		}
-
-		/// <summary>
-		/// Determines whether the specified <see cref="ClassOrStructConstraintSyntax"/> is a struct constraint.
-		/// </summary>
-		/// <param name="node"><see cref="ClassOrStructConstraintSyntax"/> to determine whether is a struct constraint.</param>
-		public static bool IsStruct(this ClassOrStructConstraintSyntax node)
-		{
-			return node.ClassOrStructKeyword.IsKind(SyntaxKind.StructKeyword);
-		}
-
-		/// <summary>
-		/// Determines whether the specified <see cref="BaseTypeDeclarationSyntax"/> is a struct type.
-		/// </summary>
-		/// <param name="node"><see cref="BaseTypeDeclarationSyntax"/> to determine whether is a struct type.</param>
-		public static bool IsStruct(this BaseTypeDeclarationSyntax node)
-		{
-			return node is StructDeclarationSyntax || (node is RecordDeclarationSyntax record && record.IsStruct());
-		}
-
-		/// <summary>
-		/// Determines whether the specified <see cref="RecordDeclarationSyntax"/> is a struct type.
-		/// </summary>
-		/// <param name="node"><see cref="RecordDeclarationSyntax"/> to determine whether is a struct type.</param>
-		public static bool IsStruct(this RecordDeclarationSyntax node)
-		{
-			return node.ClassOrStructKeyword.IsKind(SyntaxKind.StructKeyword);
-		}
-
-		/// <summary>
-		/// Determines whether the specified <paramref name="node"/> contains the <see langword="this"/> modifier.
-		/// </summary>
-		/// <param name="node"><see cref="SyntaxNode"/> to determine whether contains the <see langword="this"/> modifier.</param>
-		public static bool IsThis(this SyntaxNode node)
-		{
-			return node.GetModifiers().IsThis();
-		}
-
-		/// <summary>
-		/// Determines whether the specified <paramref name="node"/> as declared at the top level, meaning the <see cref="SyntaxNode.Parent"/> is either:
-		/// <list type="bullet">
-		/// <item><see langword="null"/></item>
-		/// <item><see cref="CompilationUnitSyntax"/></item>
-		/// <item><see cref="GlobalStatementSyntax"/></item>
-		/// </list>
-		/// </summary>
-		/// <param name="node"><see cref="SyntaxNode"/> to determine whether is at the top level.</param>
-		public static bool IsTopLevel(this SyntaxNode node)
-		{
-			return node.Parent is
-				null or
-				CompilationUnitSyntax or
-				GlobalStatementSyntax;
-		}
-
-		/// <summary>
-		/// Determines whether the specified <paramref name="node"/> as declared in a namespace or at the top level (see <see cref="IsTopLevel(SyntaxNode)"/> for more details).
-		/// </summary>
-		/// <param name="node"><see cref="SyntaxNode"/> to determine whether is at the top level.</param>
-		public static bool IsTopLevelOrInNamespace(this SyntaxNode node)
-		{
-			return node.Parent is
-				null or
-				CompilationUnitSyntax or
-				BaseNamespaceDeclarationSyntax;
-		}
-
-		/// <summary>
-		/// Determines whether the specified <see cref="TypeConstraintSyntax"/> represents a named type constraint.
-		/// </summary>
-		/// <param name="node"><see cref="TypeConstraintSyntax"/> to determine whether represents a named type constraint.</param>
-		public static bool IsTypeConstraint(this TypeConstraintSyntax node)
-		{
-			return !node.IsUnmanagedConstraint() && !node.IsNotNullConstraint();
-		}
-
-		/// <summary>
-		/// Determines whether the specified <paramref name="node"/> represents a declaration of an <see cref="ITypeSymbol"/>. This applies to:
-		/// <list type="bullet">
-		/// <item><see cref="BaseTypeDeclarationSyntax"/> (and its derived types)</item>
-		/// <item><see cref="DelegateDeclarationSyntax"/></item>
-		/// </list>
-		/// </summary>
-		/// <param name="node"><see cref="SyntaxNode"/> to determine whether represents a declaration of an <see cref="ITypeSymbol"/>.</param>
-		public static bool IsTypeDeclaration(this SyntaxNode node)
-		{
-			return node is
-				BaseTypeDeclarationSyntax or
-				DelegateDeclarationSyntax;
-		}
-
-		/// <summary>
-		/// Determines whether the specified <see cref="FunctionPointerTypeSyntax"/> uses the <see langword="unmanaged"/> calling convention.
-		/// </summary>
-		/// <param name="node"><see cref="FunctionPointerTypeSyntax"/> to determine whether uses the <see langword="unmanaged"/> calling convention.</param>
-		public static bool IsUnmanaged(this FunctionPointerTypeSyntax node)
-		{
-			return node.CallingConvention?.IsUnmanaged() ?? false;
-		}
-
-		/// <summary>
-		/// Determines whether the specified <see cref="FunctionPointerCallingConventionSyntax"/> uses the <see langword="unmanaged"/> calling convention.
-		/// </summary>
-		/// <param name="node"><see cref="FunctionPointerCallingConventionSyntax"/> to determine whether uses the <see langword="unmanaged"/> calling convention.</param>
-		public static bool IsUnmanaged(this FunctionPointerCallingConventionSyntax node)
-		{
-			return node.ManagedOrUnmanagedKeyword.IsKind(SyntaxKind.UnmanagedKeyword);
-		}
-
-		/// <summary>
-		/// Determines whether the specified <see cref="TypeConstraintSyntax"/> represents the <see langword="unmanaged"/> constraint.
-		/// </summary>
-		/// <param name="node"><see cref="SyntaxNode"/> to determine whether contains the <see langword="unmanaged"/> modifier.</param>
-		public static bool IsUnmanagedConstraint(this TypeConstraintSyntax node)
-		{
-			return node.Type.IsUnmanaged;
-		}
-
-		/// <summary>
-		/// Determines whether the specified <paramref name="node"/> contains the <see langword="unsafe"/> modifier.
-		/// </summary>
-		/// <param name="node"><see cref="SyntaxNode"/> to determine whether contains the <see langword="unsafe"/> modifier.</param>
-		public static bool IsUnsafe(this SyntaxNode node)
-		{
-			return node.GetModifiers().IsUnsafe();
-		}
-
-		/// <summary>
-		/// Determines whether the specified <paramref name="node"/> contains the <see langword="virtual"/> modifier.
-		/// </summary>
-		/// <param name="node"><see cref="SyntaxNode"/> to determine whether contains the <see langword="virtual"/> modifier.</param>
-		public static bool IsVirtual(this SyntaxNode node)
-		{
-			return node.GetModifiers().IsVirtual();
-		}
-
-		/// <summary>
-		/// Determines whether the specified <see cref="BaseMethodDeclarationSyntax"/> returns <see langword="void"/>.
-		/// </summary>
-		/// <param name="node"><see cref="BaseMethodDeclarationSyntax"/> to determine whether returns <see langword="void"/>.</param>
-		public static bool IsVoid(this BaseMethodDeclarationSyntax node)
-		{
-			return (node as MethodDeclarationSyntax)?.IsVoid() ?? false;
-		}
-
-		/// <summary>
-		/// Determines whether the specified <see cref="MethodDeclarationSyntax"/> returns <see langword="void"/>.
-		/// </summary>
-		/// <param name="node"><see cref="MethodDeclarationSyntax"/> to determine whether returns <see langword="void"/>.</param>
-		public static bool IsVoid(this MethodDeclarationSyntax node)
-		{
-			return node.ReturnType is PredefinedTypeSyntax type && type.Keyword.IsKind(SyntaxKind.VoidKeyword);
-		}
-
-		/// <summary>
-		/// Determines whether the specified <see cref="LocalFunctionStatementSyntax"/> returns <see langword="void"/>.
-		/// </summary>
-		/// <param name="node"><see cref="LocalFunctionStatementSyntax"/> to determine whether returns <see langword="void"/>.</param>
-		public static bool IsVoid(this LocalFunctionStatementSyntax node)
-		{
-			return node.ReturnType is PredefinedTypeSyntax type && type.Keyword.IsKind(SyntaxKind.VoidKeyword);
-		}
-
-		/// <summary>
-		/// Determines whether the specified <see cref="DelegateDeclarationSyntax"/> returns <see langword="void"/>.
-		/// </summary>
-		/// <param name="node"><see cref="DelegateDeclarationSyntax"/> to determine whether returns <see langword="void"/>.</param>
-		public static bool IsVoid(this DelegateDeclarationSyntax node)
-		{
-			return node.ReturnType is PredefinedTypeSyntax type && type.Keyword.IsKind(SyntaxKind.VoidKeyword);
-		}
-
-		/// <summary>
-		/// Determines whether the specified <paramref name="node"/> contains the <see langword="volatile"/> modifier.
-		/// </summary>
-		/// <param name="node"><see cref="SyntaxNode"/> to determine whether contains the <see langword="volatile"/> modifier.</param>
-		public static bool IsVolatile(this SyntaxNode node)
-		{
-			return node.GetModifiers().IsVolatile();
-		}
-
-		/// <summary>
-		/// Determines whether the specified <see cref="YieldStatementSyntax"/> represents a <c><see langword="yield"/> break</c> statement.
-		/// </summary>
-		/// <param name="node"><see cref="YieldStatementSyntax"/> to determine whether represents a <c><see langword="yield"/> break</c> statement.</param>
-		public static bool IsYieldBreak(this YieldStatementSyntax node)
-		{
-			return node.ReturnOrBreakKeyword.IsKind(SyntaxKind.BreakKeyword);
-		}
-
-		/// <summary>
-		/// Determines whether the specified <see cref="YieldStatementSyntax"/> represents a <c><see langword="yield"/> return</c> statement.
-		/// </summary>
-		/// <param name="node"><see cref="YieldStatementSyntax"/> to determine whether represents a <c><see langword="yield"/> return</c> statement.</param>
-		public static bool IsYieldReturn(this YieldStatementSyntax node)
-		{
-			return node.ReturnOrBreakKeyword.IsKind(SyntaxKind.ReturnKeyword);
-		}
-
-		/// <summary>
-		/// Determines whether the specified <see cref="SyntaxNode"/> supports more than one attribute target kind.
-		/// </summary>
-		/// <param name="node"><see cref="SyntaxNode"/> to determine whether supports more than one attribute target kind.</param>
-		public static bool SupportsAlternativeAttributeTargets(this SyntaxNode node)
-		{
-			return node switch
-			{
-				MemberDeclarationSyntax member
-					=> member.SupportsAlternativeAttributeTargets(),
-
-				CompilationUnitSyntax or
-				AccessorDeclarationSyntax or
-				LambdaExpressionSyntax or
-				LocalFunctionStatementSyntax
-					=> true,
-
-				_ => false
-			};
-		}
-
-		/// <summary>
-		/// Determines whether the specified <see cref="MemberDeclarationSyntax"/> supports more than one attribute target kind.
-		/// </summary>
-		/// <param name="node"><see cref="MemberDeclarationSyntax"/> to determine whether supports more than one attribute target kind.</param>
-		public static bool SupportsAlternativeAttributeTargets(this MemberDeclarationSyntax node)
-		{
-			return node switch
-			{
-				MethodDeclarationSyntax or
-				DelegateDeclarationSyntax or
-				EventFieldDeclarationSyntax or
-				ConversionOperatorDeclarationSyntax or
-				OperatorDeclarationSyntax or
-				BaseNamespaceDeclarationSyntax
-					=> true,
-
-				PropertyDeclarationSyntax property
-					=> property.IsAutoProperty(),
-
-				_ => false
-			};
-		}
-
-		/// <summary>
-		/// Determines whether the specified <paramref name="node"/> can have an explicit base type.
-		/// </summary>
-		/// <param name="node"><see cref="TypeDeclarationSyntax"/> to check whether can have an explicit base type.</param>
-		public static bool SupportsExlicitBaseType(this BaseTypeDeclarationSyntax node)
-		{
-			return node switch
-			{
-				ClassDeclarationSyntax => !node.IsStatic(),
-				RecordDeclarationSyntax record => record.IsClass(),
-				EnumDeclarationSyntax or InterfaceDeclarationSyntax => true,
-				_ => false
-			};
-		}
-
-		private static bool HasConstraintExplicit(TypeParameterConstraintSyntax node, GenericConstraint constraint)
-		{
-			return constraint switch
-			{
-				GenericConstraint.Class => node is ClassOrStructConstraintSyntax @class && @class.IsClass(),
-				GenericConstraint.Struct => node is ClassOrStructConstraintSyntax @struct && @struct.IsStruct(),
-				GenericConstraint.New => node is ConstructorConstraintSyntax,
-				GenericConstraint.Unmanaged => node is TypeConstraintSyntax unmanaged && unmanaged.IsUnmanagedConstraint(),
-				GenericConstraint.NotNull => node is TypeConstraintSyntax notnull && notnull.IsNotNullConstraint(),
-				GenericConstraint.Type => node is TypeConstraintSyntax type && type.IsTypeConstraint(),
-				GenericConstraint.Default => node is DefaultConstraintSyntax,
-				_ => false
-			};
-		}
-
-		private static bool HasConstraintImplicit(TypeParameterConstraintSyntax node, GenericConstraint constraint)
-		{
-			bool isValid = false;
-
-			if (constraint.HasFlag(GenericConstraint.Class))
-			{
-				if (node is ClassOrStructConstraintSyntax @class)
-				{
-					if (!@class.IsClass())
-					{
-						return false;
-					}
-				}
-				else if (!IsType())
-				{
-					return false;
-				}
-
-				isValid = true;
-			}
-			else if (constraint.HasFlag(GenericConstraint.Struct))
-			{
-				if (node is ClassOrStructConstraintSyntax @struct)
-				{
-					if (!@struct.IsStruct())
-					{
-						return false;
-					}
-				}
-				else if (!IsUnmanaged())
-				{
-					return false;
-				}
-
-				isValid = true;
-			}
-			else if (constraint.HasFlag(GenericConstraint.Unmanaged))
-			{
-				if (!IsUnmanaged())
-				{
-					return false;
-				}
-
-				isValid = true;
-			}
-			else if (constraint.HasFlag(GenericConstraint.NotNull))
-			{
-				if (node is not TypeConstraintSyntax notnull || !notnull.IsNotNullConstraint())
-				{
-					return false;
-				}
-
-				isValid = true;
-			}
-			else if (constraint.HasFlag(GenericConstraint.Default))
-			{
-				if (node is not DefaultConstraintSyntax)
-				{
-					return false;
-				}
-
-				isValid = true;
-			}
-
-			if (constraint.HasFlag(GenericConstraint.Type))
-			{
-				if (!IsType())
-				{
-					return false;
-				}
-
-				isValid = true;
-			}
-
-			if (constraint.HasFlag(GenericConstraint.New))
-			{
-				if (node is not ConstructorConstraintSyntax)
-				{
-					if (node is not ClassOrStructConstraintSyntax @struct || !@struct.IsStruct())
-					{
-						return false;
-					}
-				}
-
-				isValid = true;
-			}
-
-			return isValid;
-
-			bool IsType()
-			{
-				return node is TypeConstraintSyntax type && type.IsTypeConstraint();
-			}
-
-			bool IsUnmanaged()
-			{
-				return node is TypeConstraintSyntax unmanaged && unmanaged.IsUnmanagedConstraint();
-			}
-		}
-	}
-}
->>>>>>> 6184197d
+// Copyright (c) Piotr Stenke. All rights reserved.
+// Licensed under the MIT license.
+
+using System;
+using System.Collections.Generic;
+using System.Linq;
+using Durian.Analysis.CodeGeneration;
+using Durian.Analysis.Data;
+using Durian.Analysis.Data.FromSource;
+using Durian.Analysis.SymbolContainers;
+using Microsoft.CodeAnalysis;
+using Microsoft.CodeAnalysis.CSharp;
+using Microsoft.CodeAnalysis.CSharp.Syntax;
+
+namespace Durian.Analysis.Extensions
+{
+	/// <summary>
+	/// Contains various extension methods for <see cref="SyntaxNode"/>-derived classes.
+	/// </summary>
+	public static class SyntaxNodeExtensions
+	{
+		/// <summary>
+		/// Builds a <see cref="UsingDirectiveSyntax"/> from the specified <paramref name="namespace"/> and adds it to the given <paramref name="compilationUnit"/>.
+		/// </summary>
+		/// <param name="compilationUnit"><see cref="CompilationUnitSyntax"/> to add the using directive to.</param>
+		/// <param name="namespace"><see cref="INamespaceSymbol"/> to build the <see cref="UsingDirectiveSyntax"/> from.</param>
+		public static CompilationUnitSyntax AddUsings(this CompilationUnitSyntax compilationUnit, INamespaceSymbol @namespace)
+		{
+			UsingDirectiveSyntax directive = @namespace.GetUsingDirective();
+			string name = directive.Name.ToString();
+
+			if (compilationUnit.Usings.Any(u => u.Name.ToString() == name))
+			{
+				return compilationUnit;
+			}
+
+			return compilationUnit.AddUsings(directive);
+		}
+
+		/// <summary>
+		/// Builds <see cref="UsingDirectiveSyntax"/>es from the specified <paramref name="namespaces"/> and adds them to the given <paramref name="compilationUnit"/>.
+		/// </summary>
+		/// <param name="compilationUnit"><see cref="CompilationUnitSyntax"/> to add the using directives to.</param>
+		/// <param name="namespaces">A collection of <see cref="INamespaceSymbol"/>s to build the <see cref="UsingDirectiveSyntax"/>es from.</param>
+		public static CompilationUnitSyntax AddUsings(this CompilationUnitSyntax compilationUnit, IEnumerable<INamespaceSymbol>? namespaces)
+		{
+			HashSet<string> usings = new(compilationUnit.Usings.Where(u => u.Alias is null).Select(u => u.Name.ToString()));
+			UsingDirectiveSyntax[] directives = namespaces
+				.Where(n => n.Name != string.Empty)
+				.Select(n => n.GetUsingDirective())
+				.Where(n => usings.Add(n.Name.ToString()))
+				.ToArray();
+
+			if (directives.Length == 0)
+			{
+				return compilationUnit;
+			}
+
+			return compilationUnit.AddUsings(directives);
+		}
+
+		/// <summary>
+		/// Determines whether the specified <see cref="SyntaxNode"/> can have accessibility modifiers applied.
+		/// </summary>
+		/// <param name="node"><see cref="SyntaxNode"/> to determine can have accessibility modifiers applied.</param>
+		public static bool CanApplyAccessibility(this SyntaxNode node)
+		{
+			return node switch
+			{
+				ConstructorDeclarationSyntax ctor => !ctor.IsStatic(),
+
+				BaseMethodDeclarationSyntax or
+				BaseFieldDeclarationSyntax or
+				BasePropertyDeclarationSyntax or
+				DelegateDeclarationSyntax or
+				BaseTypeDeclarationSyntax
+					=> true,
+
+				AccessorDeclarationSyntax accessor => accessor.IsPropertyAccessor(),
+
+				_ => default
+			};
+		}
+
+		/// <summary>
+		/// Gets the first node of type <typeparamref name="TNode"/> that matches the <paramref name="predicate"/>.
+		/// </summary>
+		/// <typeparam name="TNode">Type of ancestor node to return.</typeparam>
+		/// <param name="node"><see cref="SyntaxNode"/> to get the ancestor of.</param>
+		/// <param name="predicate">Function that filters the ancestor nodes.</param>
+		/// <param name="ascendOutOfTrivia">Determine whether to leave from structured trivia.</param>
+		public static TNode? FirstAncestor<TNode>(this SyntaxNode node, Func<TNode, bool>? predicate = default, bool ascendOutOfTrivia = true) where TNode : SyntaxNode
+		{
+			return node.Parent?.FirstAncestorOrSelf(predicate, ascendOutOfTrivia);
+		}
+
+		/// <summary>
+		/// Gets the first node of type <typeparamref name="TNode"/> that matches the <paramref name="predicate"/>.
+		/// </summary>
+		/// <typeparam name="TNode">Type of ancestor node to return.</typeparam>
+		/// <typeparam name="TArg">Type of argument passed for each call to the <paramref name="predicate"/>.</typeparam>
+		/// <param name="node"><see cref="SyntaxNode"/> to get the ancestor of.</param>
+		/// <param name="predicate">Function that filters the ancestor nodes.</param>
+		/// <param name="argument">Argument to pass for each <paramref name="predicate"/> call.</param>
+		/// <param name="ascendOutOfTrivia">Determine whether to leave from structured trivia.</param>
+		public static TNode? FirstAncestor<TNode, TArg>(this SyntaxNode node, Func<TNode, TArg, bool> predicate, TArg argument, bool ascendOutOfTrivia = true) where TNode : SyntaxNode
+		{
+			return node.Parent?.FirstAncestorOrSelf(predicate, argument, ascendOutOfTrivia);
+		}
+
+		/// <summary>
+		/// Returns the <see cref="Accessibility"/> of the specified <paramref name="node"/>.
+		/// </summary>
+		/// <param name="node"><see cref="SyntaxNode"/> to get the accessibility of.</param>
+		public static Accessibility GetAccessibility(this SyntaxNode node)
+		{
+			return node.GetModifiers().GetAccessibility();
+		}
+
+		/// <summary>
+		/// Returns the kind of <see cref="AccessorKind"/> the specified <paramref name="node"/> represents.
+		/// </summary>
+		/// <param name="node"><see cref="AccessorDeclarationSyntax"/> to get the <see cref="AccessorKind"/> kind represented by.</param>
+		public static AccessorKind GetAccessorKind(this AccessorDeclarationSyntax node)
+		{
+			return node.Keyword.GetAccessor();
+		}
+
+		/// <summary>
+		/// Returns attribute argument with the specified <paramref name="argumentName"/>
+		/// or <see langword="null"/> if no argument with the <paramref name="argumentName"/> was found.
+		/// </summary>
+		/// <param name="attribute"><see cref="AttributeSyntax"/> to get the argument of.</param>
+		/// <param name="argumentName">Name of argument to get.</param>
+		/// <param name="includeParameters">Determines whether to include arguments with colons in the search.</param>
+		public static AttributeArgumentSyntax? GetArgument(this AttributeSyntax attribute, string argumentName, bool includeParameters = false)
+		{
+			if (attribute.ArgumentList is null)
+			{
+				return null;
+			}
+
+			SeparatedSyntaxList<AttributeArgumentSyntax> arguments = attribute.ArgumentList.Arguments;
+
+			if (!arguments.Any())
+			{
+				return null;
+			}
+
+			Func<AttributeArgumentSyntax, bool> func;
+
+			if (includeParameters)
+			{
+				func = arg =>
+				{
+					if (arg.NameEquals is not null)
+					{
+						return arg.NameEquals.Name.Identifier.ValueText == argumentName;
+					}
+
+					return arg.NameColon is not null && arg.NameColon.Name.Identifier.ValueText == argumentName;
+				};
+			}
+			else
+			{
+				func = arg => arg.NameEquals is not null && arg.NameEquals.Name.Identifier.ValueText == argumentName;
+			}
+
+			return arguments.FirstOrDefault(func);
+		}
+
+		/// <summary>
+		/// Returns attribute argument at the specified <paramref name="position"/> and with the given <paramref name="argumentName"/>.
+		/// <para>If <paramref name="argumentName"/> is <see langword="null"/>, only <paramref name="position"/> is included in the search.</para>
+		/// <para>If no appropriate argument found, returns <see langword="null"/>.</para>
+		/// </summary>
+		/// <param name="attribute"><see cref="AttributeSyntax"/> to get the argument of.</param>
+		/// <param name="position">Position of argument to get.</param>
+		/// <param name="argumentName">Name of the argument to get the location of.</param>
+		public static AttributeArgumentSyntax? GetArgument(this AttributeSyntax attribute, int position, string? argumentName = null)
+		{
+			if (attribute.ArgumentList is null)
+			{
+				return null;
+			}
+
+			SeparatedSyntaxList<AttributeArgumentSyntax> arguments = attribute.ArgumentList.Arguments;
+
+			if (!arguments.Any())
+			{
+				return null;
+			}
+
+			if (string.IsNullOrWhiteSpace(argumentName))
+			{
+				if (position >= arguments.Count)
+				{
+					return null;
+				}
+
+				return arguments[position];
+			}
+
+			if (position < arguments.Count)
+			{
+				AttributeArgumentSyntax arg = arguments[position];
+
+				if (arg.GetName() == argumentName)
+				{
+					return arg;
+				}
+			}
+
+			return arguments.FirstOrDefault(arg => arg.GetName() == argumentName);
+		}
+
+		/// <summary>
+		/// Returns location of attribute argument with the specified <paramref name="argumentName"/>
+		/// or location of the <paramref name="attribute"/> if no argument with the <paramref name="argumentName"/> was found.
+		/// </summary>
+		/// <param name="attribute"><see cref="AttributeSyntax"/> to get the location of argument of.</param>
+		/// <param name="argumentName">Name of the argument to get the location of.</param>
+		/// <param name="includeParameters">Determines whether to include arguments with colons in the search.</param>
+		public static Location GetArgumentLocation(this AttributeSyntax attribute, string argumentName, bool includeParameters = false)
+		{
+			AttributeArgumentSyntax? arg = attribute.GetArgument(argumentName, includeParameters);
+
+			if (arg is null)
+			{
+				return attribute.GetLocation();
+			}
+
+			return arg.GetLocation();
+		}
+
+		/// <summary>
+		/// Returns location of attribute argument at the specified <paramref name="position"/> and with the given <paramref name="argumentName"/>
+		/// or location of the <paramref name="attribute"/> is no appropriate argument was found.
+		/// </summary>
+		/// <param name="attribute"><see cref="AttributeSyntax"/> to get the location of argument of.</param>
+		/// <param name="position">Position of argument to get.</param>
+		/// <param name="argumentName">Name of the argument to get the location of.</param>
+		public static Location GetArgumentLocation(this AttributeSyntax attribute, int position, string? argumentName = null)
+		{
+			AttributeArgumentSyntax? arg = attribute.GetArgument(position, argumentName);
+
+			if (arg is null)
+			{
+				return attribute.GetLocation();
+			}
+
+			return arg.GetLocation();
+		}
+
+		/// <summary>
+		/// Returns attribute declaration list of the specified <paramref name="node"/> or an empty list if the <paramref name="node"/> has no attributes.
+		/// </summary>
+		/// <param name="node"><see cref="SyntaxNode"/> to get attribute lists of.</param>
+		public static SyntaxList<AttributeListSyntax> GetAttributeLists(this SyntaxNode node)
+		{
+			return node switch
+			{
+				MemberDeclarationSyntax member => member.AttributeLists,
+				StatementSyntax statement => statement.AttributeLists,
+				LambdaExpressionSyntax lambda => lambda.AttributeLists,
+				AccessorDeclarationSyntax accessor => accessor.AttributeLists,
+				CompilationUnitSyntax unit => unit.AttributeLists,
+				TypeParameterSyntax typeParameter => typeParameter.AttributeLists,
+				BaseParameterSyntax parameter => parameter.AttributeLists,
+				_ => SyntaxFactory.List<AttributeListSyntax>()
+			};
+		}
+
+		/// <summary>
+		/// Returns the <see cref="SyntaxNode"/> that is accessed by using the specified <paramref name="target"/> in the context of the given <paramref name="node"/>.
+		/// </summary>
+		/// <param name="node"><see cref="SyntaxNode"/> to get the attribute target node of.</param>
+		/// <param name="target">Kind of attribute target.</param>
+		/// <remarks>
+		/// <b>Note:</b> In some cases, the <see cref="AttributeTarget"/> refers to symbols that are compiler-generated, thus have no associated <see cref="SyntaxNode"/>s. In such situations, <see langword="null"/> is returned. This includes:
+		/// <list type="bullet">
+		/// <item><see cref="AttributeTarget.Assembly"/>.</item>
+		/// <item><see cref="AttributeTarget.Module"/>.</item>
+		/// <item><see cref="AttributeTarget.Return"/> for <see langword="set"/>, <see langword="init"/>, <see langword="add"/> and <see langword="remove"/> accessors.</item>
+		/// <item><see cref="AttributeTarget.Param"/> for <see langword="set"/>, <see langword="init"/>, <see langword="add"/> and <see langword="remove"/> accessors.</item>
+		/// <item><see cref="AttributeTarget.Field"/> for properties and events.</item>
+		/// <item><see cref="AttributeTarget.Method"/> for events.</item>
+		/// </list>
+		/// </remarks>
+		public static CSharpSyntaxNode? GetAttributeTarget(this SyntaxNode node, AttributeTarget target)
+		{
+			switch (target)
+			{
+				case AttributeTarget.Return:
+					return node.GetReturnType();
+
+				case AttributeTarget.Field:
+					return node as FieldDeclarationSyntax;
+
+				case AttributeTarget.Method:
+					return node is
+						BaseMethodDeclarationSyntax or
+						LocalFunctionStatementSyntax or
+						ParenthesizedLambdaExpressionSyntax or
+						AccessorDeclarationSyntax
+						? node as CSharpSyntaxNode : default;
+
+				case AttributeTarget.Type:
+					return node is
+						BaseTypeDeclarationSyntax or
+						DelegateDeclarationSyntax
+						? node as CSharpSyntaxNode: default;
+
+				case AttributeTarget.TypeVar:
+					return node as TypeParameterSyntax;
+
+				case AttributeTarget.Event:
+
+					if (node is EventDeclarationSyntax or EventFieldDeclarationSyntax)
+					{
+						return node as CSharpSyntaxNode;
+					}
+
+					return default;
+
+				case AttributeTarget.Param:
+					return node as ParameterSyntax;
+
+				case AttributeTarget.Property:
+					return node as BasePropertyDeclarationSyntax;
+
+				default:
+					return default;
+			}
+		}
+
+		/// <summary>
+		/// Returns the <see cref="SyntaxNode"/> that is accessed by using the specified <paramref name="target"/> in the context of the given <paramref name="node"/>.
+		/// </summary>
+		/// <param name="node"><see cref="SyntaxNode"/> to get the attribute target node of.</param>
+		/// <param name="target">Kind of attribute target.</param>
+		public static CSharpSyntaxNode? GetAttributeTarget(this SyntaxNode node, AttributeTargetKind target)
+		{
+			return target switch
+			{
+				AttributeTargetKind.This => node is
+					ParameterSyntax or
+					TypeParameterSyntax or
+					BaseFieldDeclarationSyntax or
+					BasePropertyDeclarationSyntax or
+					BaseTypeDeclarationSyntax or
+					BaseMethodDeclarationSyntax or
+					LocalFunctionStatementSyntax or
+					ParenthesizedLambdaExpressionSyntax or
+					AccessorDeclarationSyntax
+					? node as CSharpSyntaxNode : default,
+
+				AttributeTargetKind.Value => node is not BasePropertyDeclarationSyntax ? node.GetReturnType() : default,
+
+				// All members resolved using AttributeTargetKind.Handler are compiler-generated.
+				// AttributeTargetKind.Handler =>
+
+				_ => default
+			};
+		}
+
+		/// <summary>
+		/// Returns the <see cref="AttributeTarget"/> associated with the specified <paramref name="node"/>.
+		/// </summary>
+		/// <param name="node"><see cref="AttributeTargetSpecifierSyntax"/> to get the <see cref="AttributeTarget"/> associated with.</param>
+		public static AttributeTarget GetAttributeTarget(this AttributeTargetSpecifierSyntax node)
+		{
+			return node.Identifier.GetAttributeTarget();
+		}
+
+		/// <summary>
+		/// Returns the <see cref="AttributeTarget"/> associated with the specified <paramref name="node"/>.
+		/// </summary>
+		/// <param name="node"><see cref="AttributeListSyntax"/> to get the <see cref="AttributeTarget"/> associated with.</param>
+		public static AttributeTarget GetAttributeTarget(this AttributeListSyntax node)
+		{
+			return node.Target is AttributeTargetSpecifierSyntax target ? target.GetAttributeTarget() : default;
+		}
+
+		/// <summary>
+		/// Returns the <see cref="AttributeTarget"/> associated with the specified <paramref name="node"/>.
+		/// </summary>
+		/// <param name="node"><see cref="AttributeSyntax"/> to get the <see cref="AttributeTarget"/> associated with.</param>
+		public static AttributeTarget GetAttributeTarget(this AttributeSyntax node)
+		{
+			return node.Parent is AttributeListSyntax attrList ? attrList.GetAttributeTarget() : default;
+		}
+
+		/// <summary>
+		/// Returns the <see cref="AttributeTargetKind"/> associated with the specified <paramref name="node"/>.
+		/// </summary>
+		/// <param name="node"><see cref="AttributeSyntax"/> to get the <see cref="AttributeTargetKind"/> associated with.</param>
+		public static AttributeTargetKind GetAttributeTargetKind(this AttributeTargetSpecifierSyntax node)
+		{
+			if (node.Parent?.Parent is not SyntaxNode decl)
+			{
+				return default;
+			}
+
+			AttributeTarget target = node.GetAttributeTarget();
+
+			if (decl.GetAttributeTarget(target) is SyntaxNode targetNode)
+			{
+				return targetNode == decl ? AttributeTargetKind.This : AttributeTargetKind.Value;
+			}
+
+			return default;
+		}
+
+		/// <summary>
+		/// Returns the <see cref="AttributeTargetKind"/> associated with the specified <paramref name="node"/>.
+		/// </summary>
+		/// <param name="node"><see cref="AttributeSyntax"/> to get the <see cref="AttributeTargetKind"/> associated with.</param>
+		public static AttributeTargetKind GetAttributeTargetKind(this AttributeListSyntax node)
+		{
+			return node.Target?.GetAttributeTargetKind() ?? default;
+		}
+
+		/// <summary>
+		/// Returns the <see cref="AttributeTargetKind"/> associated with the specified <paramref name="node"/>.
+		/// </summary>
+		/// <param name="node"><see cref="AttributeSyntax"/> to get the <see cref="AttributeTargetKind"/> associated with.</param>
+		public static AttributeTargetKind GetAttributeTargetKind(this AttributeSyntax node)
+		{
+			return (node.Parent as AttributeListSyntax)?.GetAttributeTargetKind() ?? default;
+		}
+
+		/// <summary>
+		/// Returns the <see cref="AutoPropertyKind"/> of the specified <see cref="BasePropertyDeclarationSyntax"/>.
+		/// </summary>
+		/// <param name="node"><see cref="BasePropertyDeclarationSyntax"/> to get the <see cref="AutoPropertyKind"/> of.</param>
+		public static AutoPropertyKind GetAutoPropertyKind(this BasePropertyDeclarationSyntax node)
+		{
+			return (node as PropertyDeclarationSyntax)?.GetAutoPropertyKind() ?? default;
+		}
+
+		/// <summary>
+		/// Returns the <see cref="AutoPropertyKind"/> of the specified <see cref="PropertyDeclarationSyntax"/>.
+		/// </summary>
+		/// <param name="node"><see cref="PropertyDeclarationSyntax"/> to get the <see cref="AutoPropertyKind"/> of.</param>
+		public static AutoPropertyKind GetAutoPropertyKind(this PropertyDeclarationSyntax node)
+		{
+			return node.AccessorList?.GetAutoPropertyKind() ?? default;
+		}
+
+		/// <summary>
+		/// Returns the <see cref="AutoPropertyKind"/> of the specified <see cref="AccessorListSyntax"/>.
+		/// </summary>
+		/// <param name="node"><see cref="AccessorListSyntax"/> to get the <see cref="AutoPropertyKind"/> of.</param>
+		public static AutoPropertyKind GetAutoPropertyKind(this AccessorListSyntax node)
+		{
+			if (!node.Accessors.Any() || node.Accessors.Count > 2)
+			{
+				return default;
+			}
+
+			PropertyAccessorKind first = node.Accessors[0].GetPropertyAccessorKind();
+
+			if (node.Accessors.Count == 1)
+			{
+				return first.GetAutoPropertyKind();
+			}
+
+			PropertyAccessorKind second = node.Accessors[1].GetPropertyAccessorKind();
+
+			return second switch
+			{
+				PropertyAccessorKind.Set => AutoPropertyKind.GetSet,
+				PropertyAccessorKind.Init => AutoPropertyKind.GetInit,
+				_ => default
+			};
+		}
+
+		/// <summary>
+		/// Returns the block body of the specified <paramref name="node"/>.
+		/// </summary>
+		/// <param name="node"><see cref="SyntaxNode"/> to get the block body of.</param>
+		public static BlockSyntax? GetBlock(this SyntaxNode node)
+		{
+			return node switch
+			{
+				BaseMethodDeclarationSyntax method => method.Body,
+				AccessorDeclarationSyntax accessor => accessor.Body,
+				AnonymousFunctionExpressionSyntax lambda => lambda.Block,
+				StatementSyntax statement => statement.GetBlock(),
+				CatchClauseSyntax @catch => @catch.Block,
+				FinallyClauseSyntax @finally => @finally.Block,
+				_ => default
+			};
+		}
+
+		/// <summary>
+		/// Returns the block body of the specified <paramref name="node"/>.
+		/// </summary>
+		/// <param name="node"><see cref="StatementSyntax"/> to get the block body of.</param>
+		public static BlockSyntax? GetBlock(this StatementSyntax node)
+		{
+			return node switch
+			{
+				LocalFunctionStatementSyntax local => local.Body,
+				CheckedStatementSyntax @checked => @checked.Block,
+				UnsafeStatementSyntax @unsafe => @unsafe.Block,
+				TryStatementSyntax @try => @try.Block,
+				BlockSyntax block => block,
+				_ => default
+			};
+		}
+
+		/// <summary>
+		/// Returns the body of the specified <paramref name="node"/>.
+		/// </summary>
+		/// <param name="node"><see cref="BaseMethodDeclarationSyntax"/> to get the body of.</param>
+		public static CSharpSyntaxNode? GetBody(this BaseMethodDeclarationSyntax node)
+		{
+			if (node.Body is not null)
+			{
+				return node.Body;
+			}
+
+			if (node.ExpressionBody is not null)
+			{
+				return node.ExpressionBody;
+			}
+
+			return null;
+		}
+
+		/// <summary>
+		/// Returns the body of the specified <paramref name="node"/>.
+		/// </summary>
+		/// <param name="node"><see cref="LocalFunctionStatementSyntax"/> to get the body of.</param>
+		public static CSharpSyntaxNode? GetBody(this LocalFunctionStatementSyntax node)
+		{
+			if (node.Body is not null)
+			{
+				return node.Body;
+			}
+
+			if (node.ExpressionBody is not null)
+			{
+				return node.ExpressionBody;
+			}
+
+			return null;
+		}
+
+		/// <summary>
+		/// Returns the body of the specified <paramref name="node"/>.
+		/// </summary>
+		/// <param name="node"><see cref="AccessorDeclarationSyntax"/> to get the body of.</param>
+		public static CSharpSyntaxNode? GetBody(this AccessorDeclarationSyntax node)
+		{
+			if (node.Body is not null)
+			{
+				return node.Body;
+			}
+
+			if (node.ExpressionBody is not null)
+			{
+				return node.ExpressionBody;
+			}
+
+			return null;
+		}
+
+		/// <summary>
+		/// Returns the body of the specified <paramref name="node"/>.
+		/// </summary>
+		/// <param name="node"><see cref="AnonymousFunctionExpressionSyntax"/> to get the body of.</param>
+		public static CSharpSyntaxNode? GetBody(this AnonymousFunctionExpressionSyntax node)
+		{
+			if (node.Body is not null)
+			{
+				return node.Body;
+			}
+
+			if (node.ExpressionBody is not null)
+			{
+				return node.ExpressionBody;
+			}
+
+			return null;
+		}
+
+		/// <summary>
+		/// Returns type of the body of the specified <paramref name="node"/>.
+		/// </summary>
+		/// <param name="node"><see cref="BaseMethodDeclarationSyntax"/> to get the type of body of.</param>
+		public static MethodStyle GetBodyType(this BaseMethodDeclarationSyntax node)
+		{
+			if (node.Body is not null)
+			{
+				return MethodStyle.Block;
+			}
+
+			if (node.ExpressionBody is not null)
+			{
+				return MethodStyle.Expression;
+			}
+
+			return default;
+		}
+
+		/// <summary>
+		/// Returns type of the body of the specified <paramref name="node"/>.
+		/// </summary>
+		/// <param name="node"><see cref="AccessorDeclarationSyntax"/> to get the type of body of.</param>
+		public static MethodStyle GetBodyType(this AccessorDeclarationSyntax node)
+		{
+			if (node.Body is not null)
+			{
+				return MethodStyle.Block;
+			}
+
+			if (node.ExpressionBody is not null)
+			{
+				return MethodStyle.Expression;
+			}
+
+			return default;
+		}
+
+		/// <summary>
+		/// Returns type of the body of the specified <paramref name="node"/>.
+		/// </summary>
+		/// <param name="node"><see cref="LocalFunctionStatementSyntax"/> to get the type of body of.</param>
+		public static MethodStyle GetBodyType(this LocalFunctionStatementSyntax node)
+		{
+			if (node.Body is not null)
+			{
+				return MethodStyle.Block;
+			}
+
+			if (node.ExpressionBody is not null)
+			{
+				return MethodStyle.Expression;
+			}
+
+			return default;
+		}
+
+		/// <summary>
+		/// Returns type of the body of the specified <paramref name="node"/>.
+		/// </summary>
+		/// <param name="node"><see cref="AnonymousFunctionExpressionSyntax"/> to get the type of body of.</param>
+		public static LambdaStyle GetBodyType(this AnonymousFunctionExpressionSyntax node)
+		{
+			if(node is AnonymousMethodExpressionSyntax)
+			{
+				return LambdaStyle.Method;
+			}
+
+			if(node.Body is not null)
+			{
+				return LambdaStyle.Block;
+			}
+
+			if(node.ExpressionBody is not null)
+			{
+				return LambdaStyle.Expression;
+			}
+
+			return default;
+		}
+
+		/// <summary>
+		/// Returns the <see cref="TypeParameterConstraintClauseSyntax"/> associated with the specified <see cref="TypeParameterSyntax"/>.
+		/// </summary>
+		/// <param name="node"><see cref="TypeParameterSyntax"/> to get the <see cref="TypeParameterConstraintClauseSyntax"/> associated with.</param>
+		public static TypeParameterConstraintClauseSyntax? GetConstraintClause(this TypeParameterSyntax node)
+		{
+			return node.Parent?.Parent switch
+			{
+				TypeDeclarationSyntax type => GetNode(type.ConstraintClauses),
+				MethodDeclarationSyntax method => GetNode(method.ConstraintClauses),
+				DelegateDeclarationSyntax @delegate => GetNode(@delegate.ConstraintClauses),
+				LocalFunctionStatementSyntax local => GetNode(local.ConstraintClauses),
+				_ => default
+			};
+
+			TypeParameterConstraintClauseSyntax? GetNode(SyntaxList<TypeParameterConstraintClauseSyntax> clauses)
+			{
+				return clauses.FirstOrDefault(c => c.Name.Identifier.Value == node.Identifier.Value);
+			}
+		}
+
+		/// <summary>
+		/// Returns the <see cref="GenericConstraint"/> associated with the specified <paramref name="node"/>.
+		/// </summary>
+		/// <param name="node"><see cref="TypeParameterConstraintSyntax"/> to get the <see cref="GenericConstraint"/> associated with.</param>
+		/// <param name="includeImplicit">Determines whether to include constraints that are implicitly applied to the <paramref name="node"/>.</param>
+		public static GenericConstraint GetConstraints(this TypeParameterConstraintSyntax node, bool includeImplicit = false)
+		{
+			switch (node)
+			{
+				case ClassOrStructConstraintSyntax classOrStruct:
+
+					if (classOrStruct.IsClass())
+					{
+						return GenericConstraint.Class;
+					}
+
+					if (classOrStruct.IsStruct())
+					{
+						if (includeImplicit)
+						{
+							return GenericConstraint.Struct | GenericConstraint.New;
+						}
+
+						return GenericConstraint.Struct;
+					}
+
+					return default;
+
+				case TypeConstraintSyntax type:
+
+					if (type.Type.IsNotNull)
+					{
+						return GenericConstraint.NotNull;
+					}
+
+					if (type.Type.IsUnmanaged)
+					{
+						if (includeImplicit)
+						{
+							return GenericConstraint.Unmanaged | GenericConstraint.Struct | GenericConstraint.New;
+						}
+
+						return GenericConstraint.Unmanaged;
+					}
+
+					if (includeImplicit)
+					{
+						return GenericConstraint.Type | GenericConstraint.Class;
+					}
+
+					return GenericConstraint.Type;
+
+				case ConstructorConstraintSyntax:
+					return GenericConstraint.New;
+
+				case DefaultConstraintSyntax:
+					return GenericConstraint.Default;
+
+				default:
+					return default;
+			}
+		}
+
+		/// <summary>
+		/// Returns the <see cref="GenericConstraint"/> associated with the specified <paramref name="node"/>.
+		/// </summary>
+		/// <param name="node"><see cref="TypeParameterConstraintClauseSyntax"/> to get the <see cref="GenericConstraint"/> associated with.</param>
+		/// <param name="includeImplicit">Determines whether to include constraints that are implicitly applied to the <paramref name="node"/>.</param>
+		public static GenericConstraint GetConstraints(this TypeParameterConstraintClauseSyntax node, bool includeImplicit = false)
+		{
+			GenericConstraint constraint = default;
+
+			foreach (TypeParameterConstraintSyntax syntax in node.Constraints)
+			{
+				constraint |= syntax.GetConstraints(includeImplicit);
+			}
+
+			return constraint;
+		}
+
+		/// <summary>
+		/// Returns the <see cref="GenericConstraint"/> associated with the specified <paramref name="node"/>.
+		/// </summary>
+		/// <param name="node"><see cref="TypeParameterSyntax"/> to get the <see cref="GenericConstraint"/> associated with.</param>
+		/// <param name="includeImplicit">Determines whether to include constraints that are implicitly applied to the <paramref name="node"/>.</param>
+		public static GenericConstraint GetConstraints(this TypeParameterSyntax node, bool includeImplicit = false)
+		{
+			return node.GetConstraintClause()?.GetConstraints(includeImplicit) ?? default;
+		}
+
+		/// <summary>
+		/// Returns the <see cref="GenericConstraint"/> associated with the specified <paramref name="node"/>.
+		/// </summary>
+		/// <param name="node"><see cref="TypeDeclarationSyntax"/> to get the <see cref="GenericConstraint"/> associated with.</param>
+		/// <param name="includeImplicit">Determines whether to include constraints that are implicitly applied to the <paramref name="node"/>.</param>
+		public static GenericConstraint[] GetConstraints(this TypeDeclarationSyntax node, bool includeImplicit = false)
+		{
+			return node.ConstraintClauses.Select(c => c.GetConstraints(includeImplicit)).ToArray();
+		}
+
+		/// <summary>
+		/// Returns the <see cref="GenericConstraint"/> associated with the specified <paramref name="node"/>.
+		/// </summary>
+		/// <param name="node"><see cref="DelegateDeclarationSyntax"/> to get the <see cref="GenericConstraint"/> associated with.</param>
+		/// <param name="includeImplicit">Determines whether to include constraints that are implicitly applied to the <paramref name="node"/>.</param>
+		public static GenericConstraint[] GetConstraints(this DelegateDeclarationSyntax node, bool includeImplicit = false)
+		{
+			return node.ConstraintClauses.Select(c => c.GetConstraints(includeImplicit)).ToArray();
+		}
+
+		/// <summary>
+		/// Returns the <see cref="GenericConstraint"/> associated with the specified <paramref name="node"/>.
+		/// </summary>
+		/// <param name="node"><see cref="MethodDeclarationSyntax"/> to get the <see cref="GenericConstraint"/> associated with.</param>
+		/// <param name="includeImplicit">Determines whether to include constraints that are implicitly applied to the <paramref name="node"/>.</param>
+		public static GenericConstraint[] GetConstraints(this MethodDeclarationSyntax node, bool includeImplicit = false)
+		{
+			return node.ConstraintClauses.Select(c => c.GetConstraints(includeImplicit)).ToArray();
+		}
+
+		/// <summary>
+		/// Returns the kind of <see cref="ConstructorInitializer"/> the specified <paramref name="node"/> represents.
+		/// </summary>
+		/// <param name="node"><see cref="ConstructorInitializerSyntax"/> to get the <see cref="ConstructorInitializer"/> kind represented by.</param>
+		public static ConstructorInitializer GetConstructorInitializer(this ConstructorInitializerSyntax node)
+		{
+			return ((SyntaxKind)node.RawKind).GetConstructorInitializer();
+		}
+
+		/// <summary>
+		/// Returns the <see cref="ConstructorInitializer"/> associated with the specified <paramref name="node"/>.
+		/// </summary>
+		/// <param name="node"><see cref="ConstructorDeclarationSyntax"/> to get the <see cref="ConstructorInitializer"/> associated with.</param>
+		public static ConstructorInitializer GetConstructorInitializer(this ConstructorDeclarationSyntax node)
+		{
+			return node.Initializer?.GetConstructorInitializer() ?? default;
+		}
+
+		/// <summary>
+		/// Returns the kind of the specified <see cref="ConstructorDeclarationSyntax"/>.
+		/// </summary>
+		/// <param name="node"><see cref="ConstructorDeclarationSyntax"/> to get the kind of.</param>
+		public static SpecialConstructor GetConstructorKind(this ConstructorDeclarationSyntax node)
+		{
+			if (node.ParameterList.IsParameterless())
+			{
+				if (node.IsStatic())
+				{
+					return SpecialConstructor.Static;
+				}
+
+				return SpecialConstructor.Parameterless;
+			}
+
+			if (node.ParameterList.Parameters.Count != 1)
+			{
+				return default;
+			}
+
+			ParameterSyntax parameter = node.ParameterList.Parameters[0];
+
+			if (parameter.Type is IdentifierNameSyntax name && name.Identifier.IsEquivalentTo(node.Identifier))
+			{
+				return SpecialConstructor.Copy;
+			}
+
+			return default;
+		}
+
+		/// <summary>
+		/// Returns the <see cref="BaseNamespaceDeclarationSyntax"/> that contains the specified <paramref name="node"/>.
+		/// </summary>
+		/// <param name="node"><see cref="SyntaxNode"/> to get the containing <see cref="BaseNamespaceDeclarationSyntax"/> of.</param>
+		public static BaseNamespaceDeclarationSyntax? GetContainingNamespace(this SyntaxNode node)
+		{
+			return node.Ancestors().OfType<BaseNamespaceDeclarationSyntax>().FirstOrDefault();
+		}
+
+		/// <summary>
+		/// Returns names of namespaces that contain the specified <paramref name="node"/>.
+		/// </summary>
+		/// <param name="node"><see cref="SyntaxNode"/> to get the containing namespaces of.</param>
+		/// <param name="order">Specifies ordering of the returned values.</param>
+		public static IReturnOrderEnumerable<string> GetContainingNamespaces(this SyntaxNode node, ReturnOrder order = ReturnOrder.ParentToChild)
+		{
+			return Yield().OrderBy(order, ReturnOrder.ParentToChild);
+
+			IEnumerable<string> Yield()
+			{
+				SyntaxNode? current = node;
+
+				while ((current = current!.Parent) is not null)
+				{
+					if (current is BaseNamespaceDeclarationSyntax decl)
+					{
+						string[] split = decl.Name.ToString().Split('.');
+						int length = split.Length;
+
+						for (int i = length - 1; i > -1; i--)
+						{
+							yield return split[i];
+						}
+					}
+				}
+			}
+		}
+
+		/// <summary>
+		/// Returns the <see cref="BaseTypeDeclarationSyntax"/> that contains the specified <paramref name="node"/>.
+		/// </summary>
+		/// <param name="node"><see cref="SyntaxNode"/> to get the containing <see cref="BaseTypeDeclarationSyntax"/> of.</param>
+		public static BaseTypeDeclarationSyntax? GetContainingType(this SyntaxNode node)
+		{
+			return node.Ancestors().OfType<BaseTypeDeclarationSyntax>().FirstOrDefault();
+		}
+
+		/// <summary>
+		/// Returns <see cref="BaseTypeDeclarationSyntax"/>es that contain the specified <paramref name="node"/>.
+		/// </summary>
+		/// <param name="node"><see cref="SyntaxNode"/> to get the containing <see cref="BaseTypeDeclarationSyntax"/>es of.</param>
+		/// <param name="order">Specifies ordering of the returned values.</param>
+		public static IReturnOrderEnumerable<BaseTypeDeclarationSyntax> GetContainingTypes(this SyntaxNode node, ReturnOrder order = ReturnOrder.ParentToChild)
+		{
+			return Yield().OrderBy(order, ReturnOrder.ParentToChild);
+
+			IEnumerable<BaseTypeDeclarationSyntax> Yield()
+			{
+				SyntaxNode? current = node;
+
+				while ((current = current!.Parent) is not null)
+				{
+					if (current is BaseTypeDeclarationSyntax type)
+					{
+						yield return type;
+					}
+				}
+			}
+		}
+
+		/// <summary>
+		/// Returns the <see cref="DecimalLiteralSuffix"/> applied to the specified <paramref name="node"/>.
+		/// </summary>
+		/// <param name="node"><see cref="LiteralExpressionSyntax"/> to get the <see cref="DecimalLiteralSuffix"/> applied to.</param>
+		public static DecimalLiteralSuffix GetDecimalSuffix(this LiteralExpressionSyntax node)
+		{
+			return node.Token.GetDecimalSuffix();
+		}
+
+		/// <summary>
+		/// Returns the <see cref="DecimalValueType"/> represented by the specified <paramref name="node"/>.
+		/// </summary>
+		/// <param name="node"><see cref="LiteralExpressionSyntax"/> to get the <see cref="DecimalValueType"/> represented by.</param>
+		public static DecimalValueType GetDecimalType(this LiteralExpressionSyntax node)
+		{
+			return node.Token.GetDecimalType();
+		}
+
+		/// <summary>
+		/// Returns the <see cref="DecimalValueType"/> represented by the specified <paramref name="node"/>.
+		/// </summary>
+		/// <param name="node"><see cref="PredefinedTypeSyntax"/> to get the <see cref="DecimalValueType"/> represented by.</param>
+		public static DecimalValueType GetDecimalType(this PredefinedTypeSyntax node)
+		{
+			return node.Keyword.GetDecimalType();
+		}
+
+		/// <summary>
+		/// Returns the <see cref="DecimalValueType"/> represented by the specified <paramref name="node"/>.
+		/// </summary>
+		/// <param name="node"><see cref="TypeSyntax"/> to get the <see cref="DecimalValueType"/> represented by.</param>
+		public static DecimalValueType GetDecimalType(this TypeSyntax node)
+		{
+			return (node as PredefinedTypeSyntax)?.GetDecimalType() ?? default;
+		}
+
+		/// <summary>
+		/// Returns a keyword used to declare the specified <see cref="MemberDeclarationSyntax"/> (e.g. <see langword="class"/>, <see langword="event"/>).
+		/// </summary>
+		/// <param name="node"><see cref="BaseTypeDeclarationSyntax"/> to get the keyword of.</param>
+		public static string? GetDeclaredKeyword(this MemberDeclarationSyntax node)
+		{
+			return node switch
+			{
+				BaseTypeDeclarationSyntax type => type.GetDeclaredKeyword(),
+				EventDeclarationSyntax or EventFieldDeclarationSyntax => "event",
+				OperatorDeclarationSyntax or ConversionOperatorDeclarationSyntax => "operator",
+				DelegateDeclarationSyntax => "delegate",
+				_ => default
+			};
+		}
+
+		/// <summary>
+		/// Returns a keyword used to declare the specified <see cref="BaseTypeDeclarationSyntax"/>(e.g. <see langword="class"/>, <see langword="enum"/>).
+		/// </summary>
+		/// <param name="node"><see cref="BaseTypeDeclarationSyntax"/> to get the keyword of.</param>
+		public static string? GetDeclaredKeyword(this BaseTypeDeclarationSyntax node)
+		{
+			return node switch
+			{
+				ClassDeclarationSyntax => "class",
+				StructDeclarationSyntax => "struct",
+				EnumDeclarationSyntax => "enum",
+				InterfaceDeclarationSyntax => "interface",
+				RecordDeclarationSyntax record => (SyntaxKind)record.ClassOrStructKeyword.RawKind switch
+				{
+					SyntaxKind.ClassKeyword => "record class",
+					SyntaxKind.StructKeyword => "record struct",
+					_ => "record"
+				},
+				_ => default
+			};
+		}
+
+		/// <summary>
+		/// Returns the default <see cref="Accessibility"/> that is applied to the <paramref name="node"/> during semantic analysis, that is:
+		/// <list type="bullet">
+		/// <item>For top-level types: <see cref="Accessibility.Internal"/>.</item>
+		/// <item>For interface members other than partial methods: <see cref="Accessibility.Public"/>.</item>
+		/// <item>For property/event accessors: accessibility of the parent property/event.</item>
+		/// <item>For all other members: <see cref="Accessibility.Private"/>.</item>
+		/// </list>
+		/// </summary>
+		/// <param name="node"><see cref="SyntaxNode"/> to get the default accessibility of.</param>
+		/// <param name="includeAssociated">Determines whether accessibility of an associated member of the <paramref name="node"/> (e.g. parent property of an accessor) should be treated as default.</param>
+		public static Accessibility GetDefaultAccessibility(this SyntaxNode node, bool includeAssociated = true)
+		{
+			if (node.IsTopLevelOrInNamespace())
+			{
+				return node.IsTypeDeclaration() ? Accessibility.Internal : default;
+			}
+
+			if (node.GetContainingType() is InterfaceDeclarationSyntax)
+			{
+				if (node is MethodDeclarationSyntax method && method.IsPartial())
+				{
+					return Accessibility.Private;
+				}
+
+				return Accessibility.Public;
+			}
+
+			if (includeAssociated && node is AccessorDeclarationSyntax accessor)
+			{
+				return accessor.GetProperty()?.GetAccessibility() ?? default;
+			}
+
+			if (node.CanApplyAccessibility())
+			{
+				return Accessibility.Private;
+			}
+
+			return default;
+		}
+
+		/// <summary>
+		/// Returns the effective <see cref="Accessibility"/> of the specified <paramref name="node"/>.
+		/// </summary>
+		/// <param name="node"><see cref="SyntaxNode"/> to get the effective <see cref="Accessibility"/> of.</param>
+		public static Accessibility GetEffectiveAccessibility(this SyntaxNode node)
+		{
+			SyntaxNode? n = node;
+			Accessibility lowest = Accessibility.Public;
+
+			while (n is not null)
+			{
+				Accessibility current = n.GetAccessibility();
+
+				if (current == Accessibility.Private)
+				{
+					return current;
+				}
+
+				if (current != Accessibility.NotApplicable && current < lowest)
+				{
+					lowest = current;
+				}
+
+				n = n.Parent as SyntaxNode;
+			}
+
+			return lowest;
+		}
+
+		/// <summary>
+		/// Returns element <see cref="TypeSyntax"/> of the specified <paramref name="node"/>. Node kinds with element types are:
+		/// <list type="bullet">
+		/// <item><see cref="ArrayTypeSyntax"/></item>
+		/// <item><see cref="NullableTypeSyntax"/></item>
+		/// <item><see cref="PointerTypeSyntax"/></item>
+		/// </list>
+		/// </summary>
+		/// <param name="node"><see cref="TypeSyntax"/> to get the element type of.</param>
+		public static TypeSyntax? GetElementType(this TypeSyntax node)
+		{
+			return node switch
+			{
+				ArrayTypeSyntax array => array.ElementType,
+				PointerTypeSyntax pointer => pointer.ElementType,
+				NullableTypeSyntax nullable => nullable.ElementType,
+				_ => default
+			};
+		}
+
+		/// <summary>
+		/// Returns the kind of <see cref="EventAccessorKind"/> the specified <paramref name="node"/> represents.
+		/// </summary>
+		/// <param name="node"><see cref="AccessorDeclarationSyntax"/> to get the <see cref="AccessorKind"/> kind represented by.</param>
+		public static EventAccessorKind GetEventAccessorKind(this AccessorDeclarationSyntax node)
+		{
+			return node.GetAccessorKind().GetEventAccessorKind();
+		}
+
+		/// <summary>
+		/// Returns the <see cref="DecimalLiteralSuffix"/> applied to the specified <paramref name="node"/>.
+		/// </summary>
+		/// <param name="node"><see cref="LiteralExpressionSyntax"/> to get the <see cref="DecimalLiteralSuffix"/> applied to.</param>
+		public static ExponentialStyle GetExponentialStyle(this LiteralExpressionSyntax node)
+		{
+			return node.Token.GetExponentialStyle();
+		}
+
+		/// <summary>
+		/// Returns the expression body of the specified <paramref name="node"/>.
+		/// </summary>
+		/// <param name="node"><see cref="SyntaxNode"/> to get the expression body of.</param>
+		public static ArrowExpressionClauseSyntax? GetExpressionBody(this SyntaxNode node)
+		{
+			return node switch
+			{
+				BaseMethodDeclarationSyntax method => method.ExpressionBody,
+				PropertyDeclarationSyntax property => property.ExpressionBody,
+				AccessorDeclarationSyntax accessor => accessor.ExpressionBody,
+				IndexerDeclarationSyntax indexer => indexer.ExpressionBody,
+				LocalFunctionStatementSyntax local => local.ExpressionBody,
+				ArrowExpressionClauseSyntax arrow => arrow,
+				_ => default
+			};
+		}
+
+		/// <summary>
+		/// Returns the <see cref="GoToKind"/> of the specified <see cref="GotoStatementSyntax"/>.
+		/// </summary>
+		/// <param name="node"><see cref="GotoStatementSyntax"/> to get the <see cref="GoToKind"/> of.</param>
+		public static GoToKind GetGoToKind(this GotoStatementSyntax node)
+		{
+			return ((SyntaxKind)node.RawKind).GetGoToKind();
+		}
+
+		/// <summary>
+		/// Returns a collection of all inner types of the specified <see cref="BaseTypeDeclarationSyntax"/>.
+		/// </summary>
+		/// <param name="node"><see cref="BaseTypeDeclarationSyntax"/> to get the inner types of.</param>
+		/// <param name="includeSelf">Determines whether to include the <paramref name="node"/> in the returned collection.</param>
+		public static IEnumerable<BaseTypeDeclarationSyntax> GetInnerTypes(this BaseTypeDeclarationSyntax node, bool includeSelf = false)
+		{
+			return (node as TypeDeclarationSyntax)?.GetInnerTypes(includeSelf) ?? Array.Empty<BaseTypeDeclarationSyntax>();
+		}
+
+		/// <summary>
+		/// Returns a collection of all inner types of the specified <see cref="TypeDeclarationSyntax"/>.
+		/// </summary>
+		/// <param name="node"><see cref="TypeDeclarationSyntax"/> to get the inner types of.</param>
+		/// <param name="includeSelf">Determines whether to include the <paramref name="node"/> in the returned collection.</param>
+		public static IEnumerable<BaseTypeDeclarationSyntax> GetInnerTypes(this TypeDeclarationSyntax node, bool includeSelf = false)
+		{
+			const int capacity = 32;
+
+			if (includeSelf)
+			{
+				yield return node;
+			}
+
+			BaseTypeDeclarationSyntax[] members = node.Members.OfType<BaseTypeDeclarationSyntax>().ToArray();
+
+			if (members.Length == 0)
+			{
+				yield break;
+			}
+
+			Stack<BaseTypeDeclarationSyntax> stack = new(members.Length > capacity ? members.Length : capacity);
+
+			foreach (BaseTypeDeclarationSyntax t in members)
+			{
+				stack.Push(t);
+			}
+
+			while (stack.Count > 0)
+			{
+				BaseTypeDeclarationSyntax t = stack.Pop();
+				yield return t;
+
+				if (t is not TypeDeclarationSyntax decl)
+				{
+					continue;
+				}
+
+				foreach (BaseTypeDeclarationSyntax child in decl.Members.OfType<BaseTypeDeclarationSyntax>().Reverse())
+				{
+					stack.Push(child);
+				}
+			}
+		}
+
+		/// <summary>
+		/// Returns the <see cref="IntegerValueType"/> represented by the specified <paramref name="node"/>.
+		/// </summary>
+		/// <param name="node"><see cref="LiteralExpressionSyntax"/> to get the <see cref="IntegerValueType"/> represented by.</param>
+		public static IntegerValueType GetIntegerType(this LiteralExpressionSyntax node)
+		{
+			return node.Token.GetIntegerType();
+		}
+
+		/// <summary>
+		/// Returns the <see cref="IntegerValueType"/> represented by the specified <paramref name="node"/>.
+		/// </summary>
+		/// <param name="node"><see cref="PredefinedTypeSyntax"/> to get the <see cref="IntegerValueType"/> represented by.</param>
+		public static IntegerValueType GetIntegerType(this PredefinedTypeSyntax node)
+		{
+			return node.Keyword.GetIntegerType();
+		}
+
+		/// <summary>
+		/// Returns the <see cref="IntegerValueType"/> represented by the specified <paramref name="node"/>.
+		/// </summary>
+		/// <param name="node"><see cref="TypeSyntax"/> to get the <see cref="IntegerValueType"/> represented by.</param>
+		public static IntegerValueType GetIntegerType(this TypeSyntax node)
+		{
+			return (node as PredefinedTypeSyntax)?.GetIntegerType() ?? default;
+		}
+
+		/// <summary>
+		/// Returns the keyword that is used to declare the given <paramref name="type"/>.
+		/// </summary>
+		/// <param name="type"><see cref="BaseTypeDeclarationSyntax"/> to get the keyword of.</param>
+		public static string? GetKeyword(this BaseTypeDeclarationSyntax type)
+		{
+			return type switch
+			{
+				EnumDeclarationSyntax => "enum",
+				RecordDeclarationSyntax record => record.ClassOrStructKeyword == default ? "record" : $"record {record.ClassOrStructKeyword}",
+				TypeDeclarationSyntax t => t.Keyword.ValueText,
+				_ => default
+			};
+		}
+
+		/// <summary>
+		/// Returns the <see cref="LiteralKind"/> of the specified <see cref="ExpressionSyntax"/>.
+		/// </summary>
+		/// <param name="node"><see cref="ExpressionSyntax"/> to get the <see cref="LiteralKind"/> of.</param>
+		public static LiteralKind GetLiteralKind(this ExpressionSyntax node)
+		{
+			return (node as LiteralExpressionSyntax)?.GetLiteralKind() ?? default;
+		}
+
+		/// <summary>
+		/// Returns the <see cref="LiteralKind"/> of the specified <see cref="TypeSyntax"/>.
+		/// </summary>
+		/// <param name="node"><see cref="TypeSyntax"/> to get the <see cref="LiteralKind"/> of.</param>
+		public static LiteralKind GetLiteralKind(this TypeSyntax node)
+		{
+			return (node as PredefinedTypeSyntax)?.GetLiteralKind() ?? default;
+		}
+
+		/// <summary>
+		/// Returns the <see cref="LiteralKind"/> of the specified <see cref="PredefinedTypeSyntax"/>.
+		/// </summary>
+		/// <param name="node"><see cref="PredefinedTypeSyntax"/> to get the <see cref="LiteralKind"/> of.</param>
+		public static LiteralKind GetLiteralKind(this PredefinedTypeSyntax node)
+		{
+			return (SyntaxKind)node.RawKind switch
+			{
+				SyntaxKind.BoolKeyword => LiteralKind.False,
+				SyntaxKind.StringKeyword => LiteralKind.String,
+				SyntaxKind.CharKeyword => LiteralKind.Character,
+				SyntaxKind.ObjectKeyword => LiteralKind.Null,
+
+				SyntaxKind.IntKeyword or
+				SyntaxKind.UIntKeyword or
+				SyntaxKind.LongKeyword or
+				SyntaxKind.ULongKeyword or
+				SyntaxKind.ShortKeyword or
+				SyntaxKind.UShortKeyword or
+				SyntaxKind.ByteKeyword or
+				SyntaxKind.SByteKeyword or
+				SyntaxKind.FloatKeyword or
+				SyntaxKind.DoubleKeyword or
+				SyntaxKind.DecimalKeyword
+					=> LiteralKind.Number,
+
+				_ => default
+			};
+		}
+
+		/// <summary>
+		/// Returns the <see cref="LiteralKind"/> of the specified <see cref="LiteralExpressionSyntax"/>.
+		/// </summary>
+		/// <param name="node"><see cref="LiteralExpressionSyntax"/> to get the <see cref="LiteralKind"/> of.</param>
+		public static LiteralKind GetLiteralKind(this LiteralExpressionSyntax node)
+		{
+			return (SyntaxKind)node.RawKind switch
+			{
+				SyntaxKind.NumericLiteralToken => LiteralKind.Number,
+				SyntaxKind.CharacterLiteralToken => LiteralKind.Character,
+				SyntaxKind.StringLiteralToken => LiteralKind.String,
+				SyntaxKind.DefaultKeyword => LiteralKind.Default,
+				SyntaxKind.NullKeyword => LiteralKind.Null,
+				SyntaxKind.FalseKeyword => LiteralKind.False,
+				SyntaxKind.TrueKeyword => LiteralKind.True,
+				SyntaxKind.ArgListKeyword => LiteralKind.ArgList,
+				_ => default
+			};
+		}
+
+		/// <summary>
+		/// Returns the literal value of type <typeparamref name="T"/> the <paramref name="node"/> represents.
+		/// </summary>
+		/// <typeparam name="T">Type of literal value this <paramref name="node"/> represents.</typeparam>
+		/// <param name="node"><see cref="LiteralExpressionSyntax"/> to get the literal value of.</param>
+		public static T GetLiteralValue<T>(this LiteralExpressionSyntax node) where T : unmanaged
+		{
+			return node.Token.GetLiteralValue<T>();
+		}
+
+		/// <summary>
+		/// Returns the literal value of type <typeparamref name="T"/> the <paramref name="node"/> represents.
+		/// </summary>
+		/// <typeparam name="T">Type of literal value this <paramref name="node"/> represents.</typeparam>
+		/// <param name="node"><see cref="ExpressionSyntax"/> to get the literal value of.</param>
+		public static T GetLiteralValue<T>(this ExpressionSyntax node) where T : unmanaged
+		{
+			return (node as LiteralExpressionSyntax)?.Token.GetLiteralValue<T>() ?? default;
+		}
+
+		/// <summary>
+		/// Returns new instance of <see cref="IMemberData"/> associated with the specified <paramref name="member"/>.
+		/// </summary>
+		/// <param name="member"><see cref="MemberDeclarationSyntax"/> to get the data of.</param>
+		/// <param name="compilation">Current <see cref="ICompilationData"/>.</param>
+		public static IMemberData GetMemberData(this SyntaxNode member, ICompilationData compilation)
+		{
+			return member switch
+			{
+				ClassDeclarationSyntax => new ClassData((ClassDeclarationSyntax)member, compilation),
+				StructDeclarationSyntax => new StructData((StructDeclarationSyntax)member, compilation),
+				InterfaceDeclarationSyntax => new InterfaceData((InterfaceDeclarationSyntax)member, compilation),
+				RecordDeclarationSyntax => new RecordData((RecordDeclarationSyntax)member, compilation),
+				EnumDeclarationSyntax => new EnumData((EnumDeclarationSyntax)member, compilation),
+				MethodDeclarationSyntax => new MethodData((MethodDeclarationSyntax)member, compilation),
+				FieldDeclarationSyntax => new FieldData((FieldDeclarationSyntax)member, compilation, 0),
+				PropertyDeclarationSyntax => new PropertyData((PropertyDeclarationSyntax)member, compilation),
+				BaseNamespaceDeclarationSyntax => new NamespaceData((BaseNamespaceDeclarationSyntax)member, compilation),
+				VariableDeclaratorSyntax variable => variable.Parent?.Parent switch
+				{
+					FieldDeclarationSyntax field => new FieldData(field, compilation, new FieldData.Properties() { Variable = variable }),
+					EventFieldDeclarationSyntax @event => new EventData(@event, compilation, new EventData.Properties() { Variable = variable }),
+					LocalDeclarationStatementSyntax local => new LocalData(local, compilation, new LocalData.Properties() { Variable = variable }),
+					_ => new MemberData(variable, compilation)
+				},
+				EventDeclarationSyntax => new EventData((EventDeclarationSyntax)member, compilation),
+				EventFieldDeclarationSyntax => new EventData((EventFieldDeclarationSyntax)member, compilation, 0),
+				DelegateDeclarationSyntax => new DelegateData((DelegateDeclarationSyntax)member, compilation),
+				ParameterSyntax => new ParameterData((ParameterSyntax)member, compilation),
+				TypeParameterSyntax => new TypeParameterData((TypeParameterSyntax)member, compilation),
+				IndexerDeclarationSyntax => new IndexerData((IndexerDeclarationSyntax)member, compilation),
+				ConstructorDeclarationSyntax => new ConstructorData((ConstructorDeclarationSyntax)member, compilation),
+				DestructorDeclarationSyntax => new DestructorData((DestructorDeclarationSyntax)member, compilation),
+				OperatorDeclarationSyntax => new OperatorData((OperatorDeclarationSyntax)member, compilation),
+				ConversionOperatorDeclarationSyntax => new ConversionOperatorData((ConversionOperatorDeclarationSyntax)member, compilation),
+				LocalFunctionStatementSyntax => new LocalFunctionData((LocalFunctionStatementSyntax)member, compilation),
+				LocalDeclarationStatementSyntax => new LocalData((LocalDeclarationStatementSyntax)member, compilation, 0),
+
+				_ => new MemberData((CSharpSyntaxNode)member, compilation),
+			};
+		}
+
+		/// <summary>
+		/// Returns the <see cref="MethodKind"/> associated with the specified <paramref name="node"/>.
+		/// </summary>
+		/// <param name="node"><see cref="SyntaxNode"/> to get the <see cref="TypeKind"/> associated with.</param>
+		public static MethodKind GetMethodKind(this SyntaxNode node)
+		{
+			return node switch
+			{
+				BaseMethodDeclarationSyntax method => method.GetMethodKind(),
+				AnonymousFunctionExpressionSyntax => MethodKind.AnonymousFunction,
+				LocalFunctionStatementSyntax => MethodKind.LocalFunction,
+				FunctionPointerTypeSyntax or FunctionPointerParameterListSyntax or FunctionPointerCallingConventionSyntax => MethodKind.FunctionPointerSignature,
+				DelegateDeclarationSyntax => MethodKind.DelegateInvoke,
+				AccessorDeclarationSyntax accessor => accessor.GetAccessorKind() switch
+				{
+					AccessorKind.Get => MethodKind.PropertyGet,
+					AccessorKind.Set or AccessorKind.Init => MethodKind.PropertySet,
+					AccessorKind.Add => MethodKind.EventAdd,
+					AccessorKind.Remove => MethodKind.EventRemove,
+					_ => default
+				},
+				_ => default
+			};
+		}
+
+		/// <summary>
+		/// Returns the <see cref="TypeKind"/> associated with the specified <paramref name="node"/>.
+		/// </summary>
+		/// <param name="node"><see cref="BaseMethodDeclarationSyntax"/> to get the <see cref="MethodKind"/> associated with.</param>
+		public static MethodKind GetMethodKind(this BaseMethodDeclarationSyntax node)
+		{
+			return node switch
+			{
+				MethodDeclarationSyntax method => method.ExplicitInterfaceSpecifier is null ? MethodKind.Ordinary : MethodKind.ExplicitInterfaceImplementation,
+				OperatorDeclarationSyntax => MethodKind.UserDefinedOperator,
+				ConversionOperatorDeclarationSyntax => MethodKind.Conversion,
+				ConstructorDeclarationSyntax ctor => ctor.IsStatic() ? MethodKind.StaticConstructor : MethodKind.Constructor,
+				DestructorDeclarationSyntax => MethodKind.Destructor,
+				_ => default
+			};
+		}
+
+		/// <summary>
+		/// Return list of modifiers of the specified <paramref name="node"/>.
+		/// </summary>
+		/// <param name="node"><see cref="SyntaxNode"/> to get the modifiers of.</param>
+		public static SyntaxTokenList GetModifiers(this SyntaxNode node)
+		{
+			return node switch
+			{
+				MemberDeclarationSyntax member => member.Modifiers,
+				BaseParameterSyntax parameter => parameter.Modifiers,
+				LocalFunctionStatementSyntax localFunction => localFunction.Modifiers,
+				LocalDeclarationStatementSyntax local => local.Modifiers,
+				AccessorDeclarationSyntax accessor => accessor.Modifiers,
+				AnonymousFunctionExpressionSyntax lambda => lambda.Modifiers,
+				_ => SyntaxFactory.TokenList()
+			};
+		}
+
+		/// <summary>
+		/// Returns modifiers contained withing the given collection of <see cref="TypeDeclarationSyntax"/>es.
+		/// </summary>
+		/// <param name="decl">Collection of <see cref="TypeDeclarationSyntax"/>es to get the modifiers from.</param>
+		public static IEnumerable<SyntaxToken> GetModifiers(this IEnumerable<MemberDeclarationSyntax> decl)
+		{
+			List<SyntaxToken> tokens = new();
+
+			foreach (TypeDeclarationSyntax d in decl)
+			{
+				if (d is null)
+				{
+					continue;
+				}
+
+				foreach (SyntaxToken modifier in d.Modifiers)
+				{
+					if (!tokens.Exists(m => m.IsKind(modifier.Kind())))
+					{
+						tokens.Add(modifier);
+						yield return modifier;
+					}
+				}
+			}
+		}
+
+		/// <summary>
+		/// Returns the name of attribute argument represented by the specified <paramref name="syntax"/>
+		/// or <see langword="null"/> if the argument has neither <see cref="NameEqualsSyntax"/> or <see cref="NameColonSyntax"/>.
+		/// </summary>
+		/// <param name="syntax"><see cref="AttributeArgumentSyntax"/> to get the name of.</param>
+		public static string? GetName(this AttributeArgumentSyntax syntax)
+		{
+			if (syntax.NameEquals is not null)
+			{
+				return syntax.NameEquals.GetName();
+			}
+
+			if (syntax.NameColon is not null)
+			{
+				return syntax.NameColon.GetName();
+			}
+
+			return default;
+		}
+
+		/// <summary>
+		/// Returns the name of member represented by the specified <paramref name="syntax"/>.
+		/// </summary>
+		/// <param name="syntax"><see cref="NameColonSyntax"/> that contains the member name.</param>
+		public static string GetName(this NameEqualsSyntax syntax)
+		{
+			return syntax.Name.Identifier.ValueText;
+		}
+
+		/// <summary>
+		/// Returns the name of member represented by the specified <paramref name="syntax"/>.
+		/// </summary>
+		/// <param name="syntax"><see cref="NameColonSyntax"/> that contains the member name.</param>
+		public static string GetName(this NameColonSyntax syntax)
+		{
+			return syntax.Name.Identifier.ValueText;
+		}
+
+		/// <summary>
+		/// Returns the <see cref="NamespaceStyle"/> applied to the specified <paramref name="node"/>.
+		/// </summary>
+		/// <param name="node"><see cref="BaseNamespaceDeclarationSyntax"/> to get the <see cref="NamespaceStyle"/> applied to.</param>
+		public static NamespaceStyle GetNamespaceStyle(this BaseNamespaceDeclarationSyntax node)
+		{
+			if (node is FileScopedNamespaceDeclarationSyntax)
+			{
+				return NamespaceStyle.File;
+			}
+
+			if (node.Parent is NamespaceDeclarationSyntax)
+			{
+				return NamespaceStyle.Nested;
+			}
+
+			return NamespaceStyle.Default;
+		}
+
+		/// <summary>
+		/// Returns the <see cref="NumericLiteralPrefix"/> applied to the specified <paramref name="node"/>.
+		/// </summary>
+		/// <param name="node"><see cref="LiteralExpressionSyntax"/> to get the <see cref="NumericLiteralPrefix"/> applied to.</param>
+		public static NumericLiteralPrefix GetNumericPrefix(this LiteralExpressionSyntax node)
+		{
+			return node.Token.GetNumericPrefix();
+		}
+
+		/// <summary>
+		/// Returns the <see cref="NumericLiteralSuffix"/> applied to the specified <paramref name="node"/>.
+		/// </summary>
+		/// <param name="node"><see cref="LiteralExpressionSyntax"/> to get the <see cref="NumericLiteralSuffix"/> applied to.</param>
+		public static NumericLiteralSuffix GetNumerixSuffix(this LiteralExpressionSyntax node)
+		{
+			return node.Token.GetNumericSuffix();
+		}
+
+		/// <summary>
+		/// Returns the <see cref="OverloadableOperator"/> represented by the specified <paramref name="node"/>.
+		/// </summary>
+		/// <param name="node"><see cref="ExpressionSyntax"/> to get the <see cref="OverloadableOperator"/> represented by.</param>
+		public static OverloadableOperator GetOperatorType(this ExpressionSyntax node)
+		{
+			return node switch
+			{
+				BinaryExpressionSyntax binary => binary.GetOperatorType(),
+				PostfixUnaryExpressionSyntax postfix => postfix.GetOperatorType(),
+				PrefixUnaryExpressionSyntax prefix => prefix.GetOperatorType(),
+				_ => default
+			};
+		}
+
+		/// <summary>
+		/// Returns the <see cref="OverloadableOperator"/> represented by the specified <paramref name="node"/>.
+		/// </summary>
+		/// <param name="node"><see cref="OperatorDeclarationSyntax"/> to get the <see cref="OverloadableOperator"/> represented by.</param>
+		public static OverloadableOperator GetOperatorType(this OperatorDeclarationSyntax node)
+		{
+			return (SyntaxKind)node.OperatorToken.RawKind switch
+			{
+				SyntaxKind.PlusToken => node.ParameterList.Parameters.Count > 1 ? OverloadableOperator.Addition : OverloadableOperator.UnaryPlus,
+				SyntaxKind.MinusToken => node.ParameterList.Parameters.Count > 1 ? OverloadableOperator.Subtraction : OverloadableOperator.UnaryMinus,
+				_ => node.OperatorToken.GetOperator()
+			};
+		}
+
+		/// <summary>
+		/// Returns the <see cref="OverloadableOperator"/> represented by the specified <paramref name="node"/>.
+		/// </summary>
+		/// <param name="node"><see cref="BinaryExpressionSyntax"/> to get the <see cref="OverloadableOperator"/> represented by.</param>
+		public static OverloadableOperator GetOperatorType(this BinaryExpressionSyntax node)
+		{
+			return (SyntaxKind)node.RawKind switch
+			{
+				SyntaxKind.AddExpression or
+				SyntaxKind.AddAssignmentExpression
+					=> OverloadableOperator.Addition,
+
+				SyntaxKind.SubtractExpression or
+				SyntaxKind.SubtractAssignmentExpression
+					=> OverloadableOperator.Subtraction,
+
+				SyntaxKind.MultiplyExpression or
+				SyntaxKind.MultiplyAssignmentExpression
+					=> OverloadableOperator.Multiplication,
+
+				SyntaxKind.DivideExpression or
+				SyntaxKind.DivideAssignmentExpression
+					=> OverloadableOperator.Division,
+
+				SyntaxKind.ModuloExpression or
+				SyntaxKind.ModuloAssignmentExpression
+					=> OverloadableOperator.Remainder,
+
+				SyntaxKind.EqualsExpression
+					=> OverloadableOperator.Equality,
+
+				SyntaxKind.NotEqualsExpression
+					=> OverloadableOperator.Inequality,
+
+				SyntaxKind.ExclusiveOrExpression or
+				SyntaxKind.ExclusiveOrAssignmentExpression
+					=> OverloadableOperator.LogicalXor,
+
+				SyntaxKind.LogicalAndExpression or
+				SyntaxKind.BitwiseAndExpression or
+				SyntaxKind.AndAssignmentExpression
+					=> OverloadableOperator.LogicalAnd,
+
+				SyntaxKind.LogicalOrExpression or
+				SyntaxKind.BitwiseOrExpression or
+				SyntaxKind.OrAssignmentExpression
+					=> OverloadableOperator.LogicalOr,
+
+				SyntaxKind.GreaterThanExpression
+					=> OverloadableOperator.GreaterThan,
+
+				SyntaxKind.GreaterThanOrEqualExpression
+					=> OverloadableOperator.GreaterThanOrEqual,
+
+				SyntaxKind.LessThanExpression
+					=> OverloadableOperator.LessThan,
+
+				SyntaxKind.LessThanOrEqualExpression
+					=> OverloadableOperator.LessThanOrEqual,
+
+				SyntaxKind.RightShiftExpression or
+				SyntaxKind.RightShiftAssignmentExpression
+					=> OverloadableOperator.RightShift,
+
+				SyntaxKind.LeftShiftExpression or
+				SyntaxKind.LeftShiftAssignmentExpression
+					=> OverloadableOperator.LeftShift,
+
+				_ => default
+			};
+		}
+
+		/// <summary>
+		/// Returns the <see cref="OverloadableOperator"/> represented by the specified <paramref name="node"/>.
+		/// </summary>
+		/// <param name="node"><see cref="PostfixUnaryExpressionSyntax"/> to get the <see cref="OverloadableOperator"/> represented by.</param>
+		public static OverloadableOperator GetOperatorType(this PostfixUnaryExpressionSyntax node)
+		{
+			return (SyntaxKind)node.RawKind switch
+			{
+				SyntaxKind.PostIncrementExpression => OverloadableOperator.Increment,
+				SyntaxKind.PostDecrementExpression => OverloadableOperator.Decrement,
+				_ => default
+			};
+		}
+
+		/// <summary>
+		/// Returns the <see cref="OverloadableOperator"/> represented by the specified <paramref name="node"/>.
+		/// </summary>
+		/// <param name="node"><see cref="PrefixUnaryExpressionSyntax"/> to get the <see cref="OverloadableOperator"/> represented by.</param>
+		public static OverloadableOperator GetOperatorType(this PrefixUnaryExpressionSyntax node)
+		{
+			return (SyntaxKind)node.RawKind switch
+			{
+				SyntaxKind.PreIncrementExpression => OverloadableOperator.Increment,
+				SyntaxKind.PreDecrementExpression => OverloadableOperator.Decrement,
+				SyntaxKind.UnaryPlusExpression => OverloadableOperator.UnaryPlus,
+				SyntaxKind.UnaryMinusExpression => OverloadableOperator.UnaryMinus,
+				SyntaxKind.LogicalNotExpression => OverloadableOperator.Negation,
+				SyntaxKind.BitwiseNotExpression => OverloadableOperator.Complement,
+				_ => default
+			};
+		}
+
+		/// <summary>
+		/// Returns the <see cref="BasePropertyDeclarationSyntax"/> associated with the specified <see cref="AccessorDeclarationSyntax"/>.
+		/// </summary>
+		/// <param name="node"><see cref="AccessorDeclarationSyntax"/> to get the associated <see cref="BasePropertyDeclarationSyntax"/> of.</param>
+		public static BasePropertyDeclarationSyntax? GetProperty(this AccessorDeclarationSyntax node)
+		{
+			return node?.Parent?.Parent as BasePropertyDeclarationSyntax;
+		}
+
+		/// <summary>
+		/// Returns the <see cref="BasePropertyDeclarationSyntax"/> associated with the specified <see cref="AccessorListSyntax"/>.
+		/// </summary>
+		/// <param name="node"><see cref="AccessorListSyntax"/> to get the associated <see cref="BasePropertyDeclarationSyntax"/> of.</param>
+		public static BasePropertyDeclarationSyntax? GetProperty(this AccessorListSyntax node)
+		{
+			return node.Parent as BasePropertyDeclarationSyntax;
+		}
+
+		/// <summary>
+		/// Returns the kind of <see cref="PropertyAccessorKind"/> the specified <paramref name="node"/> represents.
+		/// </summary>
+		/// <param name="node"><see cref="AccessorDeclarationSyntax"/> to get the <see cref="AccessorKind"/> kind represented by.</param>
+		public static PropertyAccessorKind GetPropertyAccessorKind(this AccessorDeclarationSyntax node)
+		{
+			return node.GetAccessorKind().GetPropertyAccessorKind();
+		}
+
+		/// <summary>
+		/// Returns the <see cref="RefKind"/> applied to the specified <paramref name="node"/>.
+		/// </summary>
+		/// <param name="node"><see cref="PropertyDeclarationSyntax"/> to get the <see cref="RefKind"/> applied to.</param>
+		public static RefKind GetRefKind(this PropertyDeclarationSyntax node)
+		{
+			return node.Type.GetRefKind();
+		}
+
+		/// <summary>
+		/// Returns the <see cref="RefKind"/> applied to the specified <paramref name="node"/>.
+		/// </summary>
+		/// <param name="node"><see cref="IndexerDeclarationSyntax"/> to get the <see cref="RefKind"/> applied to.</param>
+		public static RefKind GetRefKind(this IndexerDeclarationSyntax node)
+		{
+			return node.Type.GetRefKind();
+		}
+
+		/// <summary>
+		/// Returns the <see cref="RefKind"/> applied to the specified <paramref name="node"/>.
+		/// </summary>
+		/// <param name="node"><see cref="LocalDeclarationStatementSyntax"/> to get the <see cref="RefKind"/> applied to.</param>
+		public static RefKind GetRefKind(this LocalDeclarationStatementSyntax node)
+		{
+			return node.Declaration.GetRefKind();
+		}
+
+		/// <summary>
+		/// Returns the <see cref="RefKind"/> applied to the specified <paramref name="node"/>.
+		/// </summary>
+		/// <param name="node"><see cref="VariableDeclarationSyntax"/> to get the <see cref="RefKind"/> applied to.</param>
+		public static RefKind GetRefKind(this VariableDeclarationSyntax node)
+		{
+			return node.Type.GetRefKind();
+		}
+
+		/// <summary>
+		/// Returns the <see cref="RefKind"/> applied to the specified <paramref name="node"/>.
+		/// </summary>
+		/// <param name="node"><see cref="MethodDeclarationSyntax"/> to get the <see cref="RefKind"/> applied to.</param>
+		public static RefKind GetRefKind(this MethodDeclarationSyntax node)
+		{
+			return node.ReturnType.GetRefKind();
+		}
+
+		/// <summary>
+		/// Returns the <see cref="RefKind"/> applied to the specified <paramref name="node"/>.
+		/// </summary>
+		/// <param name="node"><see cref="DelegateDeclarationSyntax"/> to get the <see cref="RefKind"/> applied to.</param>
+		public static RefKind GetRefKind(this DelegateDeclarationSyntax node)
+		{
+			return node.ReturnType.GetRefKind();
+		}
+
+		/// <summary>
+		/// Returns the <see cref="RefKind"/> applied to the specified <paramref name="node"/>.
+		/// </summary>
+		/// <param name="node"><see cref="ParenthesizedLambdaExpressionSyntax"/> to get the <see cref="RefKind"/> applied to.</param>
+		public static RefKind GetRefKind(this ParenthesizedLambdaExpressionSyntax node)
+		{
+			return node.ReturnType?.GetRefKind() ?? default;
+		}
+
+		/// <summary>
+		/// Returns the <see cref="RefKind"/> applied to the specified <paramref name="node"/>.
+		/// </summary>
+		/// <param name="node"><see cref="AnonymousFunctionExpressionSyntax"/> to get the <see cref="RefKind"/> applied to.</param>
+		public static RefKind GetRefKind(this AnonymousFunctionExpressionSyntax node)
+		{
+			return (node as ParenthesizedLambdaExpressionSyntax)?.GetRefKind() ?? default;
+		}
+
+		/// <summary>
+		/// Returns the <see cref="RefKind"/> applied to the specified <paramref name="node"/>.
+		/// </summary>
+		/// <param name="node"><see cref="ParameterSyntax"/> to get the <see cref="RefKind"/> applied to.</param>
+		public static RefKind GetRefKind(this ParameterSyntax node)
+		{
+			SyntaxTokenList list = node.Modifiers;
+
+			for (int i = 0; i < list.Count; i++)
+			{
+				SyntaxToken token = list[i];
+
+				switch ((SyntaxKind)token.RawKind)
+				{
+					case SyntaxKind.InKeyword:
+						return RefKind.In;
+
+					case SyntaxKind.RefKeyword:
+						return RefKind.Ref;
+
+					case SyntaxKind.OutKeyword:
+						return RefKind.Out;
+				}
+			}
+
+			return default;
+		}
+
+		/// <summary>
+		/// Returns the <see cref="RefKind"/> applied to the specified <paramref name="node"/>.
+		/// </summary>
+		/// <param name="node"><see cref="FunctionPointerParameterSyntax"/> to get the <see cref="RefKind"/> applied to.</param>
+		public static RefKind GetRefKind(this FunctionPointerParameterSyntax node)
+		{
+			SyntaxTokenList list = node.Modifiers;
+
+			for (int i = 0; i < list.Count; i++)
+			{
+				SyntaxToken token = list[i];
+
+				switch ((SyntaxKind)token.RawKind)
+				{
+					case SyntaxKind.RefKeyword:
+
+						if (i < list.Count - 1 && (SyntaxKind)list[i + 1].RawKind == SyntaxKind.ReadOnlyKeyword)
+						{
+							return RefKind.RefReadOnly;
+						}
+
+						return RefKind.Ref;
+
+					case SyntaxKind.OutKeyword:
+						return RefKind.Out;
+				}
+			}
+
+			return default;
+		}
+
+		/// <summary>
+		/// Returns the <see cref="RefKind"/> applied to the specified <paramref name="node"/>.
+		/// </summary>
+		/// <param name="node"><see cref="BaseParameterSyntax"/> to get the <see cref="RefKind"/> applied to.</param>
+		public static RefKind GetRefKind(this BaseParameterSyntax node)
+		{
+			return node switch
+			{
+				ParameterSyntax parameter => parameter.GetRefKind(),
+				FunctionPointerParameterSyntax pointer => pointer.GetRefKind(),
+				_ => default
+			};
+		}
+
+		/// <summary>
+		/// Returns the <see cref="RefKind"/> applied to the specified <paramref name="node"/>.
+		/// </summary>
+		/// <param name="node"><see cref="LocalFunctionStatementSyntax"/> to get the <see cref="RefKind"/> applied to.</param>
+		public static RefKind GetRefKind(this LocalFunctionStatementSyntax node)
+		{
+			return node.ReturnType.GetRefKind();
+		}
+
+		/// <summary>
+		/// Returns the <see cref="RefKind"/> applied to the specified <paramref name="node"/>.
+		/// </summary>
+		/// <param name="node"><see cref="TypeSyntax"/> to get the <see cref="RefKind"/> applied to.</param>
+		public static RefKind GetRefKind(this TypeSyntax node)
+		{
+			return (node as RefTypeSyntax)?.GetRefKind() ?? default;
+		}
+
+		/// <summary>
+		/// Returns the <see cref="RefKind"/> applied to the specified <paramref name="node"/>.
+		/// </summary>
+		/// <param name="node"><see cref="RefTypeSyntax"/> to get the <see cref="RefKind"/> applied to.</param>
+		public static RefKind GetRefKind(this RefTypeSyntax node)
+		{
+			if (node.ReadOnlyKeyword != default)
+			{
+				return RefKind.RefReadOnly;
+			}
+
+			return RefKind.Ref;
+		}
+
+		/// <summary>
+		/// Returns the return type of the specified <see cref="SyntaxNode"/>.
+		/// </summary>
+		/// <param name="node"><see cref="SyntaxNode"/> to get the return type of.</param>
+		public static TypeSyntax? GetReturnType(this SyntaxNode node)
+		{
+			return node switch
+			{
+				BaseMethodDeclarationSyntax method => method.GetReturnType(),
+				DelegateDeclarationSyntax @delegate => @delegate.ReturnType,
+				AccessorDeclarationSyntax accessor => accessor.GetReturnType(),
+				LocalFunctionStatementSyntax local => local.ReturnType,
+				ParenthesizedLambdaExpressionSyntax lambda => lambda.ReturnType,
+				BasePropertyDeclarationSyntax property => property.Type,
+				_ => default
+			};
+		}
+
+		/// <summary>
+		/// Returns the return type of the specified <see cref="BaseMethodDeclarationSyntax"/>.
+		/// </summary>
+		/// <param name="node"><see cref="BaseMethodDeclarationSyntax"/> to get the return type of.</param>
+		public static TypeSyntax? GetReturnType(this BaseMethodDeclarationSyntax node)
+		{
+			return node switch
+			{
+				MethodDeclarationSyntax method => method.ReturnType,
+				OperatorDeclarationSyntax @operator => @operator.ReturnType,
+				ConversionOperatorDeclarationSyntax conversion => conversion.Type,
+				_ => default
+			};
+		}
+
+		/// <summary>
+		/// Returns the return type of the specified <see cref="AccessorDeclarationSyntax"/>.
+		/// </summary>
+		/// <param name="node"><see cref="AccessorDeclarationSyntax"/> to get the return type of.</param>
+		public static TypeSyntax? GetReturnType(this AccessorDeclarationSyntax node)
+		{
+			if (node.GetAccessorKind().HasReturnType())
+			{
+				return (node.Parent?.Parent as PropertyDeclarationSyntax)?.Type;
+			}
+
+			return default;
+		}
+
+		/// <summary>
+		/// Returns name of the root namespace of the specified <paramref name="node"/>.
+		/// </summary>
+		/// <param name="node"><see cref="SyntaxNode"/> to get the root namespace of.</param>
+		public static string? GetRootNamespace(this SyntaxNode node)
+		{
+			return node.GetContainingNamespaces(ReturnOrder.ParentToChild).FirstOrDefault();
+		}
+
+		/// <summary>
+		/// Returns a <see cref="ConstructorDeclarationSyntax"/> of the given <paramref name="kind"/> declared in the specified <see cref="TypeDeclarationSyntax"/>.
+		/// </summary>
+		/// <param name="node"><see cref="TypeDeclarationSyntax"/> to get the <see cref="ConstructorDeclarationSyntax"/> of.</param>
+		/// <param name="kind">Kind of special constructor to return.</param>
+		public static ConstructorDeclarationSyntax? GetSpecialConstructor(this TypeDeclarationSyntax node, SpecialConstructor kind)
+		{
+			if(kind == SpecialConstructor.None || kind == SpecialConstructor.Default)
+			{
+				return default;
+			}
+
+			return node.Members
+				.OfType<ConstructorDeclarationSyntax>()
+				.FirstOrDefault(ctor => ctor.GetConstructorKind() == kind);
+		}
+
+		/// <summary>
+		/// Returns a <see cref="ConstructorDeclarationSyntax"/> of the given <paramref name="kind"/> declared in the specified <see cref="BaseTypeDeclarationSyntax"/>.
+		/// </summary>
+		/// <param name="node"><see cref="BaseTypeDeclarationSyntax"/> to get the <see cref="ConstructorDeclarationSyntax"/> of.</param>
+		/// <param name="kind">Kind of special constructor to return.</param>
+		public static ConstructorDeclarationSyntax? GetSpecialConstructor(this BaseTypeDeclarationSyntax node, SpecialConstructor kind)
+		{
+			return (node as TypeDeclarationSyntax)?.GetSpecialConstructor(kind) ?? default;
+		}
+
+		/// <summary>
+		/// Returns the <see cref="StringModifiers"/> applied to the specified <see cref="LiteralExpressionSyntax"/>.
+		/// </summary>
+		/// <param name="node"><see cref="LiteralExpressionSyntax"/> to get the <see cref="StringModifiers"/> applied to.</param>
+		public static StringModifiers GetStringModifiers(this LiteralExpressionSyntax node)
+		{
+			return node.Token.GetStringModifiers();
+		}
+
+		/// <summary>
+		/// Returns the <see cref="StringModifiers"/> applied to the specified <see cref="InterpolatedStringExpressionSyntax"/>.
+		/// </summary>
+		/// <param name="node"><see cref="InterpolatedStringExpressionSyntax"/> to get the <see cref="StringModifiers"/> applied to.</param>
+		public static StringModifiers GetStringModifiers(this InterpolatedStringExpressionSyntax node)
+		{
+			return node.StringStartToken.GetStringModifiers();
+		}
+
+		/// <summary>
+		/// Returns the <see cref="StringModifiers"/> applied to the specified <see cref="ExpressionSyntax"/>.
+		/// </summary>
+		/// <param name="node"><see cref="ExpressionSyntax"/> to get the <see cref="StringModifiers"/> applied to.</param>
+		public static StringModifiers GetStringModifiers(this ExpressionSyntax node)
+		{
+			return node switch
+			{
+				LiteralExpressionSyntax literal => literal.GetStringModifiers(),
+				InterpolatedStringExpressionSyntax interpolated => interpolated.GetStringModifiers(),
+				_ => default
+			};
+		}
+
+		/// <summary>
+		/// Returns the <see cref="SymbolKind"/> associated with the specified <paramref name="node"/>.
+		/// </summary>
+		/// <param name="node"><see cref="SyntaxNode"/> to get the <see cref="SymbolKind"/> associated with.</param>
+		public static SymbolKind GetSymbolKind(this SyntaxNode node)
+		{
+			return node switch
+			{
+				BaseNamespaceDeclarationSyntax
+					=> SymbolKind.Namespace,
+
+				BaseTypeDeclarationSyntax or
+				DelegateDeclarationSyntax or
+				AnonymousObjectCreationExpressionSyntax or
+				TupleExpressionSyntax
+					=> SymbolKind.NamedType,
+
+				BaseMethodDeclarationSyntax or
+				AnonymousFunctionExpressionSyntax or
+				LocalFunctionStatementSyntax or
+				AccessorDeclarationSyntax
+					=> SymbolKind.Method,
+
+				PropertyDeclarationSyntax or
+				IndexerDeclarationSyntax or
+				AnonymousObjectMemberDeclaratorSyntax
+					 => SymbolKind.Property,
+
+				EventDeclarationSyntax or
+				EventFieldDeclarationSyntax
+					=> SymbolKind.Event,
+
+				BaseParameterSyntax
+					=> SymbolKind.Parameter,
+
+				TypeParameterSyntax
+					=> SymbolKind.TypeParameter,
+
+				ExternAliasDirectiveSyntax
+					=> SymbolKind.Alias,
+
+				EnumMemberDeclarationSyntax or
+				FieldDeclarationSyntax
+					=> SymbolKind.Field,
+
+				LocalDeclarationStatementSyntax
+					=> SymbolKind.Local,
+
+				LabeledStatementSyntax or
+				SwitchLabelSyntax
+					=> SymbolKind.Label,
+
+				ArrayTypeSyntax
+					=> SymbolKind.ArrayType,
+
+				PointerTypeSyntax
+					=> SymbolKind.PointerType,
+
+				FunctionPointerTypeSyntax
+					=> SymbolKind.FunctionPointerType,
+
+				QueryClauseSyntax or
+				QueryContinuationSyntax or
+				JoinIntoClauseSyntax
+					=> SymbolKind.RangeVariable,
+
+				DiscardPatternSyntax
+					=> SymbolKind.Discard,
+
+				DirectiveTriviaSyntax
+					=> SymbolKind.Preprocessing,
+
+				UsingDirectiveSyntax @using when @using.GetUsingKind() == UsingKind.Alias
+					=> SymbolKind.Alias,
+
+				_ => default
+			};
+		}
+
+		/// <summary>
+		/// Returns the <see cref="TypeKeyword"/> represented by the specified <paramref name="node"/>.
+		/// </summary>
+		/// <param name="node"><see cref="ArrayTypeSyntax"/> to get the <see cref="TypeKeyword"/> represented by.</param>
+		public static TypeKeyword GetTypeKeyword(this ArrayTypeSyntax node)
+		{
+			return node.ElementType.GetTypeKeyword();
+		}
+
+		/// <summary>
+		/// Returns the <see cref="TypeKeyword"/> represented by the specified <paramref name="node"/>.
+		/// </summary>
+		/// <param name="node"><see cref="PointerTypeSyntax"/> to get the <see cref="TypeKeyword"/> represented by.</param>
+		public static TypeKeyword GetTypeKeyword(this PointerTypeSyntax node)
+		{
+			return node.ElementType.GetTypeKeyword();
+		}
+
+		/// <summary>
+		/// Returns the <see cref="TypeKeyword"/> represented by the specified <paramref name="node"/>.
+		/// </summary>
+		/// <param name="node"><see cref="NullableTypeSyntax"/> to get the <see cref="TypeKeyword"/> represented by.</param>
+		public static TypeKeyword GetTypeKeyword(this NullableTypeSyntax node)
+		{
+			return node.ElementType.GetTypeKeyword();
+		}
+
+		/// <summary>
+		/// Returns the <see cref="TypeKeyword"/> represented by the specified <paramref name="node"/>.
+		/// </summary>
+		/// <param name="node"><see cref="RefTypeSyntax"/> to get the <see cref="TypeKeyword"/> represented by.</param>
+		public static TypeKeyword GetTypeKeyword(this RefTypeSyntax node)
+		{
+			return node.Type.GetTypeKeyword();
+		}
+
+		/// <summary>
+		/// Returns the <see cref="TypeKeyword"/> represented by the specified <paramref name="node"/>.
+		/// </summary>
+		/// <param name="node"><see cref="PredefinedTypeSyntax"/> to get the <see cref="TypeKeyword"/> represented by.</param>
+		public static TypeKeyword GetTypeKeyword(this PredefinedTypeSyntax node)
+		{
+			return node.Keyword.GetTypeKeyword();
+		}
+
+		/// <summary>
+		/// Returns the <see cref="TypeKeyword"/> represented by the specified <paramref name="node"/>.
+		/// </summary>
+		/// <param name="node"><see cref="TypeSyntax"/> to get the <see cref="TypeKeyword"/> represented by.</param>
+		public static TypeKeyword GetTypeKeyword(this TypeSyntax node)
+		{
+			switch (node)
+			{
+				case PredefinedTypeSyntax predefined:
+					return predefined.GetTypeKeyword();
+
+				case RefTypeSyntax refType:
+					return refType.GetTypeKeyword();
+
+				case NullableTypeSyntax nullable:
+					return nullable.GetTypeKeyword();
+
+				case PointerTypeSyntax pointer:
+					return pointer.GetTypeKeyword();
+
+				case ArrayTypeSyntax array:
+					return array.GetTypeKeyword();
+			}
+
+			if (node.IsNint)
+			{
+				return TypeKeyword.NInt;
+			}
+
+			if (node.IsNuint)
+			{
+				return TypeKeyword.NUInt;
+			}
+
+			if(node.IsDynamic())
+			{
+				return TypeKeyword.Dynamic;
+			}
+
+			return default;
+		}
+
+		/// <summary>
+		/// Returns the <see cref="TypeKind"/> associated with the specified <paramref name="node"/>.
+		/// </summary>
+		/// <param name="node"><see cref="SyntaxNode"/> to get the <see cref="TypeKind"/> associated with.</param>
+		public static TypeKind GetTypeKind(this SyntaxNode node)
+		{
+			return node switch
+			{
+				BaseTypeDeclarationSyntax decl => decl.GetTypeKind(),
+				DelegateDeclarationSyntax => TypeKind.Delegate,
+				TypeParameterSyntax => TypeKind.TypeParameter,
+				TypeSyntax type => type.GetTypeKind(),
+				_ => default
+			};
+		}
+
+		/// <summary>
+		/// Returns the <see cref="TypeKind"/> associated with the specified <paramref name="node"/>.
+		/// </summary>
+		/// <param name="node"><see cref="TypeSyntax"/> to get the <see cref="TypeKind"/> associated with.</param>
+		public static TypeKind GetTypeKind(this TypeSyntax node)
+		{
+			if (node is NullableTypeSyntax nullable)
+			{
+				node = nullable.ElementType;
+			}
+
+			return node switch
+			{
+				ArrayTypeSyntax => TypeKind.Array,
+				PointerTypeSyntax => TypeKind.Pointer,
+				FunctionPointerTypeSyntax => TypeKind.FunctionPointer,
+				_ => node.IsDynamic() ? TypeKind.Dynamic : default
+			};
+		}
+
+		/// <summary>
+		/// Returns the <see cref="TypeKind"/> associated with the specified <paramref name="node"/>.
+		/// </summary>
+		/// <param name="node"><see cref="BaseTypeDeclarationSyntax"/> to get the <see cref="TypeKind"/> associated with.</param>
+		public static TypeKind GetTypeKind(this BaseTypeDeclarationSyntax node)
+		{
+			return node switch
+			{
+				ClassDeclarationSyntax => TypeKind.Class,
+				StructDeclarationSyntax => TypeKind.Struct,
+				EnumDeclarationSyntax => TypeKind.Enum,
+				InterfaceDeclarationSyntax => TypeKind.Interface,
+				RecordDeclarationSyntax record => record.IsStruct() ? TypeKind.Struct : TypeKind.Class,
+				_ => default
+			};
+		}
+
+		/// <summary>
+		/// Returns the <see cref="TypeParameterKind"/> associated with the specified <paramref name="node"/>.
+		/// </summary>
+		/// <param name="node"><see cref="TypeSyntax"/> to get the <see cref="TypeParameterKind"/> associated with.</param>
+		public static TypeParameterKind GetTypeParameterKind(this TypeSyntax node)
+		{
+			return node.Ancestors().OfType<NameMemberCrefSyntax>().Any() ? TypeParameterKind.Cref : default;
+		}
+
+		/// <summary>
+		/// Returns the <see cref="TypeParameterKind"/> associated with the specified <paramref name="node"/>.
+		/// </summary>
+		/// <param name="node"><see cref="TypeParameterSyntax"/> to get the <see cref="TypeParameterKind"/> associated with.</param>
+		public static TypeParameterKind GetTypeParameterKind(this TypeParameterSyntax node)
+		{
+			return node?.Parent?.Parent switch
+			{
+				TypeDeclarationSyntax or DelegateDeclarationSyntax => TypeParameterKind.Type,
+				MethodDeclarationSyntax or LocalFunctionStatementSyntax => TypeParameterKind.Method,
+				_ => default
+			};
+		}
+
+		/// <summary>
+		/// Returns a <see cref="TypeParameterListSyntax"/> of the <paramref name="member"/> or <see langword="null"/> if the <paramref name="member"/> has no type parameters.
+		/// </summary>
+		/// <param name="member"><see cref="MemberDeclarationSyntax"/> to get the <see cref="TypeParameterListSyntax"/> of.</param>
+		public static TypeParameterListSyntax? GetTypeParameterList(this MemberDeclarationSyntax member)
+		{
+			return member switch
+			{
+				TypeDeclarationSyntax t => t.TypeParameterList,
+				MethodDeclarationSyntax m => m.TypeParameterList,
+				DelegateDeclarationSyntax d => d.TypeParameterList,
+				_ => null
+			};
+		}
+
+		/// <summary>
+		/// Returns the <see cref="UsingKind"/> associated with the specified <see cref="UsingDirectiveSyntax"/>.
+		/// </summary>
+		/// <param name="node"><see cref="UsingDirectiveSyntax"/> to get the <see cref="UsingKind"/> associated with.</param>
+		public static UsingKind GetUsingKind(this UsingDirectiveSyntax node)
+		{
+			if(node.Alias is not null)
+			{
+				return UsingKind.Alias;
+			}
+
+			if(node.StaticKeyword.IsKind(SyntaxKind.StaticKeyword))
+			{
+				return UsingKind.Static;
+			}
+
+			return UsingKind.Ordinary;
+		}
+
+		/// <summary>
+		/// Returns a <see cref="VariableDeclaratorSyntax"/> at the specified <paramref name="index"/> in the <paramref name="node"/>.
+		/// </summary>
+		/// <param name="node"><see cref="FieldDeclarationSyntax"/> to get the variable of.</param>
+		/// <param name="index">Index to get the <see cref="VariableDeclarationSyntax"/> at.</param>
+		public static VariableDeclaratorSyntax GetVariable(this LocalDeclarationStatementSyntax node, int index)
+		{
+			return node.Declaration.GetVariable(index);
+		}
+
+		/// <summary>
+		/// Returns a <see cref="VariableDeclaratorSyntax"/> at the specified <paramref name="index"/> in the <paramref name="node"/>.
+		/// </summary>
+		/// <param name="node"><see cref="FieldDeclarationSyntax"/> to get the variable of.</param>
+		/// <param name="index">Index to get the <see cref="VariableDeclarationSyntax"/> at.</param>
+		public static VariableDeclaratorSyntax GetVariable(this BaseFieldDeclarationSyntax node, int index)
+		{
+			return node.Declaration.GetVariable(index);
+		}
+
+		/// <summary>
+		/// Returns a <see cref="VariableDeclaratorSyntax"/> at the specified <paramref name="index"/> in the <paramref name="node"/>.
+		/// </summary>
+		/// <param name="node"><see cref="VariableDeclarationSyntax"/> to get the variable of.</param>
+		/// <param name="index">Index to get the <see cref="VariableDeclarationSyntax"/> at.</param>
+		public static VariableDeclaratorSyntax GetVariable(this VariableDeclarationSyntax node, int index)
+		{
+			return node.Variables[index];
+		}
+
+		/// <summary>
+		/// Returns the <see cref="VarianceKind"/> of the specified <see cref="TypeParameterSyntax"/>.
+		/// </summary>
+		/// <param name="node"><see cref="TypeParameterSyntax"/> to get the <see cref="VarianceKind"/> of.</param>
+		public static VarianceKind GetVariance(this TypeParameterSyntax node)
+		{
+			return node.VarianceKeyword.GetVariance();
+		}
+
+		/// <summary>
+		/// Determines whether the specified <paramref name="node"/> defines an <paramref name="accessor"/> of a given kind.
+		/// </summary>
+		/// <param name="node"><see cref="PropertyDeclarationSyntax"/> to determines whether has an <paramref name="accessor"/> of a given kind.</param>
+		/// <param name="accessor">Kind of accessor to check for.</param>
+		public static bool HasAccessor(this PropertyDeclarationSyntax node, PropertyAccessorKind accessor)
+		{
+			if (node.ExpressionBody is not null)
+			{
+				return accessor == PropertyAccessorKind.Get;
+			}
+
+			return node.AccessorList?.HasAccessor(accessor.GetAccessorKind()) ?? false;
+		}
+
+		/// <summary>
+		/// Determines whether the specified <paramref name="node"/> defines an <paramref name="accessor"/> of a given kind.
+		/// </summary>
+		/// <param name="node"><see cref="IndexerDeclarationSyntax"/> to determines whether has an <paramref name="accessor"/> of a given kind.</param>
+		/// <param name="accessor">Kind of accessor to check for.</param>
+		public static bool HasAccessor(this IndexerDeclarationSyntax node, PropertyAccessorKind accessor)
+		{
+			if (node.ExpressionBody is not null)
+			{
+				return accessor == PropertyAccessorKind.Get;
+			}
+
+			return node.AccessorList?.HasAccessor(accessor.GetAccessorKind()) ?? false;
+		}
+
+		/// <summary>
+		/// Determines whether the specified <paramref name="node"/> defines an <paramref name="accessor"/> of a given kind.
+		/// </summary>
+		/// <param name="node"><see cref="EventDeclarationSyntax"/> to determines whether has an <paramref name="accessor"/> of a given kind.</param>
+		/// <param name="accessor">Kind of accessor to check for.</param>
+		public static bool HasAccessor(this EventDeclarationSyntax node, EventAccessorKind accessor)
+		{
+			return node.AccessorList?.HasAccessor(accessor.GetAccessorKind()) ?? false;
+		}
+
+		/// <summary>
+		/// Determines whether the specified <paramref name="node"/> defines an <paramref name="accessor"/> of a given kind.
+		/// </summary>
+		/// <param name="node"><see cref="BasePropertyDeclarationSyntax"/> to determines whether has an <paramref name="accessor"/> of a given kind.</param>
+		/// <param name="accessor">Kind of accessor to check for.</param>
+		public static bool HasAccessor(this BasePropertyDeclarationSyntax node, AccessorKind accessor)
+		{
+			return node.AccessorList?.HasAccessor(accessor) ?? false;
+		}
+
+		/// <summary>
+		/// Determines whether the specified <paramref name="node"/> defines an <paramref name="accessor"/> of a given kind.
+		/// </summary>
+		/// <param name="node"><see cref="AccessorListSyntax"/> to determines whether has an <paramref name="accessor"/> of a given kind.</param>
+		/// <param name="accessor">Kind of accessor to check for.</param>
+		public static bool HasAccessor(this AccessorListSyntax node, AccessorKind accessor)
+		{
+			return node.Accessors.Any(acc => acc.GetAccessorKind() == accessor);
+		}
+
+		/// <summary>
+		/// Checks if the target <paramref name="method"/> has a body, either block or expression.
+		/// </summary>
+		/// <param name="method"><see cref="BaseMethodDeclarationSyntax"/> to check if has a body.</param>
+		public static bool HasBody(this BaseMethodDeclarationSyntax method)
+		{
+			return method.GetBody() is not null;
+		}
+
+		/// <summary>
+		/// Determines whether the specified <see cref="TypeParameterSyntax"/> has any generic constraints applied.
+		/// </summary>
+		/// <param name="node"><see cref="TypeParameterSyntax"/> to determine whether has any generic constraints applied.</param>
+		public static bool HasConstraints(this TypeParameterSyntax node)
+		{
+			return node.GetConstraintClause() is not null;
+		}
+
+		/// <summary>
+		/// Determines whether the specified <see cref="TypeParameterSyntax"/> has a <paramref name="constraint"/> of the given kind applied.
+		/// </summary>
+		/// <param name="node"><see cref="TypeParameterSyntax"/> to determine whether has a <paramref name="constraint"/> of the given kind applied.</param>
+		/// <param name="constraint"><see cref="GenericConstraint"/> to check for.</param>
+		/// <param name="includeImplicit">Determines whether to include constraints that are implicitly applied to the <paramref name="node"/>.</param>
+		public static bool HasConstraints(this TypeParameterSyntax node, GenericConstraint constraint, bool includeImplicit = false)
+		{
+			return node.GetConstraintClause()?.HasConstraints(constraint, includeImplicit) ?? false;
+		}
+
+		/// <summary>
+		/// Determines whether the specified <see cref="TypeParameterConstraintClauseSyntax"/> contains a <paramref name="constraint"/> of the given kind.
+		/// </summary>
+		/// <param name="node"><see cref="TypeParameterConstraintClauseSyntax"/> to determine whether contains a <paramref name="constraint"/> of the given kind.</param>
+		/// <param name="constraint"><see cref="GenericConstraint"/> to check for.</param>
+		/// <param name="includeImplicit">Determines whether to include constraints that are implicitly applied to the <paramref name="node"/>.</param>
+		public static bool HasConstraints(this TypeParameterConstraintSyntax node, GenericConstraint constraint, bool includeImplicit = false)
+		{
+			if (!includeImplicit)
+			{
+				return HasConstraintExplicit(node, constraint);
+			}
+
+			return HasConstraintImplicit(node, constraint);
+		}
+
+		/// <summary>
+		/// Determines whether the specified <see cref="TypeParameterConstraintClauseSyntax"/> contains a <paramref name="constraint"/> of the given kind.
+		/// </summary>
+		/// <param name="node"><see cref="TypeParameterConstraintClauseSyntax"/> to determine whether contains a <paramref name="constraint"/> of the given kind.</param>
+		/// <param name="constraint"><see cref="GenericConstraint"/> to check for.</param>
+		/// <param name="includeImplicit">Determines whether to include constraints that are implicitly applied to the <paramref name="node"/>.</param>
+		public static unsafe bool HasConstraints(this TypeParameterConstraintClauseSyntax node, GenericConstraint constraint, bool includeImplicit = false)
+		{
+			GenericConstraint[] values = constraint.GetFlags();
+
+			if (values.Length == 0)
+			{
+				return false;
+			}
+
+			Queue<GenericConstraint> queue = new(values);
+
+			// Why function pointer instead of a Func? Because it's more fun this way!
+
+			delegate*<TypeParameterConstraintSyntax, GenericConstraint, bool> func = includeImplicit
+				? &HasConstraintImplicit
+				: &HasConstraintExplicit;
+
+			foreach (TypeParameterConstraintSyntax cons in node.Constraints)
+			{
+				int count = queue.Count;
+
+				for (int i = 0; i < count; i++)
+				{
+					GenericConstraint value = queue.Dequeue();
+
+					if (!func(cons, value))
+					{
+						queue.Enqueue(value);
+					}
+				}
+
+				if (queue.Count == 0)
+				{
+					return true;
+				}
+			}
+
+			return false;
+		}
+
+		/// <summary>
+		/// Returns the <see cref="DocumentationCommentTriviaSyntax"/> applied to the specified <paramref name="node"/>.
+		/// </summary>
+		/// <param name="node"><see cref="SyntaxNode"/> get the <see cref="DocumentationCommentTriviaSyntax"/> applied to.</param>
+		public static DocumentationCommentTriviaSyntax? GetXmlDocumentation(this SyntaxNode node)
+		{
+			if(!node.HasLeadingTrivia)
+			{
+				return default;
+			}
+
+			SyntaxTriviaList leadingTrivia = node.GetLeadingTrivia();
+			SyntaxTrivia token = leadingTrivia.FirstOrDefault(token => token.IsKind(SyntaxKind.SingleLineDocumentationCommentTrivia) || token.IsKind(SyntaxKind.MultiLineDocumentationCommentTrivia));
+
+			if(token.IsKind(SyntaxKind.None))
+			{
+				return default;
+			}
+
+			SyntaxNode? structure = token.GetStructure();
+
+			return structure as	DocumentationCommentTriviaSyntax;
+		}
+
+		/// <summary>
+		/// Determines whether the specified <paramref name="node"/> contains the <see langword="abstract"/> modifier.
+		/// </summary>
+		/// <param name="node"><see cref="SyntaxNode"/> to determine whether contains the <see langword="abstract"/> modifier.</param>
+		public static bool IsAbstract(this SyntaxNode node)
+		{
+			return node.GetModifiers().IsAbstract();
+		}
+
+		/// <summary>
+		/// Determines whether any parameter of the specified <see cref="BaseMethodDeclarationSyntax"/> represents the <see langword="__arglist"/> keyword.
+		/// </summary>
+		/// <param name="node"><see cref="BaseMethodDeclarationSyntax"/> to determine whether contains any parameter representing the <see langword="__arglist"/> keyword.</param>
+		public static bool IsArgList(this BaseMethodDeclarationSyntax node)
+		{
+			return node.ParameterList.IsArgList();
+		}
+
+		/// <summary>
+		/// Determines whether any parameter of the specified <see cref="DelegateDeclarationSyntax"/> represents the <see langword="__arglist"/> keyword.
+		/// </summary>
+		/// <param name="node"><see cref="DelegateDeclarationSyntax"/> to determine whether contains any parameter representing the <see langword="__arglist"/> keyword.</param>
+		public static bool IsArgList(this DelegateDeclarationSyntax node)
+		{
+			return node.ParameterList.IsArgList();
+		}
+
+		/// <summary>
+		/// Determines whether any parameter of the specified <see cref="BaseParameterListSyntax"/> represents the <see langword="__arglist"/> keyword.
+		/// </summary>
+		/// <param name="node"><see cref="BaseParameterListSyntax"/> to determine whether contains any parameter representing the <see langword="__arglist"/> keyword.</param>
+		public static bool IsArgList(this BaseParameterListSyntax node)
+		{
+			return node.Parameters.Any(IsArgList);
+		}
+
+		/// <summary>
+		/// Determines whether any parameter of the specified <see cref="LocalFunctionStatementSyntax"/> represents the <see langword="__arglist"/> keyword.
+		/// </summary>
+		/// <param name="node"><see cref="LocalFunctionStatementSyntax"/> to determine whether contains any parameter representing the <see langword="__arglist"/> keyword.</param>
+		public static bool IsArgList(this LocalFunctionStatementSyntax node)
+		{
+			return node.ParameterList.IsArgList();
+		}
+
+		/// <summary>
+		/// Determines whether any parameter of the specified <see cref="RecordDeclarationSyntax"/> represents the <see langword="__arglist"/> keyword.
+		/// </summary>
+		/// <param name="node"><see cref="RecordDeclarationSyntax"/> to determine whether contains any parameter representing the <see langword="__arglist"/> keyword.</param>
+		public static bool IsArgList(this RecordDeclarationSyntax node)
+		{
+			return node.ParameterList?.IsArgList() ?? false;
+		}
+
+		/// <summary>
+		/// Determines whether any parameter of the specified <see cref="AnonymousMethodExpressionSyntax"/> represents the <see langword="__arglist"/> keyword.
+		/// </summary>
+		/// <param name="node"><see cref="AnonymousMethodExpressionSyntax"/> to determine whether contains any parameter representing the <see langword="__arglist"/> keyword.</param>
+		public static bool IsArgList(this AnonymousMethodExpressionSyntax node)
+		{
+			return node.ParameterList?.IsArgList() ?? false;
+		}
+
+		/// <summary>
+		/// Determines whether any parameter of the specified <see cref="AnonymousFunctionExpressionSyntax"/> represents the <see langword="__arglist"/> keyword.
+		/// </summary>
+		/// <param name="node"><see cref="AnonymousFunctionExpressionSyntax"/> to determine whether contains any parameter representing the <see langword="__arglist"/> keyword.</param>
+		public static bool IsArgList(this AnonymousFunctionExpressionSyntax node)
+		{
+			return node switch
+			{
+				LambdaExpressionSyntax lambda => lambda.IsArgList(),
+				AnonymousMethodExpressionSyntax method => method.IsArgList(),
+				_ => false
+			};
+		}
+
+		/// <summary>
+		/// Determines whether any parameter of the specified <see cref="LambdaExpressionSyntax"/> represents the <see langword="__arglist"/> keyword.
+		/// </summary>
+		/// <param name="node"><see cref="LambdaExpressionSyntax"/> to determine whether contains any parameter representing the <see langword="__arglist"/> keyword.</param>
+		public static bool IsArgList(this LambdaExpressionSyntax node)
+		{
+			return (node as ParenthesizedLambdaExpressionSyntax)?.IsArgList() ?? false;
+		}
+
+		/// <summary>
+		/// Determines whether any parameter of the specified <see cref="ParenthesizedLambdaExpressionSyntax"/> represents the <see langword="__arglist"/> keyword.
+		/// </summary>
+		/// <param name="node"><see cref="ParenthesizedLambdaExpressionSyntax"/> to determine whether contains any parameter representing the <see langword="__arglist"/> keyword.</param>
+		public static bool IsArgList(this ParenthesizedLambdaExpressionSyntax node)
+		{
+			return node.ParameterList.IsArgList();
+		}
+
+		/// <summary>
+		/// Determines whether any parameter of the specified <see cref="IndexerDeclarationSyntax"/> represents the <see langword="__arglist"/> keyword.
+		/// </summary>
+		/// <param name="node"><see cref="IndexerDeclarationSyntax"/> to determine whether contains any parameter representing the <see langword="__arglist"/> keyword.</param>
+		public static bool IsArgList(this IndexerDeclarationSyntax node)
+		{
+			return node.ParameterList.IsArgList();
+		}
+
+		/// <summary>
+		/// Determines whether the specified <see cref="BaseParameterSyntax"/> represents the <see langword="__arglist"/> keyword.
+		/// </summary>
+		/// <param name="node"><see cref="BaseParameterSyntax"/> to determine whether represents the <see langword="__arglist"/> keyword.</param>
+		public static bool IsArgList(this BaseParameterSyntax node)
+		{
+			return (node as ParameterSyntax)?.IsArgList() ?? false;
+		}
+
+		/// <summary>
+		/// Determines whether the specified <see cref="ParameterSyntax"/> represents the <see langword="__arglist"/> keyword.
+		/// </summary>
+		/// <param name="node"><see cref="ParameterSyntax"/> to determine whether represents the <see langword="__arglist"/> keyword.</param>
+		public static bool IsArgList(this ParameterSyntax node)
+		{
+			return node.Type is null && node.Identifier.IsKind(SyntaxKind.ArgListKeyword);
+		}
+
+		/// <summary>
+		/// Determines whether the specified <paramref name="node"/> contains the <see langword="async"/> modifier.
+		/// </summary>
+		/// <param name="node"><see cref="SyntaxNode"/> to determine whether contains the <see langword="async"/> modifier.</param>
+#pragma warning disable RCS1047 // Non-asynchronous method name should not end with 'Async'.
+		public static bool IsAsync(this SyntaxNode node)
+#pragma warning restore RCS1047 // Non-asynchronous method name should not end with 'Async'.
+		{
+			return node.GetModifiers().IsAsync();
+		}
+
+		/// <summary>
+		/// Determines whether the specified <see cref="PropertyDeclarationSyntax"/> represents an auto-property.
+		/// </summary>
+		/// <param name="node"><see cref="PropertyDeclarationSyntax"/> to determine whether represents an auto-property.</param>
+		public static bool IsAutoProperty(this PropertyDeclarationSyntax node)
+		{
+			if (node.AccessorList is null)
+			{
+				return false;
+			}
+
+			return node.AccessorList.IsAutoProperty();
+		}
+
+		/// <summary>
+		/// Determines whether the specified <see cref="BasePropertyDeclarationSyntax"/> represents an auto-property.
+		/// </summary>
+		/// <param name="node"><see cref="BasePropertyDeclarationSyntax"/> to determine whether represents an auto-property.</param>
+		public static bool IsAutoProperty(this BasePropertyDeclarationSyntax node)
+		{
+			return (node as PropertyDeclarationSyntax)?.IsAutoProperty() ?? false;
+		}
+
+		/// <summary>
+		/// Determines whether the specified <see cref="AccessorListSyntax"/> represents an auto-property accessor list.
+		/// </summary>
+		/// <param name="node"><see cref="AccessorListSyntax"/> to determine whether represents an auto-property accessor list.</param>
+		public static bool IsAutoProperty(this AccessorListSyntax node)
+		{
+			foreach (AccessorDeclarationSyntax accessor in node.Accessors)
+			{
+				if (accessor.GetBody() is not null)
+				{
+					return false;
+				}
+			}
+
+			return true;
+		}
+
+		/// <summary>
+		/// Determines whether the specified <see cref="AccessorDeclarationSyntax"/> is an auto-property accessor.
+		/// </summary>
+		/// <param name="node"><see cref="AccessorDeclarationSyntax"/> to determine whether is an auto-property accessor.</param>
+		public static bool IsAutoPropertyAccessor(this AccessorDeclarationSyntax node)
+		{
+			return (node.Parent?.Parent as PropertyDeclarationSyntax)?.IsAutoProperty() ?? false;
+		}
+
+		/// <summary>
+		/// Determines whether the specified <see cref="ClassOrStructConstraintSyntax"/> is a class constraint.
+		/// </summary>
+		/// <param name="node"><see cref="ClassOrStructConstraintSyntax"/> to determine whether is a class constraint.</param>
+		public static bool IsClass(this ClassOrStructConstraintSyntax node)
+		{
+			return node.ClassOrStructKeyword.IsKind(SyntaxKind.ClassKeyword);
+		}
+
+		/// <summary>
+		/// Determines whether the specified <see cref="BaseTypeDeclarationSyntax"/> is a class type.
+		/// </summary>
+		/// <param name="node"><see cref="BaseTypeDeclarationSyntax"/> to determine whether is a class type.</param>
+		public static bool IsClass(this BaseTypeDeclarationSyntax node)
+		{
+			return node is ClassDeclarationSyntax || (node is RecordDeclarationSyntax record && record.IsClass());
+		}
+
+		/// <summary>
+		/// Determines whether the specified <see cref="RecordDeclarationSyntax"/> is a class type.
+		/// </summary>
+		/// <param name="node"><see cref="RecordDeclarationSyntax"/> to determine whether is a class type.</param>
+		public static bool IsClass(this RecordDeclarationSyntax node)
+		{
+			return node.ClassOrStructKeyword.IsKind(SyntaxKind.ClassKeyword);
+		}
+
+		/// <summary>
+		/// Determines whether the specified <see cref="SyntaxNode"/> is considered a declaration node and can be used as argument for the <c>GetDeclaredSymbol</c> method of a <see cref="SemanticModel"/>.
+		/// </summary>
+		/// <param name="node"><see cref="SyntaxNode"/> to determine whether is considered a declaration node.</param>
+		public static bool IsDeclaration(this SyntaxNode node)
+		{
+			return node is
+				MemberDeclarationSyntax or
+				AccessorDeclarationSyntax or
+				TypeParameterSyntax or
+				ParameterSyntax or
+				VariableDesignationSyntax or
+				AnonymousObjectCreationExpressionSyntax or
+				AnonymousObjectMemberDeclaratorSyntax or
+				ArgumentSyntax or
+				CatchDeclarationSyntax or
+				ExternAliasDirectiveSyntax or
+				CompilationUnitSyntax or
+				ForEachStatementSyntax or
+				LabeledStatementSyntax or
+				JoinIntoClauseSyntax or
+				QueryClauseSyntax or
+				QueryContinuationSyntax or
+				SingleVariableDesignationSyntax or
+				SwitchLabelSyntax or
+				UsingDirectiveSyntax or
+				TupleElementSyntax or
+				TupleExpressionSyntax;
+		}
+
+		/// <summary>
+		/// Determines whether the specified <see cref="PragmaWarningDirectiveTriviaSyntax"/> represents a <c>#pragma warning disable</c> directive.
+		/// </summary>
+		/// <param name="node"><see cref="PragmaWarningDirectiveTriviaSyntax"/> to determine whether represents a <c>#pragma warning disable</c> directive.</param>
+		public static bool IsDisable(this PragmaWarningDirectiveTriviaSyntax node)
+		{
+			return node.DisableOrRestoreKeyword.IsKind(SyntaxKind.DisableKeyword);
+		}
+
+		/// <summary>
+		/// Determines whether the specified <see cref="TypeSyntax"/> represents the <see langword="dynamic"/> keyword.
+		/// </summary>
+		/// <param name="node"><see cref="TypeSyntax"/> to determine whether represents the <see langword="dynamic"/> keyword.</param>
+		public static bool IsDynamic(this TypeSyntax node)
+		{
+			return (node as IdentifierNameSyntax)?.Identifier.ValueText == "dynamic";
+		}
+
+		/// <summary>
+		/// Determines whether the specified <see cref="AccessorDeclarationSyntax"/> is an event accessor.
+		/// </summary>
+		/// <param name="node"><see cref="AccessorDeclarationSyntax"/> to determine whether is an event accessor.</param>
+		public static bool IsEventAccessor(this AccessorDeclarationSyntax node)
+		{
+			return node.Parent?.Parent is EventDeclarationSyntax;
+		}
+
+		/// <summary>
+		/// Determines whether the specified <paramref name="node"/> represents a declaration of an <see cref="IEventSymbol"/>. This applies to:
+		/// <list type="bullet">
+		/// <item><see cref="EventFieldDeclarationSyntax"/>.</item>
+		/// <item><see cref="EventDeclarationSyntax"/></item>
+		/// </list>
+		/// </summary>
+		/// <param name="node"><see cref="SyntaxNode"/> to determine whether represents a declaration of an <see cref="IEventSymbol"/>.</param>
+		public static bool IsEventDeclaration(this SyntaxNode node)
+		{
+			return node is
+				EventFieldDeclarationSyntax or
+				EventDeclarationSyntax;
+		}
+
+		/// <summary>
+		/// Determines whether the specified <see cref="ConversionOperatorDeclarationSyntax"/> represents an explicit operator.
+		/// </summary>
+		/// <param name="node"><see cref="ConversionOperatorDeclarationSyntax"/> to determine whether represents an explicit operator.</param>
+		public static bool IsExplicit(this ConversionOperatorDeclarationSyntax node)
+		{
+			return node.ImplicitOrExplicitKeyword.IsKind(SyntaxKind.ExplicitKeyword);
+		}
+
+		/// <summary>
+		/// Determines whether the specified <see cref="ConversionOperatorMemberCrefSyntax"/> represents an explicit operator.
+		/// </summary>
+		/// <param name="node"><see cref="ConversionOperatorMemberCrefSyntax"/> to determine whether represents an explicit operator.</param>
+		public static bool IsExplicit(this ConversionOperatorMemberCrefSyntax node)
+		{
+			return node.ImplicitOrExplicitKeyword.IsKind(SyntaxKind.ExplicitKeyword);
+		}
+
+		/// <summary>
+		/// Determines whether the specified <paramref name="node"/> contains the <see langword="extern"/> modifier.
+		/// </summary>
+		/// <param name="node"><see cref="SyntaxNode"/> to determine whether contains the <see langword="extern"/> modifier.</param>
+		public static bool IsExtern(this SyntaxNode node)
+		{
+			return node.GetModifiers().IsExtern();
+		}
+
+		/// <summary>
+		/// Determines whether the specified <paramref name="node"/> contains the <see langword="fixed"/> modifier.
+		/// </summary>
+		/// <param name="node"><see cref="SyntaxNode"/> to determine whether contains the <see langword="fixed"/> modifier.</param>
+		public static bool IsFixed(this SyntaxNode node)
+		{
+			return node.GetModifiers().IsFixed();
+		}
+
+		/// <summary>
+		/// Determines whether the specified <see cref="UsingDirectiveSyntax"/> represents a <c><see langword="global"/> <see langword="using"/></c> directive.
+		/// </summary>
+		/// <param name="node"><see cref="UsingDirectiveSyntax"/> to determine whether represents a <c><see langword="global"/> <see langword="using"/></c> directive.</param>
+		public static bool IsGlobal(this UsingDirectiveSyntax node)
+		{
+			return node.GlobalKeyword.IsKind(SyntaxKind.GlobalKeyword);
+		}
+
+		/// <summary>
+		/// Determines whether the specified <see cref="ConversionOperatorDeclarationSyntax"/> represents an implicit operator.
+		/// </summary>
+		/// <param name="node"><see cref="ConversionOperatorDeclarationSyntax"/> to determine whether represents an implicit operator.</param>
+		public static bool IsImplicit(this ConversionOperatorDeclarationSyntax node)
+		{
+			return node.ImplicitOrExplicitKeyword.IsKind(SyntaxKind.ImplicitKeyword);
+		}
+
+		/// <summary>
+		/// Determines whether the specified <see cref="ConversionOperatorMemberCrefSyntax"/> represents an implicit operator.
+		/// </summary>
+		/// <param name="node"><see cref="ConversionOperatorMemberCrefSyntax"/> to determine whether represents an implicit operator.</param>
+		public static bool IsImplicit(this ConversionOperatorMemberCrefSyntax node)
+		{
+			return node.ImplicitOrExplicitKeyword.IsKind(SyntaxKind.ImplicitKeyword);
+		}
+
+		/// <summary>
+		/// Determines whether the specified <paramref name="node"/> contains the <see langword="in"/> modifier.
+		/// </summary>
+		/// <param name="node"><see cref="SyntaxNode"/> to determine whether contains the <see langword="in"/> modifier.</param>
+		public static bool IsIn(this SyntaxNode node)
+		{
+			return node.GetModifiers().IsIn();
+		}
+
+		/// <summary>
+		/// Determines whether the specified <see cref="BaseTypeDeclarationSyntax"/> is contained within another <see cref="BaseTypeDeclarationSyntax"/>.
+		/// </summary>
+		/// <param name="node"><see cref="BaseTypeDeclarationSyntax"/> to determine whether is contained within another <see cref="BaseTypeDeclarationSyntax"/>.</param>
+		public static bool IsInnerType(this BaseTypeDeclarationSyntax node)
+		{
+			return node.Ancestors().OfType<BaseTypeDeclarationSyntax>().Any();
+		}
+
+		/// <summary>
+		/// Determines whether the specified <see cref="BaseMethodDeclarationSyntax"/> is an iterator (contains any <see cref="YieldStatementSyntax"/>es).
+		/// </summary>
+		/// <param name="node"><see cref="BaseMethodDeclarationSyntax"/> to determine whether is an iterator.</param>
+		public static bool IsIterator(this BaseMethodDeclarationSyntax node)
+		{
+			return (node as MethodDeclarationSyntax)?.IsIterator() ?? false;
+		}
+
+		/// <summary>
+		/// Determines whether the specified <see cref="MethodDeclarationSyntax"/> is an iterator (contains any <see cref="YieldStatementSyntax"/>es).
+		/// </summary>
+		/// <param name="node"><see cref="MethodDeclarationSyntax"/> to determine whether is an iterator.</param>
+		public static bool IsIterator(this MethodDeclarationSyntax node)
+		{
+			return node
+				.DescendantNodes(node => node.Kind() is
+					not SyntaxKind.LocalFunctionStatement and
+					not SyntaxKind.AnonymousMethodExpression and
+					not SyntaxKind.SimpleLambdaExpression and
+					not SyntaxKind.ParenthesizedLambdaExpression &&
+					node is not ExpressionSyntax
+				)
+				.Any(n => n is YieldStatementSyntax);
+		}
+
+		/// <summary>
+		/// Determines whether the specified <see cref="LocalFunctionStatementSyntax"/> is an iterator (contains any <see cref="YieldStatementSyntax"/>es).
+		/// </summary>
+		/// <param name="node"><see cref="LocalFunctionStatementSyntax"/> to determine whether is an iterator.</param>
+		public static bool IsIterator(this LocalFunctionStatementSyntax node)
+		{
+			return node
+				.DescendantNodes(node => node.Kind() is
+					not SyntaxKind.LocalFunctionStatement and
+					not SyntaxKind.AnonymousMethodExpression and
+					not SyntaxKind.SimpleLambdaExpression and
+					not SyntaxKind.ParenthesizedLambdaExpression &&
+					node is not ExpressionSyntax
+				)
+				.Any(n => n is YieldStatementSyntax);
+		}
+
+		/// <summary>
+		/// Determines whether the specified <see cref="FunctionPointerTypeSyntax"/> uses the <see langword="managed"/> calling convention.
+		/// </summary>
+		/// <param name="node"><see cref="FunctionPointerTypeSyntax"/> to determine whether uses the <see langword="managed"/> calling convention.</param>
+		public static bool IsManaged(this FunctionPointerTypeSyntax node)
+		{
+			return node.CallingConvention?.IsManaged() ?? true;
+		}
+
+		/// <summary>
+		/// Determines whether the specified <see cref="FunctionPointerCallingConventionSyntax"/> uses the <see langword="managed"/> calling convention.
+		/// </summary>
+		/// <param name="node"><see cref="FunctionPointerCallingConventionSyntax"/> to determine whether uses the <see langword="managed"/> calling convention.</param>
+		public static bool IsManaged(this FunctionPointerCallingConventionSyntax node)
+		{
+			return node.ManagedOrUnmanagedKeyword == default || node.ManagedOrUnmanagedKeyword.IsKind(SyntaxKind.ManagedKeyword);
+		}
+
+		/// <summary>
+		/// Determines whether the specified <paramref name="node"/> represents a declaration of an <see cref="IMethodSymbol"/>. This applies to:
+		/// <list type="bullet">
+		/// <item><see cref="BaseMethodDeclarationSyntax"/> (and its derived types)</item>
+		/// <item><see cref="AnonymousFunctionExpressionSyntax"/> (and its derived types)</item>
+		/// <item><see cref="LocalFunctionStatementSyntax"/></item>
+		/// <item><see cref="AccessorDeclarationSyntax"/></item>
+		/// </list>
+		/// </summary>
+		/// <param name="node"><see cref="SyntaxNode"/> to determine whether represents a declaration of an <see cref="IMethodSymbol"/>.</param>
+		public static bool IsMethodDeclaration(this SyntaxNode node)
+		{
+			return node is
+				BaseMethodDeclarationSyntax or
+				AnonymousFunctionExpressionSyntax or
+				LocalFunctionStatementSyntax or
+				AccessorDeclarationSyntax;
+		}
+
+		/// <summary>
+		/// Determines whether the specified <paramref name="node"/> contains the <see langword="new"/> token.
+		/// </summary>
+		/// <param name="node"><see cref="SyntaxNode"/> to determine whether contains the <see langword="new"/> modifier.</param>
+		public static bool IsNew(this SyntaxNode node)
+		{
+			return node.GetModifiers().IsNew();
+		}
+
+		/// <summary>
+		/// Determines whether the specified <see cref="TypeConstraintSyntax"/> represents the <see langword="notnull"/> constraint.
+		/// </summary>
+		/// <param name="node"><see cref="TypeConstraintSyntax"/> to determine whether represents the <see langword="notnull"/> constraint.</param>
+		public static bool IsNotNullConstraint(this TypeConstraintSyntax node)
+		{
+			return node.Type.IsNotNull;
+		}
+
+		/// <summary>
+		/// Determines whether the specified <paramref name="node"/> contains the <see langword="override"/> modifier.
+		/// </summary>
+		/// <param name="node"><see cref="SyntaxNode"/> to determine whether contains the <see langword="override"/> modifier.</param>
+		public static bool IsOverride(this SyntaxNode node)
+		{
+			return node.GetModifiers().IsOverride();
+		}
+
+		/// <summary>
+		/// Determines whether the specified <see cref="BaseMethodDeclarationSyntax"/> is parameterless.
+		/// </summary>
+		/// <param name="node"><see cref="BaseMethodDeclarationSyntax"/> to determine whether is parameterless</param>
+		public static bool IsParameterless(this BaseMethodDeclarationSyntax node)
+		{
+			return node.ParameterList.IsParameterless();
+		}
+
+		/// <summary>
+		/// Determines whether the specified <see cref="DelegateDeclarationSyntax"/> is parameterless.
+		/// </summary>
+		/// <param name="node"><see cref="DelegateDeclarationSyntax"/> to determine whether is parameterless</param>
+		public static bool IsParameterless(this DelegateDeclarationSyntax node)
+		{
+			return node.ParameterList.IsParameterless();
+		}
+
+		/// <summary>
+		/// Determines whether the specified <see cref="RecordDeclarationSyntax"/> is parameterless.
+		/// </summary>
+		/// <param name="node"><see cref="RecordDeclarationSyntax"/> to determine whether is parameterless</param>
+		public static bool IsParameterless(this RecordDeclarationSyntax node)
+		{
+			return node.ParameterList is null || node.ParameterList.IsParameterless();
+		}
+
+		/// <summary>
+		/// Determines whether the specified <see cref="LocalFunctionStatementSyntax"/> is parameterless.
+		/// </summary>
+		/// <param name="node"><see cref="LocalFunctionStatementSyntax"/> to determine whether is parameterless</param>
+		public static bool IsParameterless(this LocalFunctionStatementSyntax node)
+		{
+			return node.ParameterList.IsParameterless();
+		}
+
+		/// <summary>
+		/// Determines whether the specified <see cref="AnonymousMethodExpressionSyntax"/> is parameterless.
+		/// </summary>
+		/// <param name="node"><see cref="AnonymousMethodExpressionSyntax"/> to determine whether is parameterless</param>
+		public static bool IsParameterless(this AnonymousMethodExpressionSyntax node)
+		{
+			return node.ParameterList is null || node.ParameterList.IsParameterless();
+		}
+
+		/// <summary>
+		/// Determines whether the specified <see cref="AnonymousFunctionExpressionSyntax"/> is parameterless.
+		/// </summary>
+		/// <param name="node"><see cref="AnonymousFunctionExpressionSyntax"/> to determine whether is parameterless</param>
+		public static bool IsParameterless(this AnonymousFunctionExpressionSyntax node)
+		{
+			return node switch
+			{
+				LambdaExpressionSyntax lambda => lambda.IsParameterless(),
+				AnonymousMethodExpressionSyntax method => method.IsParameterless(),
+				_ => default
+			};
+		}
+
+		/// <summary>
+		/// Determines whether the specified <see cref="ParenthesizedLambdaExpressionSyntax"/> is parameterless.
+		/// </summary>
+		/// <param name="node"><see cref="ParenthesizedLambdaExpressionSyntax"/> to determine whether is parameterless</param>
+		public static bool IsParameterless(this ParenthesizedLambdaExpressionSyntax node)
+		{
+			return node.ParameterList.IsParameterless();
+		}
+
+		/// <summary>
+		/// Determines whether the specified <see cref="ParenthesizedLambdaExpressionSyntax"/> is parameterless.
+		/// </summary>
+		/// <param name="node"><see cref="ParenthesizedLambdaExpressionSyntax"/> to determine whether is parameterless</param>
+		public static bool IsParameterless(this LambdaExpressionSyntax node)
+		{
+			if (node is SimpleLambdaExpressionSyntax)
+			{
+				return true;
+			}
+
+			return (node as ParenthesizedLambdaExpressionSyntax)?.IsParameterless() ?? false;
+		}
+
+		/// <summary>
+		/// Determines whether the specified <see cref="BaseParameterListSyntax"/> is parameterless.
+		/// </summary>
+		/// <param name="node"><see cref="BaseParameterListSyntax"/> to determine whether is parameterless</param>
+		public static bool IsParameterless(this BaseParameterListSyntax node)
+		{
+			return !node.Parameters.Any();
+		}
+
+		/// <summary>
+		/// Determines whether the specified <see cref="IndexerDeclarationSyntax"/> is parameterless.
+		/// </summary>
+		/// <param name="node"><see cref="IndexerDeclarationSyntax"/> to determine whether is parameterless</param>
+		public static bool IsParameterless(this IndexerDeclarationSyntax node)
+		{
+			return node.ParameterList.IsParameterless();
+		}
+
+		/// <summary>
+		/// Determines whether the specified <paramref name="node"/> contains the <see langword="params"/> modifier.
+		/// </summary>
+		/// <param name="node"><see cref="SyntaxNode"/> to determine whether contains the <see langword="params"/> modifier.</param>
+		public static bool IsParams(this SyntaxNode node)
+		{
+			return node.GetModifiers().IsParams();
+		}
+
+		/// <summary>
+		/// Determines whether the specified <paramref name="node"/> contains the <see langword="partial"/> token.
+		/// </summary>
+		/// <param name="node"><see cref="SyntaxNode"/> to determine whether contains the <see langword="partial"/> modifier.</param>
+		public static bool IsPartial(this SyntaxNode node)
+		{
+			return node.GetModifiers().IsPartial();
+		}
+
+		/// <summary>
+		/// Determines whether the specified <see cref="AccessorDeclarationSyntax"/> is a property accessor.
+		/// </summary>
+		/// <param name="node"><see cref="AccessorDeclarationSyntax"/> to determine whether is a property accessor.</param>
+		public static bool IsPropertyAccessor(this AccessorDeclarationSyntax node)
+		{
+			return node.Parent?.Parent is PropertyDeclarationSyntax or IndexerDeclarationSyntax;
+		}
+
+		/// <summary>
+		/// Determines whether the specified <paramref name="node"/> contains the <see langword="readonly"/> modifier (<see langword="ref"/> <see langword="readonly"/> does not count).
+		/// </summary>
+		/// <param name="node"><see cref="SyntaxNode"/> to determine whether contains the <see langword="readonly"/> modifier.</param>
+		public static bool IsReadOnly(this SyntaxNode node)
+		{
+			return node.GetModifiers().IsReadOnly();
+		}
+
+		/// <summary>
+		/// Determines whether the specified <paramref name="node"/> contains the <see langword="ref"/> modifier.
+		/// </summary>
+		/// <param name="node"><see cref="SyntaxNode"/> to determine whether contains the <see langword="ref"/> modifier.</param>
+		public static bool IsRef(this SyntaxNode node)
+		{
+			return node.GetModifiers().IsRef();
+		}
+
+		/// <summary>
+		/// Determines whether the specified <paramref name="node"/> contains the <see langword="ref"/> and <see langword="readonly"/> modifier.
+		/// </summary>
+		/// <param name="node"><see cref="SyntaxNode"/> to determine whether contains the <see langword="ref"/> and <see langword="readonly"/> modifiers.</param>
+		public static bool IsRefReadOnly(this SyntaxNode node)
+		{
+			return node.GetModifiers().IsRefReadOnly();
+		}
+
+		/// <summary>
+		/// Determines whether the specified <see cref="PragmaWarningDirectiveTriviaSyntax"/> represents a <c>#pragma warning restore</c> directive.
+		/// </summary>
+		/// <param name="node"><see cref="PragmaWarningDirectiveTriviaSyntax"/> to determine whether represents a <c>#pragma warning restore</c> directive.</param>
+		public static bool IsRestore(this PragmaWarningDirectiveTriviaSyntax node)
+		{
+			return node.DisableOrRestoreKeyword.IsKind(SyntaxKind.RestoreKeyword);
+		}
+
+		/// <summary>
+		/// Determines whether the specified <paramref name="node"/> contains the <see langword="sealed"/> modifier.
+		/// </summary>
+		/// <param name="node"><see cref="SyntaxNode"/> to determine whether contains the <see langword="sealed"/> modifier.</param>
+		public static bool IsSealed(this SyntaxNode node)
+		{
+			return node.GetModifiers().IsSealed();
+		}
+
+		/// <summary>
+		/// Determines whether the specified <paramref name="node"/> contains the <see langword="static"/> modifier.
+		/// </summary>
+		/// <param name="node"><see cref="SyntaxNode"/> to determine whether contains the <see langword="static"/> modifier.</param>
+		public static bool IsStatic(this SyntaxNode node)
+		{
+			return node.GetModifiers().IsStatic();
+		}
+
+		/// <summary>
+		/// Determines whether the specified <see cref="ClassOrStructConstraintSyntax"/> is a struct constraint.
+		/// </summary>
+		/// <param name="node"><see cref="ClassOrStructConstraintSyntax"/> to determine whether is a struct constraint.</param>
+		public static bool IsStruct(this ClassOrStructConstraintSyntax node)
+		{
+			return node.ClassOrStructKeyword.IsKind(SyntaxKind.StructKeyword);
+		}
+
+		/// <summary>
+		/// Determines whether the specified <see cref="BaseTypeDeclarationSyntax"/> is a struct type.
+		/// </summary>
+		/// <param name="node"><see cref="BaseTypeDeclarationSyntax"/> to determine whether is a struct type.</param>
+		public static bool IsStruct(this BaseTypeDeclarationSyntax node)
+		{
+			return node is StructDeclarationSyntax || (node is RecordDeclarationSyntax record && record.IsStruct());
+		}
+
+		/// <summary>
+		/// Determines whether the specified <see cref="RecordDeclarationSyntax"/> is a struct type.
+		/// </summary>
+		/// <param name="node"><see cref="RecordDeclarationSyntax"/> to determine whether is a struct type.</param>
+		public static bool IsStruct(this RecordDeclarationSyntax node)
+		{
+			return node.ClassOrStructKeyword.IsKind(SyntaxKind.StructKeyword);
+		}
+
+		/// <summary>
+		/// Determines whether the specified <paramref name="node"/> contains the <see langword="this"/> modifier.
+		/// </summary>
+		/// <param name="node"><see cref="SyntaxNode"/> to determine whether contains the <see langword="this"/> modifier.</param>
+		public static bool IsThis(this SyntaxNode node)
+		{
+			return node.GetModifiers().IsThis();
+		}
+
+		/// <summary>
+		/// Determines whether the specified <paramref name="node"/> as declared at the top level, meaning the <see cref="SyntaxNode.Parent"/> is either:
+		/// <list type="bullet">
+		/// <item><see langword="null"/></item>
+		/// <item><see cref="CompilationUnitSyntax"/></item>
+		/// <item><see cref="GlobalStatementSyntax"/></item>
+		/// </list>
+		/// </summary>
+		/// <param name="node"><see cref="SyntaxNode"/> to determine whether is at the top level.</param>
+		public static bool IsTopLevel(this SyntaxNode node)
+		{
+			return node.Parent is
+				null or
+				CompilationUnitSyntax or
+				GlobalStatementSyntax;
+		}
+
+		/// <summary>
+		/// Determines whether the specified <paramref name="node"/> as declared in a namespace or at the top level (see <see cref="IsTopLevel(SyntaxNode)"/> for more details).
+		/// </summary>
+		/// <param name="node"><see cref="SyntaxNode"/> to determine whether is at the top level.</param>
+		public static bool IsTopLevelOrInNamespace(this SyntaxNode node)
+		{
+			return node.Parent is
+				null or
+				CompilationUnitSyntax or
+				BaseNamespaceDeclarationSyntax;
+		}
+
+		/// <summary>
+		/// Determines whether the specified <see cref="TypeConstraintSyntax"/> represents a named type constraint.
+		/// </summary>
+		/// <param name="node"><see cref="TypeConstraintSyntax"/> to determine whether represents a named type constraint.</param>
+		public static bool IsTypeConstraint(this TypeConstraintSyntax node)
+		{
+			return !node.IsUnmanagedConstraint() && !node.IsNotNullConstraint();
+		}
+
+		/// <summary>
+		/// Determines whether the specified <paramref name="node"/> represents a declaration of an <see cref="ITypeSymbol"/>. This applies to:
+		/// <list type="bullet">
+		/// <item><see cref="BaseTypeDeclarationSyntax"/> (and its derived types)</item>
+		/// <item><see cref="DelegateDeclarationSyntax"/></item>
+		/// </list>
+		/// </summary>
+		/// <param name="node"><see cref="SyntaxNode"/> to determine whether represents a declaration of an <see cref="ITypeSymbol"/>.</param>
+		public static bool IsTypeDeclaration(this SyntaxNode node)
+		{
+			return node is
+				BaseTypeDeclarationSyntax or
+				DelegateDeclarationSyntax;
+		}
+
+		/// <summary>
+		/// Determines whether the specified <see cref="FunctionPointerTypeSyntax"/> uses the <see langword="unmanaged"/> calling convention.
+		/// </summary>
+		/// <param name="node"><see cref="FunctionPointerTypeSyntax"/> to determine whether uses the <see langword="unmanaged"/> calling convention.</param>
+		public static bool IsUnmanaged(this FunctionPointerTypeSyntax node)
+		{
+			return node.CallingConvention?.IsUnmanaged() ?? false;
+		}
+
+		/// <summary>
+		/// Determines whether the specified <see cref="FunctionPointerCallingConventionSyntax"/> uses the <see langword="unmanaged"/> calling convention.
+		/// </summary>
+		/// <param name="node"><see cref="FunctionPointerCallingConventionSyntax"/> to determine whether uses the <see langword="unmanaged"/> calling convention.</param>
+		public static bool IsUnmanaged(this FunctionPointerCallingConventionSyntax node)
+		{
+			return node.ManagedOrUnmanagedKeyword.IsKind(SyntaxKind.UnmanagedKeyword);
+		}
+
+		/// <summary>
+		/// Determines whether the specified <see cref="TypeConstraintSyntax"/> represents the <see langword="unmanaged"/> constraint.
+		/// </summary>
+		/// <param name="node"><see cref="SyntaxNode"/> to determine whether contains the <see langword="unmanaged"/> modifier.</param>
+		public static bool IsUnmanagedConstraint(this TypeConstraintSyntax node)
+		{
+			return node.Type.IsUnmanaged;
+		}
+
+		/// <summary>
+		/// Determines whether the specified <paramref name="node"/> contains the <see langword="unsafe"/> modifier.
+		/// </summary>
+		/// <param name="node"><see cref="SyntaxNode"/> to determine whether contains the <see langword="unsafe"/> modifier.</param>
+		public static bool IsUnsafe(this SyntaxNode node)
+		{
+			return node.GetModifiers().IsUnsafe();
+		}
+
+		/// <summary>
+		/// Determines whether the specified <paramref name="node"/> contains the <see langword="virtual"/> modifier.
+		/// </summary>
+		/// <param name="node"><see cref="SyntaxNode"/> to determine whether contains the <see langword="virtual"/> modifier.</param>
+		public static bool IsVirtual(this SyntaxNode node)
+		{
+			return node.GetModifiers().IsVirtual();
+		}
+
+		/// <summary>
+		/// Determines whether the specified <see cref="BaseMethodDeclarationSyntax"/> returns <see langword="void"/>.
+		/// </summary>
+		/// <param name="node"><see cref="BaseMethodDeclarationSyntax"/> to determine whether returns <see langword="void"/>.</param>
+		public static bool IsVoid(this BaseMethodDeclarationSyntax node)
+		{
+			return (node as MethodDeclarationSyntax)?.IsVoid() ?? false;
+		}
+
+		/// <summary>
+		/// Determines whether the specified <see cref="MethodDeclarationSyntax"/> returns <see langword="void"/>.
+		/// </summary>
+		/// <param name="node"><see cref="MethodDeclarationSyntax"/> to determine whether returns <see langword="void"/>.</param>
+		public static bool IsVoid(this MethodDeclarationSyntax node)
+		{
+			return node.ReturnType is PredefinedTypeSyntax type && type.Keyword.IsKind(SyntaxKind.VoidKeyword);
+		}
+
+		/// <summary>
+		/// Determines whether the specified <see cref="LocalFunctionStatementSyntax"/> returns <see langword="void"/>.
+		/// </summary>
+		/// <param name="node"><see cref="LocalFunctionStatementSyntax"/> to determine whether returns <see langword="void"/>.</param>
+		public static bool IsVoid(this LocalFunctionStatementSyntax node)
+		{
+			return node.ReturnType is PredefinedTypeSyntax type && type.Keyword.IsKind(SyntaxKind.VoidKeyword);
+		}
+
+		/// <summary>
+		/// Determines whether the specified <see cref="DelegateDeclarationSyntax"/> returns <see langword="void"/>.
+		/// </summary>
+		/// <param name="node"><see cref="DelegateDeclarationSyntax"/> to determine whether returns <see langword="void"/>.</param>
+		public static bool IsVoid(this DelegateDeclarationSyntax node)
+		{
+			return node.ReturnType is PredefinedTypeSyntax type && type.Keyword.IsKind(SyntaxKind.VoidKeyword);
+		}
+
+		/// <summary>
+		/// Determines whether the specified <paramref name="node"/> contains the <see langword="volatile"/> modifier.
+		/// </summary>
+		/// <param name="node"><see cref="SyntaxNode"/> to determine whether contains the <see langword="volatile"/> modifier.</param>
+		public static bool IsVolatile(this SyntaxNode node)
+		{
+			return node.GetModifiers().IsVolatile();
+		}
+
+		/// <summary>
+		/// Determines whether the specified <see cref="YieldStatementSyntax"/> represents a <c><see langword="yield"/> break</c> statement.
+		/// </summary>
+		/// <param name="node"><see cref="YieldStatementSyntax"/> to determine whether represents a <c><see langword="yield"/> break</c> statement.</param>
+		public static bool IsYieldBreak(this YieldStatementSyntax node)
+		{
+			return node.ReturnOrBreakKeyword.IsKind(SyntaxKind.BreakKeyword);
+		}
+
+		/// <summary>
+		/// Determines whether the specified <see cref="YieldStatementSyntax"/> represents a <c><see langword="yield"/> return</c> statement.
+		/// </summary>
+		/// <param name="node"><see cref="YieldStatementSyntax"/> to determine whether represents a <c><see langword="yield"/> return</c> statement.</param>
+		public static bool IsYieldReturn(this YieldStatementSyntax node)
+		{
+			return node.ReturnOrBreakKeyword.IsKind(SyntaxKind.ReturnKeyword);
+		}
+
+		/// <summary>
+		/// Determines whether the specified <see cref="SyntaxNode"/> supports more than one attribute target kind.
+		/// </summary>
+		/// <param name="node"><see cref="SyntaxNode"/> to determine whether supports more than one attribute target kind.</param>
+		public static bool SupportsAlternativeAttributeTargets(this SyntaxNode node)
+		{
+			return node switch
+			{
+				MemberDeclarationSyntax member
+					=> member.SupportsAlternativeAttributeTargets(),
+
+				CompilationUnitSyntax or
+				AccessorDeclarationSyntax or
+				LambdaExpressionSyntax or
+				LocalFunctionStatementSyntax
+					=> true,
+
+				_ => false
+			};
+		}
+
+		/// <summary>
+		/// Determines whether the specified <see cref="MemberDeclarationSyntax"/> supports more than one attribute target kind.
+		/// </summary>
+		/// <param name="node"><see cref="MemberDeclarationSyntax"/> to determine whether supports more than one attribute target kind.</param>
+		public static bool SupportsAlternativeAttributeTargets(this MemberDeclarationSyntax node)
+		{
+			return node switch
+			{
+				MethodDeclarationSyntax or
+				DelegateDeclarationSyntax or
+				EventFieldDeclarationSyntax or
+				ConversionOperatorDeclarationSyntax or
+				OperatorDeclarationSyntax or
+				BaseNamespaceDeclarationSyntax
+					=> true,
+
+				PropertyDeclarationSyntax property
+					=> property.IsAutoProperty(),
+
+				_ => false
+			};
+		}
+
+		/// <summary>
+		/// Determines whether the specified <paramref name="node"/> can have an explicit base type.
+		/// </summary>
+		/// <param name="node"><see cref="TypeDeclarationSyntax"/> to check whether can have an explicit base type.</param>
+		public static bool SupportsExlicitBaseType(this BaseTypeDeclarationSyntax node)
+		{
+			return node switch
+			{
+				ClassDeclarationSyntax => !node.IsStatic(),
+				RecordDeclarationSyntax record => record.IsClass(),
+				EnumDeclarationSyntax or InterfaceDeclarationSyntax => true,
+				_ => false
+			};
+		}
+
+		private static bool HasConstraintExplicit(TypeParameterConstraintSyntax node, GenericConstraint constraint)
+		{
+			return constraint switch
+			{
+				GenericConstraint.Class => node is ClassOrStructConstraintSyntax @class && @class.IsClass(),
+				GenericConstraint.Struct => node is ClassOrStructConstraintSyntax @struct && @struct.IsStruct(),
+				GenericConstraint.New => node is ConstructorConstraintSyntax,
+				GenericConstraint.Unmanaged => node is TypeConstraintSyntax unmanaged && unmanaged.IsUnmanagedConstraint(),
+				GenericConstraint.NotNull => node is TypeConstraintSyntax notnull && notnull.IsNotNullConstraint(),
+				GenericConstraint.Type => node is TypeConstraintSyntax type && type.IsTypeConstraint(),
+				GenericConstraint.Default => node is DefaultConstraintSyntax,
+				_ => false
+			};
+		}
+
+		private static bool HasConstraintImplicit(TypeParameterConstraintSyntax node, GenericConstraint constraint)
+		{
+			bool isValid = false;
+
+			if (constraint.HasFlag(GenericConstraint.Class))
+			{
+				if (node is ClassOrStructConstraintSyntax @class)
+				{
+					if (!@class.IsClass())
+					{
+						return false;
+					}
+				}
+				else if (!IsType())
+				{
+					return false;
+				}
+
+				isValid = true;
+			}
+			else if (constraint.HasFlag(GenericConstraint.Struct))
+			{
+				if (node is ClassOrStructConstraintSyntax @struct)
+				{
+					if (!@struct.IsStruct())
+					{
+						return false;
+					}
+				}
+				else if (!IsUnmanaged())
+				{
+					return false;
+				}
+
+				isValid = true;
+			}
+			else if (constraint.HasFlag(GenericConstraint.Unmanaged))
+			{
+				if (!IsUnmanaged())
+				{
+					return false;
+				}
+
+				isValid = true;
+			}
+			else if (constraint.HasFlag(GenericConstraint.NotNull))
+			{
+				if (node is not TypeConstraintSyntax notnull || !notnull.IsNotNullConstraint())
+				{
+					return false;
+				}
+
+				isValid = true;
+			}
+			else if (constraint.HasFlag(GenericConstraint.Default))
+			{
+				if (node is not DefaultConstraintSyntax)
+				{
+					return false;
+				}
+
+				isValid = true;
+			}
+
+			if (constraint.HasFlag(GenericConstraint.Type))
+			{
+				if (!IsType())
+				{
+					return false;
+				}
+
+				isValid = true;
+			}
+
+			if (constraint.HasFlag(GenericConstraint.New))
+			{
+				if (node is not ConstructorConstraintSyntax)
+				{
+					if (node is not ClassOrStructConstraintSyntax @struct || !@struct.IsStruct())
+					{
+						return false;
+					}
+				}
+
+				isValid = true;
+			}
+
+			return isValid;
+
+			bool IsType()
+			{
+				return node is TypeConstraintSyntax type && type.IsTypeConstraint();
+			}
+
+			bool IsUnmanaged()
+			{
+				return node is TypeConstraintSyntax unmanaged && unmanaged.IsUnmanagedConstraint();
+			}
+		}
+	}
+}