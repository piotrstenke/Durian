--- conflicted
+++ resolved
@@ -1,666 +1,11 @@
 // Copyright (c) Piotr Stenke. All rights reserved.
 // Licensed under the MIT license.
 
-using Durian.Analysis.Data;
-using Microsoft.CodeAnalysis;
-using Microsoft.CodeAnalysis.CSharp;
-using Microsoft.CodeAnalysis.CSharp.Syntax;
 using System;
 using System.Collections.Generic;
 using System.Diagnostics.CodeAnalysis;
 using System.Linq;
 using System.Threading;
-<<<<<<< HEAD
-
-namespace Durian.Analysis.Extensions
-{
-    /// <summary>
-    /// Contains various extension methods for the <see cref="SemanticModel"/> class.
-    /// </summary>
-    public static class SemanticModelExtensions
-    {
-        /// <summary>
-        /// Looks for all <see cref="AttributeSyntax"/>ex that correspond to the <paramref name="attrSymbol"/> and are defined on the specified <paramref name="syntaxNode"/>.
-        /// </summary>
-        /// <param name="semanticModel">Parent <see cref="SemanticModel"/>.</param>
-        /// <param name="syntaxNode"><see cref="MemberDeclarationSyntax"/> the attributes are declared on.</param>
-        /// <param name="attrSymbol">Type of attributes to look for.</param>
-        /// <param name="cancellationToken"><see cref="CancellationToken"/> that specifies if the operation should be canceled.</param>
-        /// <returns>
-        /// A collection of <see cref="AttributeSyntax"/>es that corresponds to the <paramref name="attrSymbol"/>. -or- an empty collection if no such <see cref="AttributeSyntax"/>es found.
-        /// </returns>
-        /// <exception cref="ArgumentNullException">
-        /// <paramref name="semanticModel"/> is <see langword="null"/>. -or-
-        /// <paramref name="syntaxNode"/> is <see langword="null"/>.
-        /// <paramref name="attrSymbol"/> is <see langword="null"/>.
-        /// </exception>
-        public static IEnumerable<AttributeSyntax> GetAllAttributesOfType(this SemanticModel semanticModel, MemberDeclarationSyntax syntaxNode, INamedTypeSymbol attrSymbol, CancellationToken cancellationToken = default)
-        {
-            ValidateGetAttributesParameters(semanticModel, syntaxNode, attrSymbol);
-            return GetAllAttributes_Internal(semanticModel, attrSymbol, () => syntaxNode.AttributeLists, cancellationToken);
-        }
-
-        /// <summary>
-        /// Looks for all <see cref="AttributeSyntax"/>ex that correspond to the <paramref name="attrSymbol"/> and are defined on the specified <paramref name="syntaxNode"/>.
-        /// </summary>
-        /// <param name="semanticModel">Parent <see cref="SemanticModel"/>.</param>
-        /// <param name="syntaxNode"><see cref="TypeParameterSyntax"/> the attributes are declared on.</param>
-        /// <param name="attrSymbol">Type of attributes to look for.</param>
-        /// <param name="cancellationToken"><see cref="CancellationToken"/> that specifies if the operation should be canceled.</param>
-        /// <returns>
-        /// A collection of <see cref="AttributeSyntax"/>es that corresponds to the <paramref name="attrSymbol"/>. -or- an empty collection if no such <see cref="AttributeSyntax"/>es found.
-        /// </returns>
-        /// <exception cref="ArgumentNullException">
-        /// <paramref name="semanticModel"/> is <see langword="null"/>. -or-
-        /// <paramref name="syntaxNode"/> is <see langword="null"/>.
-        /// <paramref name="attrSymbol"/> is <see langword="null"/>.
-        /// </exception>
-        public static IEnumerable<AttributeSyntax> GetAllAttributesOfType(this SemanticModel semanticModel, TypeParameterSyntax syntaxNode, INamedTypeSymbol attrSymbol, CancellationToken cancellationToken = default)
-        {
-            ValidateGetAttributesParameters(semanticModel, syntaxNode, attrSymbol);
-            return GetAllAttributes_Internal(semanticModel, attrSymbol, () => syntaxNode.AttributeLists, cancellationToken);
-        }
-
-        /// <summary>
-        /// Looks for all <see cref="AttributeSyntax"/>es that correspond to the <paramref name="attrSymbol"/> and are defined on the specified <paramref name="syntaxNode"/>.
-        /// </summary>
-        /// <param name="semanticModel">Parent <see cref="SemanticModel"/>.</param>
-        /// <param name="syntaxNode"><see cref="ParameterSyntax"/> the attributes are declared on.</param>
-        /// <param name="attrSymbol">Type of attributes to look for.</param>
-        /// <param name="cancellationToken"><see cref="CancellationToken"/> that specifies if the operation should be canceled.</param>
-        /// <returns>
-        /// A collection of <see cref="AttributeSyntax"/>es that corresponds to the <paramref name="attrSymbol"/>. -or- an empty collection if no such <see cref="AttributeSyntax"/>es found.
-        /// </returns>
-        /// <exception cref="ArgumentNullException">
-        /// <paramref name="semanticModel"/> is <see langword="null"/>. -or-
-        /// <paramref name="syntaxNode"/> is <see langword="null"/>.
-        /// <paramref name="attrSymbol"/> is <see langword="null"/>.
-        /// </exception>
-        public static IEnumerable<AttributeSyntax> GetAllAttributesOfType(this SemanticModel semanticModel, ParameterSyntax syntaxNode, INamedTypeSymbol attrSymbol, CancellationToken cancellationToken = default)
-        {
-            ValidateGetAttributesParameters(semanticModel, syntaxNode, attrSymbol);
-            return GetAllAttributes_Internal(semanticModel, attrSymbol, () => syntaxNode.AttributeLists, cancellationToken);
-        }
-
-        /// <summary>
-        /// Looks for <see cref="AttributeSyntax"/> that corresponds to the <paramref name="attrSymbol"/> and is defined on the specified <paramref name="syntaxNode"/>.
-        /// </summary>
-        /// <param name="semanticModel">Parent <see cref="SemanticModel"/>.</param>
-        /// <param name="syntaxNode"><see cref="MemberDeclarationSyntax"/> the attribute is declared on.</param>
-        /// <param name="attrSymbol">Type of attribute to look for.</param>
-        /// <param name="cancellationToken"><see cref="CancellationToken"/> that specifies if the operation should be canceled.</param>
-        /// <returns>
-        /// The <see cref="AttributeSyntax"/> that corresponds to the <paramref name="attrSymbol"/>. -or- <see langword="null"/> if no such <see cref="AttributeSyntax"/> found.
-        /// </returns>
-        /// <exception cref="ArgumentNullException">
-        /// <paramref name="semanticModel"/> is <see langword="null"/>. -or-
-        /// <paramref name="syntaxNode"/> is <see langword="null"/>.
-        /// <paramref name="attrSymbol"/> is <see langword="null"/>.
-        /// </exception>
-        public static AttributeSyntax? GetAttribute(this SemanticModel semanticModel, MemberDeclarationSyntax syntaxNode, INamedTypeSymbol attrSymbol, CancellationToken cancellationToken = default)
-        {
-            ValidateGetAttributesParameters(semanticModel, syntaxNode, attrSymbol);
-            return GetAllAttributes_Internal(semanticModel, attrSymbol, () => syntaxNode.AttributeLists, cancellationToken).FirstOrDefault();
-        }
-
-        /// <summary>
-        /// Looks for <see cref="AttributeSyntax"/> that corresponds to the <paramref name="attrSymbol"/> and is defined on the specified <paramref name="syntaxNode"/>.
-        /// </summary>
-        /// <param name="semanticModel">Parent <see cref="SemanticModel"/>.</param>
-        /// <param name="syntaxNode"><see cref="TypeParameterSyntax"/> the attribute is declared on.</param>
-        /// <param name="attrSymbol">Type of attribute to look for.</param>
-        /// <param name="cancellationToken"><see cref="CancellationToken"/> that specifies if the operation should be canceled.</param>
-        /// <returns>
-        /// The <see cref="AttributeSyntax"/> that corresponds to the <paramref name="attrSymbol"/>. -or- <see langword="null"/> if no such <see cref="AttributeSyntax"/> found.
-        /// </returns>
-        /// <exception cref="ArgumentNullException">
-        /// <paramref name="semanticModel"/> is <see langword="null"/>. -or-
-        /// <paramref name="syntaxNode"/> is <see langword="null"/>.
-        /// <paramref name="attrSymbol"/> is <see langword="null"/>.
-        /// </exception>
-        public static AttributeSyntax? GetAttribute(this SemanticModel semanticModel, TypeParameterSyntax syntaxNode, INamedTypeSymbol attrSymbol, CancellationToken cancellationToken = default)
-        {
-            ValidateGetAttributesParameters(semanticModel, syntaxNode, attrSymbol);
-            return GetAllAttributes_Internal(semanticModel, attrSymbol, () => syntaxNode.AttributeLists, cancellationToken).FirstOrDefault();
-        }
-
-        /// <summary>
-        /// Looks for <see cref="AttributeSyntax"/> that corresponds to the <paramref name="attrSymbol"/> and is defined on the specified <paramref name="syntaxNode"/>.
-        /// </summary>
-        /// <param name="semanticModel">Parent <see cref="SemanticModel"/>.</param>
-        /// <param name="syntaxNode"><see cref="ParameterSyntax"/> the attribute is declared on.</param>
-        /// <param name="attrSymbol">Type of attribute to look for.</param>
-        /// <param name="cancellationToken"><see cref="CancellationToken"/> that specifies if the operation should be canceled.</param>
-        /// <returns>
-        /// The <see cref="AttributeSyntax"/> that corresponds to the <paramref name="attrSymbol"/>. -or- <see langword="null"/> if no such <see cref="AttributeSyntax"/> found.
-        /// </returns>
-        /// <exception cref="ArgumentNullException">
-        /// <paramref name="semanticModel"/> is <see langword="null"/>. -or-
-        /// <paramref name="syntaxNode"/> is <see langword="null"/>.
-        /// <paramref name="attrSymbol"/> is <see langword="null"/>.
-        /// </exception>
-        public static AttributeSyntax? GetAttribute(this SemanticModel semanticModel, ParameterSyntax syntaxNode, INamedTypeSymbol attrSymbol, CancellationToken cancellationToken = default)
-        {
-            ValidateGetAttributesParameters(semanticModel, syntaxNode, attrSymbol);
-            return GetAllAttributes_Internal(semanticModel, attrSymbol, () => syntaxNode.AttributeLists, cancellationToken).FirstOrDefault();
-        }
-
-        /// <summary>
-        /// Returns the <see cref="INamespaceSymbol"/> that directly contains the specified <paramref name="node"/>.
-        /// </summary>
-        /// <param name="semanticModel">Parent <see cref="SemanticModel"/>.</param>
-        /// <param name="node"><see cref="SyntaxNode"/> to get the parent namespace of.</param>
-        /// <param name="compilationData"><see cref="ICompilationData"/> the specified <paramref name="node"/> is defined in.</param>
-        /// <param name="cancellationToken"><see cref="CancellationToken"/> that specifies if the operation should be canceled.</param>
-        /// <exception cref="ArgumentNullException"><paramref name="semanticModel"/> is <see langword="null"/>. -or- <paramref name="node"/> is <see langword="null"/>. -or- <paramref name="compilationData"/> is <see langword="null"/>.</exception>
-        public static INamespaceSymbol GetContainingNamespace(this SemanticModel semanticModel, SyntaxNode node, ICompilationData compilationData, CancellationToken cancellationToken = default)
-        {
-            if (compilationData is null)
-            {
-                throw new ArgumentNullException(nameof(compilationData));
-            }
-
-            return GetContainingNamespace(semanticModel, node, compilationData.Compilation.Assembly.GlobalNamespace, cancellationToken);
-        }
-
-        /// <summary>
-        /// Returns the <see cref="INamespaceSymbol"/> that directly contains the specified <paramref name="node"/>.
-        /// </summary>
-        /// <param name="semanticModel">Parent <see cref="SemanticModel"/>.</param>
-        /// <param name="node"><see cref="SyntaxNode"/> to get the parent namespace of.</param>
-        /// <param name="compilation"><see cref="CSharpCompilation"/> the specified <paramref name="node"/> is defined in.</param>
-        /// <param name="cancellationToken"><see cref="CancellationToken"/> that specifies if the operation should be canceled.</param>
-        /// <exception cref="ArgumentNullException"><paramref name="semanticModel"/> is <see langword="null"/>. -or- <paramref name="node"/> is <see langword="null"/>. -or- <paramref name="compilation"/> is <see langword="null"/>.</exception>
-        public static INamespaceSymbol GetContainingNamespace(this SemanticModel semanticModel, SyntaxNode node, CSharpCompilation compilation, CancellationToken cancellationToken = default)
-        {
-            if (compilation is null)
-            {
-                throw new ArgumentNullException(nameof(compilation));
-            }
-
-            return GetContainingNamespace(semanticModel, node, compilation.Assembly.GlobalNamespace, cancellationToken);
-        }
-
-        /// <summary>
-        /// Returns the <see cref="INamespaceSymbol"/> that directly contains the specified <paramref name="node"/>.
-        /// </summary>
-        /// <param name="semanticModel">Parent <see cref="SemanticModel"/>.</param>
-        /// <param name="node"><see cref="SyntaxNode"/> to get the parent namespace of.</param>
-        /// <param name="assembly"><see cref="IAssemblySymbol"/> the specified <paramref name="node"/> is defined in.</param>
-        /// <param name="cancellationToken"><see cref="CancellationToken"/> that specifies if the operation should be canceled.</param>
-        /// <exception cref="ArgumentNullException"><paramref name="semanticModel"/> is <see langword="null"/>. -or- <paramref name="node"/> is <see langword="null"/>. -or- <paramref name="assembly"/> is <see langword="null"/>.</exception>
-        public static INamespaceSymbol GetContainingNamespace(this SemanticModel semanticModel, SyntaxNode node, IAssemblySymbol assembly, CancellationToken cancellationToken = default)
-        {
-            if (assembly is null)
-            {
-                throw new ArgumentNullException(nameof(assembly));
-            }
-
-            return GetContainingNamespace(semanticModel, node, assembly.GlobalNamespace, cancellationToken);
-        }
-
-        /// <summary>
-        /// Returns the <see cref="INamespaceSymbol"/> that directly contains the specified <paramref name="node"/>.
-        /// </summary>
-        /// <param name="semanticModel">Parent <see cref="SemanticModel"/>.</param>
-        /// <param name="node"><see cref="SyntaxNode"/> to get the parent namespace of.</param>
-        /// <param name="globalNamespace"><see cref="INamespaceSymbol"/> that represents the assembly's global namespace.</param>
-        /// <param name="cancellationToken"><see cref="CancellationToken"/> that specifies if the operation should be canceled.</param>
-        /// <exception cref="ArgumentNullException"><paramref name="semanticModel"/> is <see langword="null"/>. -or- <paramref name="node"/> is <see langword="null"/>. -or- <paramref name="globalNamespace"/> is <see langword="null"/>.</exception>
-        /// <exception cref="ArgumentException"><paramref name="globalNamespace"/> is not an actual global namespace.</exception>
-        public static INamespaceSymbol GetContainingNamespace(this SemanticModel semanticModel, SyntaxNode node, INamespaceSymbol globalNamespace, CancellationToken cancellationToken = default)
-        {
-            if (semanticModel is null)
-            {
-                throw new ArgumentNullException(nameof(semanticModel));
-            }
-
-            if (node is null)
-            {
-                throw new ArgumentNullException(nameof(node));
-            }
-
-            if (globalNamespace is null)
-            {
-                throw new ArgumentNullException(nameof(globalNamespace));
-            }
-
-            if (!globalNamespace.IsGlobalNamespace)
-            {
-                throw new ArgumentException($"Namespace '{globalNamespace}' is not a global namespace!");
-            }
-
-            SyntaxNode? current = node;
-
-            while ((current = current!.Parent) is not null)
-            {
-                if (current is NamespaceDeclarationSyntax decl && semanticModel.GetDeclaredSymbol(decl, cancellationToken) is INamespaceSymbol symbol)
-                {
-                    return symbol;
-                }
-            }
-
-            return globalNamespace;
-        }
-
-        /// <summary>
-        /// Returns all the <see cref="INamespaceSymbol"/>s that contains the specified <paramref name="node"/>.
-        /// </summary>
-        /// <param name="semanticModel">Target <see cref="SemanticModel"/>.</param>
-        /// <param name="node"><see cref="SyntaxNode"/> to get the namespaces used by.</param>
-        /// <param name="compilationData"><see cref="ICompilationData"/> the specified <paramref name="node"/> is defined in.</param>
-        /// <param name="includeGlobal">Determines whether to return the global namespace as well.</param>
-        /// <param name="cancellationToken"><see cref="CancellationToken"/> that specifies if the operation should be canceled.</param>
-        /// <exception cref="ArgumentNullException"><paramref name="semanticModel"/> is <see langword="null"/>. -or- <paramref name="node"/> is <see langword="null"/>. -or- <paramref name="compilationData"/> is <see langword="null"/>.</exception>
-        public static IEnumerable<INamespaceSymbol> GetContainingNamespaces(this SemanticModel semanticModel, SyntaxNode node, ICompilationData compilationData, bool includeGlobal = false, CancellationToken cancellationToken = default)
-        {
-            if (compilationData is null)
-            {
-                throw new ArgumentNullException(nameof(compilationData));
-            }
-
-            return GetContainingNamespaces(semanticModel, node, compilationData.Compilation.Assembly.GlobalNamespace, includeGlobal, cancellationToken);
-        }
-
-        /// <summary>
-        /// Returns all the <see cref="INamespaceSymbol"/>s that contains the specified <paramref name="node"/>.
-        /// </summary>
-        /// <param name="semanticModel">Target <see cref="SemanticModel"/>.</param>
-        /// <param name="node"><see cref="SyntaxNode"/> to get the namespaces used by.</param>
-        /// <param name="assembly"><see cref="IAssemblySymbol"/> the specified <paramref name="node"/> is defined in.</param>
-        /// <param name="includeGlobal">Determines whether to return the global namespace as well.</param>
-        /// <param name="cancellationToken"><see cref="CancellationToken"/> that specifies if the operation should be canceled.</param>
-        /// <exception cref="ArgumentNullException"><paramref name="semanticModel"/> is <see langword="null"/>. -or- <paramref name="node"/> is <see langword="null"/>. -or- <paramref name="assembly"/> is <see langword="null"/>.</exception>
-        public static IEnumerable<INamespaceSymbol> GetContainingNamespaces(this SemanticModel semanticModel, SyntaxNode node, IAssemblySymbol assembly, bool includeGlobal = false, CancellationToken cancellationToken = default)
-        {
-            if (assembly is null)
-            {
-                throw new ArgumentNullException(nameof(assembly));
-            }
-            return GetContainingNamespaces(semanticModel, node, assembly.GlobalNamespace, includeGlobal, cancellationToken);
-        }
-
-        /// <summary>
-        /// Returns all the <see cref="INamespaceSymbol"/>s that contains the specified <paramref name="node"/>.
-        /// </summary>
-        /// <param name="semanticModel">Target <see cref="SemanticModel"/>.</param>
-        /// <param name="node"><see cref="SyntaxNode"/> to get the namespaces used by.</param>
-        /// <param name="compilation"><see cref="CSharpCompilation"/> the specified <paramref name="node"/> is defined in.</param>
-        /// <param name="includeGlobal">Determines whether to return the global namespace as well.</param>
-        /// <param name="cancellationToken"><see cref="CancellationToken"/> that specifies if the operation should be canceled.</param>
-        /// <exception cref="ArgumentNullException"><paramref name="semanticModel"/> is <see langword="null"/>. -or- <paramref name="node"/> is <see langword="null"/>. -or- <paramref name="compilation"/> is <see langword="null"/>.</exception>
-        public static IEnumerable<INamespaceSymbol> GetContainingNamespaces(this SemanticModel semanticModel, SyntaxNode node, CSharpCompilation compilation, bool includeGlobal = false, CancellationToken cancellationToken = default)
-        {
-            if (compilation is null)
-            {
-                throw new ArgumentNullException(nameof(compilation));
-            }
-            return GetContainingNamespaces(semanticModel, node, compilation.Assembly.GlobalNamespace, includeGlobal, cancellationToken);
-        }
-
-        /// <summary>
-        /// Returns all the <see cref="INamespaceSymbol"/>s that contains the specified <paramref name="node"/>.
-        /// </summary>
-        /// <param name="semanticModel">Target <see cref="SemanticModel"/>.</param>
-        /// <param name="node"><see cref="SyntaxNode"/> to get the namespaces used by.</param>
-        /// <param name="globalNamespace"><see cref="INamespaceSymbol"/> that represents the assembly's global namespace.</param>
-        /// <param name="includeGlobal">Determines whether to return the global namespace as well.</param>
-        /// <param name="cancellationToken"><see cref="CancellationToken"/> that specifies if the operation should be canceled.</param>
-        /// <exception cref="ArgumentNullException"><paramref name="semanticModel"/> is <see langword="null"/>. -or- <paramref name="node"/> is <see langword="null"/>. -or- <paramref name="globalNamespace"/> is <see langword="null"/>.</exception>
-        /// <exception cref="ArgumentException"><paramref name="globalNamespace"/> is not an actual global namespace.</exception>
-        public static IEnumerable<INamespaceSymbol> GetContainingNamespaces(this SemanticModel semanticModel, SyntaxNode node, INamespaceSymbol globalNamespace, bool includeGlobal = false, CancellationToken cancellationToken = default)
-        {
-            INamespaceSymbol n = GetContainingNamespace(semanticModel, node, globalNamespace, cancellationToken);
-
-            if (n.IsGlobalNamespace)
-            {
-                if (includeGlobal)
-                {
-                    return new INamespaceSymbol[] { n };
-                }
-                else
-                {
-                    return Array.Empty<INamespaceSymbol>();
-                }
-            }
-
-            return Yield().Reverse();
-
-            IEnumerable<INamespaceSymbol> Yield()
-            {
-                INamespaceSymbol current = n;
-
-                yield return current;
-
-                if (includeGlobal)
-                {
-                    while ((current = current!.ContainingNamespace) is not null)
-                    {
-                        yield return current;
-                    }
-                }
-                else
-                {
-                    while ((current = current!.ContainingNamespace) is not null)
-                    {
-                        if (current.IsGlobalNamespace)
-                        {
-                            yield break;
-                        }
-
-                        yield return current;
-                    }
-                }
-            }
-        }
-
-        /// <summary>
-        /// Returns root namespace of the <paramref name="node"/>.
-        /// </summary>
-        /// <param name="semanticModel">Target <see cref="SemanticModel"/>.</param>
-        /// <param name="node"><see cref="SyntaxNode"/> to get the namespaces used by.</param>
-        /// <param name="compilationData"><see cref="ICompilationData"/> the specified <paramref name="node"/> is defined in.</param>
-        /// <param name="cancellationToken"><see cref="CancellationToken"/> that specifies if the operation should be canceled.</param>
-        /// <exception cref="ArgumentNullException"><paramref name="semanticModel"/> is <see langword="null"/>. -or- <paramref name="node"/> is <see langword="null"/>. -or- <paramref name="compilationData"/> is <see langword="null"/>.</exception>
-        public static INamespaceSymbol GetRootNamespace(this SemanticModel semanticModel, SyntaxNode node, ICompilationData compilationData, CancellationToken cancellationToken = default)
-        {
-            if (compilationData is null)
-            {
-                throw new ArgumentNullException(nameof(compilationData));
-            }
-
-            return GetRootNamespace(semanticModel, node, compilationData.Compilation.Assembly.GlobalNamespace, cancellationToken);
-        }
-
-        /// <summary>
-        /// Returns root namespace of the <paramref name="node"/>.
-        /// </summary>
-        /// <param name="semanticModel">Target <see cref="SemanticModel"/>.</param>
-        /// <param name="node"><see cref="SyntaxNode"/> to get the namespaces used by.</param>
-        /// <param name="compilation"><see cref="CSharpCompilation"/> the specified <paramref name="node"/> is defined in.</param>
-        /// <param name="cancellationToken"><see cref="CancellationToken"/> that specifies if the operation should be canceled.</param>
-        /// <exception cref="ArgumentNullException"><paramref name="semanticModel"/> is <see langword="null"/>. -or- <paramref name="node"/> is <see langword="null"/>. -or- <paramref name="compilation"/> is <see langword="null"/>.</exception>
-        public static INamespaceSymbol GetRootNamespace(this SemanticModel semanticModel, SyntaxNode node, CSharpCompilation compilation, CancellationToken cancellationToken = default)
-        {
-            if (compilation is null)
-            {
-                throw new ArgumentNullException(nameof(compilation));
-            }
-
-            return GetRootNamespace(semanticModel, node, compilation.Assembly.GlobalNamespace, cancellationToken);
-        }
-
-        /// <summary>
-        /// Returns root namespace of the <paramref name="node"/>.
-        /// </summary>
-        /// <param name="semanticModel">Target <see cref="SemanticModel"/>.</param>
-        /// <param name="node"><see cref="SyntaxNode"/> to get the namespaces used by.</param>
-        /// <param name="assembly"><see cref="IAssemblySymbol"/> the specified <paramref name="node"/> is defined in.</param>
-        /// <param name="cancellationToken"><see cref="CancellationToken"/> that specifies if the operation should be canceled.</param>
-        /// <exception cref="ArgumentNullException"><paramref name="semanticModel"/> is <see langword="null"/>. -or- <paramref name="node"/> is <see langword="null"/>. -or- <paramref name="assembly"/> is <see langword="null"/>.</exception>
-        public static INamespaceSymbol GetRootNamespace(this SemanticModel semanticModel, SyntaxNode node, IAssemblySymbol assembly, CancellationToken cancellationToken = default)
-        {
-            if (assembly is null)
-            {
-                throw new ArgumentNullException(nameof(assembly));
-            }
-
-            return GetRootNamespace(semanticModel, node, assembly.GlobalNamespace, cancellationToken);
-        }
-
-        /// <summary>
-        /// Returns root namespace of the <paramref name="node"/>.
-        /// </summary>
-        /// <param name="semanticModel">Target <see cref="SemanticModel"/>.</param>
-        /// <param name="node"><see cref="SyntaxNode"/> to get the namespaces used by.</param>
-        /// <param name="globalNamespace"><see cref="INamespaceSymbol"/> that represents the assembly's global namespace.</param>
-        /// <param name="cancellationToken"><see cref="CancellationToken"/> that specifies if the operation should be canceled.</param>
-        /// <exception cref="ArgumentNullException"><paramref name="semanticModel"/> is <see langword="null"/>. -or- <paramref name="node"/> is <see langword="null"/>. -or- <paramref name="globalNamespace"/> is <see langword="null"/>.</exception>
-        /// <exception cref="ArgumentException"><paramref name="globalNamespace"/> is not an actual global namespace.</exception>
-        public static INamespaceSymbol GetRootNamespace(this SemanticModel semanticModel, SyntaxNode node, INamespaceSymbol globalNamespace, CancellationToken cancellationToken = default)
-        {
-            INamespaceSymbol parentNamespace = GetContainingNamespace(semanticModel, node, globalNamespace, cancellationToken);
-
-            if (parentNamespace.IsGlobalNamespace)
-            {
-                return parentNamespace;
-            }
-
-            return parentNamespace.GetContainingNamespaces(false).FirstOrDefault() ?? parentNamespace;
-        }
-
-        /// <summary>
-        /// Returns all namespaces that are used by this <see cref="MemberDeclarationSyntax"/>.
-        /// </summary>
-        /// <param name="semanticModel">Target <see cref="SemanticModel"/>.</param>
-        /// <param name="node"><see cref="SyntaxNode"/> to get the namespaces used by.</param>
-        /// <param name="compilationData"><see cref="ICompilationData"/> the specified <paramref name="node"/> is defined in.</param>
-        /// <param name="skipQualifiedNames">Determines whether to skip nodes that reside inside a qualified name.</param>
-        /// <param name="cancellationToken"><see cref="CancellationToken"/> that specifies if the operation should be canceled.</param>
-        /// <exception cref="ArgumentNullException"><paramref name="semanticModel"/> is <see langword="null"/>. -or- <paramref name="node"/> is <see langword="null"/>. -or- <paramref name="compilationData"/> is <see langword="null"/>.</exception>
-        public static IEnumerable<string> GetUsedNamespaces(this SemanticModel semanticModel, SyntaxNode node, ICompilationData compilationData, bool skipQualifiedNames = false, CancellationToken cancellationToken = default)
-        {
-            if (compilationData is null)
-            {
-                throw new ArgumentNullException(nameof(compilationData));
-            }
-
-            return GetUsedNamespaces(semanticModel, node, compilationData.Compilation.Assembly.GlobalNamespace, skipQualifiedNames, cancellationToken);
-        }
-
-        /// <summary>
-        /// Returns all namespaces that are used by this <see cref="MemberDeclarationSyntax"/>.
-        /// </summary>
-        /// <param name="semanticModel">Target <see cref="SemanticModel"/>.</param>
-        /// <param name="node"><see cref="SyntaxNode"/> to get the namespaces used by.</param>
-        /// <param name="compilation"><see cref="CSharpCompilation"/> the specified <paramref name="node"/> is defined in.</param>
-        /// <param name="skipQualifiedNames">Determines whether to skip nodes that reside inside a qualified name.</param>
-        /// <param name="cancellationToken"><see cref="CancellationToken"/> that specifies if the operation should be canceled.</param>
-        /// <exception cref="ArgumentNullException"><paramref name="semanticModel"/> is <see langword="null"/>. -or- <paramref name="node"/> is <see langword="null"/>. -or- <paramref name="compilation"/> is <see langword="null"/>.</exception>
-        public static IEnumerable<string> GetUsedNamespaces(this SemanticModel semanticModel, SyntaxNode node, CSharpCompilation compilation, bool skipQualifiedNames = false, CancellationToken cancellationToken = default)
-        {
-            if (compilation is null)
-            {
-                throw new ArgumentNullException(nameof(compilation));
-            }
-
-            return GetUsedNamespaces(semanticModel, node, compilation.Assembly.GlobalNamespace, skipQualifiedNames, cancellationToken);
-        }
-
-        /// <summary>
-        /// Returns all namespaces that are used by this <see cref="MemberDeclarationSyntax"/>.
-        /// </summary>
-        /// <param name="semanticModel">Target <see cref="SemanticModel"/>.</param>
-        /// <param name="node"><see cref="SyntaxNode"/> to get the namespaces used by.</param>
-        /// <param name="assembly"><see cref="IAssemblySymbol"/> the specified <paramref name="node"/> is defined in.</param>
-        /// <param name="skipQualifiedNames">Determines whether to skip nodes that reside inside a qualified name.</param>
-        /// <param name="cancellationToken"><see cref="CancellationToken"/> that specifies if the operation should be canceled.</param>
-        /// <exception cref="ArgumentNullException"><paramref name="semanticModel"/> is <see langword="null"/>. -or- <paramref name="node"/> is <see langword="null"/>. -or- <paramref name="assembly"/> is <see langword="null"/>.</exception>
-        public static IEnumerable<string> GetUsedNamespaces(this SemanticModel semanticModel, SyntaxNode node, IAssemblySymbol assembly, bool skipQualifiedNames = false, CancellationToken cancellationToken = default)
-        {
-            if (assembly is null)
-            {
-                throw new ArgumentNullException(nameof(assembly));
-            }
-
-            return GetUsedNamespaces(semanticModel, node, assembly.GlobalNamespace, skipQualifiedNames, cancellationToken);
-        }
-
-        /// <summary>
-        /// Returns all namespaces that are used by this <see cref="MemberDeclarationSyntax"/>.
-        /// </summary>
-        /// <param name="semanticModel">Target <see cref="SemanticModel"/>.</param>
-        /// <param name="node"><see cref="SyntaxNode"/> to get the namespaces used by.</param>
-        /// <param name="globalNamespace"><see cref="INamespaceSymbol"/> that represents the assembly's global namespace.</param>
-        /// <param name="skipQualifiedNames">Determines whether to skip nodes that reside inside a qualified name.</param>
-        /// <param name="cancellationToken"><see cref="CancellationToken"/> that specifies if the operation should be canceled.</param>
-        /// <exception cref="ArgumentNullException"><paramref name="semanticModel"/> is <see langword="null"/>. -or- <paramref name="node"/> is <see langword="null"/>. -or- <paramref name="globalNamespace"/> is <see langword="null"/>.</exception>
-        /// <exception cref="ArgumentException"><paramref name="globalNamespace"/> is not an actual global namespace.</exception>
-        public static IEnumerable<string> GetUsedNamespaces(this SemanticModel semanticModel, SyntaxNode node, INamespaceSymbol globalNamespace, bool skipQualifiedNames = false, CancellationToken cancellationToken = default)
-        {
-            return GetUsedNamespacesWithoutDistinct(semanticModel, node, globalNamespace, skipQualifiedNames, cancellationToken).Distinct();
-        }
-
-        /// <summary>
-        /// Returns all namespaces that are used by this <see cref="MemberDeclarationSyntax"/>. Returned namespaces can repeat multiple times, according to the input <paramref name="node"/>.
-        /// </summary>
-        /// <param name="semanticModel">Target <see cref="SemanticModel"/>.</param>
-        /// <param name="node"><see cref="SyntaxNode"/> to get the namespaces used by.</param>
-        /// <param name="compilationData"><see cref="ICompilationData"/> the specified <paramref name="node"/> is defined in.</param>
-        /// <param name="skipQualifiedNames">Determines whether to skip nodes that reside inside a qualified name.</param>
-        /// <param name="cancellationToken"><see cref="CancellationToken"/> that specifies if the operation should be canceled.</param>
-        /// <exception cref="ArgumentNullException"><paramref name="semanticModel"/> is <see langword="null"/>. -or- <paramref name="node"/> is <see langword="null"/>. -or- <paramref name="compilationData"/> is <see langword="null"/>.</exception>
-        public static IEnumerable<string> GetUsedNamespacesWithoutDistinct(this SemanticModel semanticModel, SyntaxNode node, ICompilationData compilationData, bool skipQualifiedNames = false, CancellationToken cancellationToken = default)
-        {
-            if (compilationData is null)
-            {
-                throw new ArgumentNullException(nameof(compilationData));
-            }
-
-            return GetUsedNamespacesWithoutDistinct(semanticModel, node, compilationData.Compilation.Assembly.GlobalNamespace, skipQualifiedNames, cancellationToken);
-        }
-
-        /// <summary>
-        /// Returns all namespaces that are used by this <see cref="MemberDeclarationSyntax"/>. Returned namespaces can repeat multiple times, according to the input <paramref name="node"/>.
-        /// </summary>
-        /// <param name="semanticModel">Target <see cref="SemanticModel"/>.</param>
-        /// <param name="node"><see cref="SyntaxNode"/> to get the namespaces used by.</param>
-        /// <param name="compilation"><see cref="CSharpCompilation"/> the specified <paramref name="node"/> is defined in.</param>
-        /// <param name="skipQualifiedNames">Determines whether to skip nodes that reside inside a qualified name.</param>
-        /// <param name="cancellationToken"><see cref="CancellationToken"/> that specifies if the operation should be canceled.</param>
-        /// <exception cref="ArgumentNullException"><paramref name="semanticModel"/> is <see langword="null"/>. -or- <paramref name="node"/> is <see langword="null"/>. -or- <paramref name="compilation"/> is <see langword="null"/>.</exception>
-        public static IEnumerable<string> GetUsedNamespacesWithoutDistinct(this SemanticModel semanticModel, SyntaxNode node, CSharpCompilation compilation, bool skipQualifiedNames = false, CancellationToken cancellationToken = default)
-        {
-            if (compilation is null)
-            {
-                throw new ArgumentNullException(nameof(compilation));
-            }
-
-            return GetUsedNamespacesWithoutDistinct(semanticModel, node, compilation.Assembly.GlobalNamespace, skipQualifiedNames, cancellationToken);
-        }
-
-        /// <summary>
-        /// Returns all namespaces that are used by this <see cref="MemberDeclarationSyntax"/>. Returned namespaces can repeat multiple times, according to the input <paramref name="node"/>.
-        /// </summary>
-        /// <param name="semanticModel">Target <see cref="SemanticModel"/>.</param>
-        /// <param name="node"><see cref="SyntaxNode"/> to get the namespaces used by.</param>
-        /// <param name="assembly"><see cref="IAssemblySymbol"/> the specified <paramref name="node"/> is defined in.</param>
-        /// <param name="skipQualifiedNames">Determines whether to skip nodes that reside inside a qualified name.</param>
-        /// <param name="cancellationToken"><see cref="CancellationToken"/> that specifies if the operation should be canceled.</param>
-        /// <exception cref="ArgumentNullException"><paramref name="semanticModel"/> is <see langword="null"/>. -or- <paramref name="node"/> is <see langword="null"/>. -or- <paramref name="assembly"/> is <see langword="null"/>.</exception>
-        public static IEnumerable<string> GetUsedNamespacesWithoutDistinct(this SemanticModel semanticModel, SyntaxNode node, IAssemblySymbol assembly, bool skipQualifiedNames = false, CancellationToken cancellationToken = default)
-        {
-            if (assembly is null)
-            {
-                throw new ArgumentNullException(nameof(assembly));
-            }
-
-            return GetUsedNamespacesWithoutDistinct(semanticModel, node, assembly.GlobalNamespace, skipQualifiedNames, cancellationToken);
-        }
-
-        /// <summary>
-        /// Returns all namespaces that are used by this <see cref="MemberDeclarationSyntax"/>. Returned namespaces can repeat multiple times, according to the input <paramref name="node"/>.
-        /// </summary>
-        /// <param name="semanticModel">Target <see cref="SemanticModel"/>.</param>
-        /// <param name="node"><see cref="SyntaxNode"/> to get the namespaces used by.</param>
-        /// <param name="globalNamespace"><see cref="INamespaceSymbol"/> that represents the assembly's global namespace.</param>
-        /// <param name="skipQualifiedNames">Determines whether to skip nodes that reside inside a qualified name.</param>
-        /// <param name="cancellationToken"><see cref="CancellationToken"/> that specifies if the operation should be canceled.</param>
-        /// <exception cref="ArgumentNullException"><paramref name="semanticModel"/> is <see langword="null"/>. -or- <paramref name="node"/> is <see langword="null"/>. -or- <paramref name="globalNamespace"/> is <see langword="null"/>.</exception>
-        /// <exception cref="ArgumentException"><paramref name="globalNamespace"/> is not an actual global namespace.</exception>
-        public static IEnumerable<string> GetUsedNamespacesWithoutDistinct(this SemanticModel semanticModel, SyntaxNode node, INamespaceSymbol globalNamespace, bool skipQualifiedNames = false, CancellationToken cancellationToken = default)
-        {
-            INamespaceSymbol rootNamespace = GetRootNamespace(semanticModel, node, globalNamespace, cancellationToken)!;
-
-            return Yield();
-
-            IEnumerable<string> Yield()
-            {
-                IEnumerable<SyntaxNode> nodes = node.DescendantNodes(descendIntoTrivia: true).Where(n => n is IdentifierNameSyntax or GenericNameSyntax);
-
-                if (skipQualifiedNames)
-                {
-                    nodes = nodes.Where(n => n.Parent is not QualifiedNameSyntax and not QualifiedCrefSyntax and not AliasQualifiedNameSyntax);
-                }
-
-                foreach (SyntaxNode n in nodes)
-                {
-                    SymbolInfo info = semanticModel.GetSymbolInfo(n, cancellationToken);
-
-                    if (info.Symbol is null)
-                    {
-                        continue;
-                    }
-
-                    INamespaceSymbol? parentNamespace = info.Symbol?.ContainingNamespace;
-
-                    if (parentNamespace is null || parentNamespace.IsGlobalNamespace)
-                    {
-                        continue;
-                    }
-
-                    if (info.Symbol is INamedTypeSymbol t)
-                    {
-                        if (t.IsPredefined())
-                        {
-                            continue;
-                        }
-                    }
-                    else if (info.Symbol is not IMethodSymbol || n.Parent is not AttributeSyntax)
-                    {
-                        continue;
-                    }
-
-                    if (!rootNamespace.ContainsSymbol(parentNamespace))
-                    {
-                        yield return parentNamespace.ToString();
-                    }
-                }
-            }
-        }
-
-        private static IEnumerable<AttributeSyntax> GetAllAttributes_Internal(SemanticModel semanticModel, INamedTypeSymbol attrSymbol, Func<SyntaxList<AttributeListSyntax>> attrProvider, CancellationToken cancellationToken)
-        {
-            foreach (AttributeListSyntax attrList in attrProvider())
-            {
-                foreach (AttributeSyntax attr in attrList.Attributes)
-                {
-                    if (semanticModel.GetSymbolInfo(attr, cancellationToken).Symbol is not IMethodSymbol attrCtor)
-                    {
-                        continue;
-                    }
-
-                    INamedTypeSymbol attrType = attrCtor.ContainingType;
-
-                    if (SymbolEqualityComparer.Default.Equals(attrType, attrSymbol))
-                    {
-                        yield return attr;
-                    }
-                }
-            }
-        }
-
-        [MethodImpl(MethodImplOptions.AggressiveInlining)]
-        [DebuggerStepThrough]
-        private static void ValidateGetAttributesParameters(SemanticModel semanticModel, CSharpSyntaxNode syntaxNode, INamedTypeSymbol attrSymbol)
-        {
-            if (semanticModel is null)
-            {
-                throw new ArgumentNullException(nameof(semanticModel));
-            }
-
-            if (syntaxNode is null)
-            {
-                throw new ArgumentNullException(nameof(syntaxNode));
-            }
-
-            if (attrSymbol is null)
-            {
-                throw new ArgumentNullException(nameof(attrSymbol));
-            }
-        }
-    }
-=======
 using Durian.Analysis.Data;
 using Durian.Analysis.SymbolContainers;
 using Microsoft.CodeAnalysis;
@@ -1570,5 +915,4 @@
 			return parentCtor;
 		}
 	}
->>>>>>> 6184197d
 }