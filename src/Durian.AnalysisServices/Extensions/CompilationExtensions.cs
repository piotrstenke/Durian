// Copyright (c) Piotr Stenke. All rights reserved.
// Licensed under the MIT license.

using Microsoft.CodeAnalysis;
using System;
using System.Collections.Generic;
<<<<<<< HEAD

namespace Durian.Analysis.Extensions
{
    /// <summary>
    /// Contains various extension methods for the <see cref="Compilation"/> class.
    /// </summary>
    public static class CompilationExtensions
    {
        /// <summary>
        /// Returns a collection of all types declared in the specified <paramref name="compilation"/>.
        /// </summary>
        /// <param name="compilation"><see cref="Compilation"/> to get the types from.</param>
        /// <param name="includeReferences">Determines whether to include types from referenced assemblies.</param>
        /// <exception cref="ArgumentNullException"><paramref name="compilation"/> is <see langword="null"/>.</exception>
        public static IEnumerable<INamedTypeSymbol> GetAllTypes(this Compilation compilation, bool includeReferences = false)
        {
            if (compilation is null)
            {
                throw new ArgumentNullException(nameof(compilation));
            }

            if (includeReferences)
            {
                return compilation.GlobalNamespace.GetInnerTypes();
            }

            return compilation.Assembly.GlobalNamespace.GetInnerTypes();
        }

        /// <summary>
        /// Returns all special types in the <paramref name="compilation"/>. See: <see cref="SpecialType"/>.
        /// </summary>
        /// <param name="compilation"><see cref="Compilation"/> to get the special types from.</param>
        /// <exception cref="ArgumentNullException"><paramref name="compilation"/> is <see langword="null"/>.</exception>
        public static IEnumerable<INamedTypeSymbol> GetSpecialTypes(this Compilation compilation)
        {
            if (compilation is null)
            {
                throw new ArgumentNullException(nameof(compilation));
            }

            return Yield();

            IEnumerable<INamedTypeSymbol> Yield()
            {
                Array array = Enum.GetValues(typeof(SpecialType));
                int length = array.Length;

                for (int i = 1; i < length; i++)
                {
                    yield return compilation.GetSpecialType((SpecialType)array.GetValue(i)!);
                }
            }
        }
    }
=======
using System.Collections.Immutable;
using System.Linq;
using System.Runtime.CompilerServices;
using Microsoft.CodeAnalysis;
using Microsoft.CodeAnalysis.CSharp.Syntax;

namespace Durian.Analysis.Extensions
{
	/// <summary>
	/// Contains various extension methods for the <see cref="Compilation"/> class.
	/// </summary>
	public static class CompilationExtensions
	{
		/// <summary>
		/// Returns a collection of all <see cref="INamespaceSymbol"/>s contained withing the specified <paramref name="compilation"/>.
		/// </summary>
		/// <param name="compilation"><see cref="Compilation"/> to get the namespaces from.</param>
		/// <param name="includeExternal">Determines whether to include namespaces from referenced assemblies.</param>
		public static IEnumerable<INamespaceSymbol> GetAllNamespaces(this Compilation compilation, bool includeExternal = false)
		{
			INamespaceSymbol globalNamespace = includeExternal ? compilation.GlobalNamespace : compilation.Assembly.GlobalNamespace;

			Stack<INamespaceSymbol> namespaces = new(32);

			foreach (INamespaceSymbol @namespace in globalNamespace.GetNamespaceMembers())
			{
				namespaces.Push(@namespace);
			}

			while (namespaces.Count > 0)
			{
				INamespaceSymbol current = namespaces.Pop();

				yield return current;

				foreach (INamespaceSymbol child in current.GetNamespaceMembers().Reverse())
				{
					namespaces.Push(child);
				}
			}
		}

		/// <summary>
		/// Returns a collection of all types declared in the specified <paramref name="compilation"/>.
		/// </summary>
		/// <param name="compilation"><see cref="Compilation"/> to get the types from.</param>
		/// <param name="includeExternal">Determines whether to include types from referenced assemblies.</param>
		public static IEnumerable<INamedTypeSymbol> GetAllTypes(this Compilation compilation, bool includeExternal = false)
		{
			const int capacity = 32;
			INamespaceSymbol globalNamespace = includeExternal ? compilation.GlobalNamespace : compilation.Assembly.GlobalNamespace;

			Stack<INamedTypeSymbol> innerTypes = new(capacity);

			foreach (INamedTypeSymbol globalType in globalNamespace.GetTypeMembers())
			{
				yield return globalType;

				if (FillStack(globalType))
				{
					while (innerTypes.Count > 0)
					{
						yield return PushChildren();
					}
				}
			}

			foreach (INamespaceSymbol @namespace in compilation.GetAllNamespaces(includeExternal))
			{
				if (FillStack(@namespace))
				{
					while (innerTypes.Count > 0)
					{
						yield return PushChildren();
					}
				}
			}

			bool FillStack(INamespaceOrTypeSymbol currentSymbol)
			{
				ImmutableArray<INamedTypeSymbol> array = currentSymbol.GetTypeMembers();

				if (array.Length == 0)
				{
					return false;
				}

				foreach (INamedTypeSymbol t in array.Reverse())
				{
					innerTypes.Push(t);
				}

				return true;
			}

			INamedTypeSymbol PushChildren()
			{
				INamedTypeSymbol t = innerTypes.Pop();
				ImmutableArray<INamedTypeSymbol> array = t.GetTypeMembers();

				if (array.Length > 0)
				{
					foreach (INamedTypeSymbol child in array.Reverse())
					{
						innerTypes.Push(child);
					}
				}

				return t;
			}
		}

		/// <summary>
		/// Returns a <see cref="SemanticModel"/> and an <see cref="ISymbol"/> associated with the specified <paramref name="node"/>.
		/// </summary>
		/// <param name="compilation">Current <see cref="Compilation"/>.</param>
		/// <param name="node"><see cref="MemberDeclarationSyntax"/> to get the <see cref="ISymbol"/> and <see cref="SemanticModel"/> of.</param>
		/// <param name="ignoreAccessibility"><see langword="true"/> if the <see cref="SemanticModel"/> should ignore accessibility rules when answering semantic questions.</param>
		public static SemanticModel GetSemanticModel(this Compilation compilation, SyntaxNode node, bool ignoreAccessibility = true)
		{
			return compilation.GetSemanticModel(node.SyntaxTree, ignoreAccessibility);
		}

		/// <summary>
		/// Returns a <see cref="SemanticModel"/> and an <see cref="ISymbol"/> associated with the specified <paramref name="node"/>.
		/// </summary>
		/// <param name="compilation">Current <see cref="Compilation"/>.</param>
		/// <param name="node"><see cref="MemberDeclarationSyntax"/> to get the <see cref="ISymbol"/> and <see cref="SemanticModel"/> of.</param>
		/// <param name="symbol">Returned <see cref="ISymbol"/>.</param>
		/// <param name="ignoreAccessibility"><see langword="true"/> if the <see cref="SemanticModel"/> should ignore accessibility rules when answering semantic questions.</param>
		/// <exception cref="ArgumentException"><paramref name="node"/> doesn't represent any symbol.</exception>
		public static SemanticModel GetSemanticModel(this Compilation compilation, SyntaxNode node, out ISymbol symbol, bool ignoreAccessibility = true)
		{
			SemanticModel semanticModel = compilation.GetSemanticModel(node, ignoreAccessibility);
			symbol = semanticModel.GetSymbol(node);
			return semanticModel;
		}

		/// <summary>
		/// Returns a <see cref="SemanticModel"/> and an <see cref="ISymbol"/> associated with the specified <paramref name="node"/>.
		/// </summary>
		/// <param name="compilation">Current <see cref="Compilation"/>.</param>
		/// <param name="node"><see cref="MemberDeclarationSyntax"/> to get the <see cref="ISymbol"/> and <see cref="SemanticModel"/> of.</param>
		/// <param name="symbol">Returned <see cref="ISymbol"/>.</param>
		/// <param name="ignoreAccessibility"><see langword="true"/> if the <see cref="SemanticModel"/> should ignore accessibility rules when answering semantic questions.</param>
		/// <exception cref="ArgumentException"><paramref name="node"/> doesn't represent any symbol.</exception>
		public static SemanticModel GetSemanticModel(this Compilation compilation, MemberDeclarationSyntax node, out ISymbol symbol, bool ignoreAccessibility = true)
		{
			SemanticModel semanticModel = compilation.GetSemanticModel(node, ignoreAccessibility);
			symbol = semanticModel.GetSymbol(node);
			return semanticModel;
		}

		/// <summary>
		/// Returns a <see cref="SemanticModel"/> and an <see cref="ISymbol"/> associated with the specified <paramref name="node"/>.
		/// </summary>
		/// <param name="compilation">Current <see cref="Compilation"/>.</param>
		/// <param name="node"><see cref="MemberDeclarationSyntax"/> to get the <see cref="ISymbol"/> and <see cref="SemanticModel"/> of.</param>
		/// <param name="symbol">Returned <see cref="ISymbol"/>.</param>
		/// <param name="ignoreAccessibility"><see langword="true"/> if the <see cref="SemanticModel"/> should ignore accessibility rules when answering semantic questions.</param>
		/// <typeparam name="T">Type of symbol to return.</typeparam>
		/// <exception cref="ArgumentException">
		/// Specified <paramref name="node"/> doesn't represent any symbols. -or-
		/// Specified <paramref name="node"/> is not compatible with the <typeparamref name="T"/> symbol type.
		/// </exception>
		public static SemanticModel GetSemanticModel<T>(this Compilation compilation, SyntaxNode node, out ISymbol symbol, bool ignoreAccessibility = true) where T : ISymbol
		{
			SemanticModel semanticModel = compilation.GetSemanticModel(node, out ISymbol s, ignoreAccessibility);
			symbol = InitSymbol<T>(s);
			return semanticModel;
		}

		/// <summary>
		/// Returns a <see cref="SemanticModel"/> and an <see cref="ISymbol"/> associated with the specified <paramref name="node"/>.
		/// </summary>
		/// <param name="compilation">Current <see cref="Compilation"/>.</param>
		/// <param name="node"><see cref="MemberDeclarationSyntax"/> to get the <see cref="ISymbol"/> and <see cref="SemanticModel"/> of.</param>
		/// <param name="symbol">Returned <see cref="ISymbol"/>.</param>
		/// <param name="ignoreAccessibility"><see langword="true"/> if the <see cref="SemanticModel"/> should ignore accessibility rules when answering semantic questions.</param>
		/// <typeparam name="T">Type of symbol to return.</typeparam>
		/// <exception cref="ArgumentException">
		/// Specified <paramref name="node"/> doesn't represent any symbols. -or-
		/// Specified <paramref name="node"/> is not compatible with the <typeparamref name="T"/> symbol type.
		/// </exception>
		public static SemanticModel GetSemanticModel<T>(this Compilation compilation, MemberDeclarationSyntax node, out T symbol, bool ignoreAccessibility = true) where T : ISymbol
		{
			SemanticModel semanticModel = compilation.GetSemanticModel(node, out ISymbol s, ignoreAccessibility);
			symbol = InitSymbol<T>(s);
			return semanticModel;
		}

		/// <summary>
		/// Returns the <see cref="INamedTypeSymbol"/> represented by the specified <see cref="SpecialAttribute"/>.
		/// </summary>
		/// <param name="compilation"><see cref="Compilation"/> to get the <see cref="INamedTypeSymbol"/> from.</param>
		/// <param name="type"><see cref="SpecialAttribute"/> to get.</param>
		public static INamedTypeSymbol? GetSpecialType(this Compilation compilation, SpecialAttribute type)
		{
			string? @namespace = type.GetNamespaceName();

			if (@namespace is null)
			{
				return null;
			}

			string? name = type.GetAttributeName();

			if (name is null)
			{
				return null;
			}

			return compilation.GetTypeByMetadataName($"{@namespace}.{name}");
		}

		/// <summary>
		/// Returns the <see cref="INamedTypeSymbol"/> represented by the specified <see cref="NullableAnnotationAttribute"/>.
		/// </summary>
		/// <param name="compilation"><see cref="Compilation"/> to get the <see cref="INamedTypeSymbol"/> from.</param>
		/// <param name="type"><see cref="NullableAnnotationAttribute"/> to get.</param>
		public static INamedTypeSymbol? GetSpecialType(this Compilation compilation, NullableAnnotationAttribute type)
		{
			string? @namespace = type.GetNamespaceName();

			if(@namespace is null)
			{
				return null;
			}

			string? name = type.GetAttributeName();

			if(name is null)
			{
				return null;
			}

			return compilation.GetTypeByMetadataName($"{@namespace}.{name}");
		}

		/// <summary>
		/// Returns the <see cref="INamedTypeSymbol"/> represented by the specified <see cref="DecimalValueType"/>.
		/// </summary>
		/// <param name="compilation"><see cref="Compilation"/> to get the <see cref="INamedTypeSymbol"/> from.</param>
		/// <param name="type"><see cref="DecimalValueType"/> to get.</param>
		public static INamedTypeSymbol? GetSpecialType(this Compilation compilation, DecimalValueType type)
		{
			SpecialType specialType = type.GetSpecialType();
			return compilation.GetSpecialType(specialType);
		}

		/// <summary>
		/// Returns the <see cref="INamedTypeSymbol"/> represented by the specified <see cref="IntegerValueType"/>.
		/// </summary>
		/// <param name="compilation"><see cref="Compilation"/> to get the <see cref="INamedTypeSymbol"/> from.</param>
		/// <param name="type"><see cref="IntegerValueType"/> to get.</param>
		public static INamedTypeSymbol? GetSpecialType(this Compilation compilation, IntegerValueType type)
		{
			SpecialType specialType = type.GetSpecialType();
			return compilation.GetSpecialType(specialType);
		}

		/// <summary>
		/// Returns the <see cref="INamedTypeSymbol"/> represented by the specified <see cref="TypeKeyword"/>.
		/// </summary>
		/// <param name="compilation"><see cref="Compilation"/> to get the <see cref="INamedTypeSymbol"/> from.</param>
		/// <param name="type"><see cref="TypeKeyword"/> to get.</param>
		public static INamedTypeSymbol? GetSpecialType(this Compilation compilation, TypeKeyword type)
		{
			SpecialType specialType = type.GetSpecialType();
			return compilation.GetSpecialType(specialType);
		}

		/// <summary>
		/// Returns all special types in the <paramref name="compilation"/>. See: <see cref="SpecialType"/>.
		/// </summary>
		/// <param name="compilation"><see cref="Compilation"/> to get the special types from.</param>
		public static IEnumerable<INamedTypeSymbol> GetSpecialTypes(this Compilation compilation)
		{
			Array array = Enum.GetValues(typeof(SpecialType));
			int length = array.Length;

			for (int i = 1; i < length; i++)
			{
				yield return compilation.GetSpecialType((SpecialType)array.GetValue(i)!);
			}
		}

		[MethodImpl(MethodImplOptions.AggressiveInlining)]
		private static T InitSymbol<T>(ISymbol symbol)
		{
			if (symbol is not T t)
			{
#pragma warning disable CA2208 // Instantiate argument exceptions correctly
				throw new ArgumentException($"Syntax node is not compatible with the '{nameof(T)}' symbol type!", "node");
#pragma warning restore CA2208 // Instantiate argument exceptions correctly
			}

			return t;
		}
	}
>>>>>>> 6184197d
}<|MERGE_RESOLUTION|>--- conflicted
+++ resolved
@@ -1,66 +1,8 @@
 // Copyright (c) Piotr Stenke. All rights reserved.
 // Licensed under the MIT license.
 
-using Microsoft.CodeAnalysis;
 using System;
 using System.Collections.Generic;
-<<<<<<< HEAD
-
-namespace Durian.Analysis.Extensions
-{
-    /// <summary>
-    /// Contains various extension methods for the <see cref="Compilation"/> class.
-    /// </summary>
-    public static class CompilationExtensions
-    {
-        /// <summary>
-        /// Returns a collection of all types declared in the specified <paramref name="compilation"/>.
-        /// </summary>
-        /// <param name="compilation"><see cref="Compilation"/> to get the types from.</param>
-        /// <param name="includeReferences">Determines whether to include types from referenced assemblies.</param>
-        /// <exception cref="ArgumentNullException"><paramref name="compilation"/> is <see langword="null"/>.</exception>
-        public static IEnumerable<INamedTypeSymbol> GetAllTypes(this Compilation compilation, bool includeReferences = false)
-        {
-            if (compilation is null)
-            {
-                throw new ArgumentNullException(nameof(compilation));
-            }
-
-            if (includeReferences)
-            {
-                return compilation.GlobalNamespace.GetInnerTypes();
-            }
-
-            return compilation.Assembly.GlobalNamespace.GetInnerTypes();
-        }
-
-        /// <summary>
-        /// Returns all special types in the <paramref name="compilation"/>. See: <see cref="SpecialType"/>.
-        /// </summary>
-        /// <param name="compilation"><see cref="Compilation"/> to get the special types from.</param>
-        /// <exception cref="ArgumentNullException"><paramref name="compilation"/> is <see langword="null"/>.</exception>
-        public static IEnumerable<INamedTypeSymbol> GetSpecialTypes(this Compilation compilation)
-        {
-            if (compilation is null)
-            {
-                throw new ArgumentNullException(nameof(compilation));
-            }
-
-            return Yield();
-
-            IEnumerable<INamedTypeSymbol> Yield()
-            {
-                Array array = Enum.GetValues(typeof(SpecialType));
-                int length = array.Length;
-
-                for (int i = 1; i < length; i++)
-                {
-                    yield return compilation.GetSpecialType((SpecialType)array.GetValue(i)!);
-                }
-            }
-        }
-    }
-=======
 using System.Collections.Immutable;
 using System.Linq;
 using System.Runtime.CompilerServices;
@@ -361,5 +303,4 @@
 			return t;
 		}
 	}
->>>>>>> 6184197d
 }