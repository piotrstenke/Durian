﻿// Copyright (c) Piotr Stenke. All rights reserved.
// Licensed under the MIT license.

using Durian.Generator;
using System;
using System.Collections.Generic;
using System.Linq;
using System.Reflection;

namespace Durian.Info
{
<<<<<<< HEAD
    public static partial class AssemblyExtensions
    {
        /// <summary>
        /// Returns a collection of all Durian modules that are disabled for the specified <paramref name="assembly"/>.
        /// </summary>
        /// <param name="assembly"><see cref="Assembly"/> to get all the disabled Durian modules of.</param>
        /// <returns>A new instance of <see cref="ModuleContainer"/> that contains the disabled Durian modules.</returns>
        /// <exception cref="ArgumentNullException"><paramref name="assembly"/> is <see langword="null"/>.</exception>
        public static ModuleContainer GetDisabledModules(this Assembly assembly)
        {
            if (assembly is null)
            {
                throw new ArgumentNullException(nameof(assembly));
            }

            ModuleContainer all = ModuleIdentity.GetAllModules();

            return assembly.GetDisabledModules(all.AsEnums());
        }

        /// <summary>
        /// Returns a collection of all Durian modules present in the provided collection of <paramref name="modules"/> that are disabled for the specified <paramref name="assembly"/>.
        /// </summary>
        /// <param name="assembly"><see cref="Assembly"/> to get the disabled Durian modules from.</param>
        /// <param name="modules"><see cref="ModuleContainer"/> that provides a collection of Durian modules to pick from.</param>
        /// <returns>A new instance of <see cref="ModuleContainer"/> that contains the disabled Durian modules.</returns>
        /// <exception cref="ArgumentNullException"><paramref name="assembly"/> is <see langword="null"/>. -or- <paramref name="modules"/> is <see langword="null"/>.</exception>
        public static ModuleContainer GetDisabledModules(this Assembly assembly, ModuleContainer modules)
        {
            if (assembly is null)
            {
                throw new ArgumentNullException(nameof(assembly));
            }

            if (modules is null)
            {
                throw new ArgumentNullException(nameof(modules));
            }

            if (modules.Count == 0)
            {
                return new ModuleContainer();
            }

            return assembly.GetDisabledModules(modules.AsEnums());
        }

        /// <summary>
        /// Returns a collection of all Durian modules present in the provided array of <paramref name="references"/> that are disabled for the specified <paramref name="assembly"/>.
        /// </summary>
        /// <param name="assembly"><see cref="Assembly"/> to get the disabled Durian modules of.</param>
        /// <param name="references">Array of <see cref="ModuleReference"/>s to pick from.</param>
        /// <returns>A new instance of <see cref="ModuleContainer"/> that contains the disabled Durian modules.</returns>
        /// <exception cref="ArgumentNullException"><paramref name="assembly"/> is <see langword="null"/>.</exception>
        public static ModuleContainer GetDisabledModules(this Assembly assembly, params ModuleReference[]? references)
        {
            if (assembly is null)
            {
                throw new ArgumentNullException(nameof(assembly));
            }

            if (references is null || references.Length == 0)
            {
                return new ModuleContainer();
            }

            EnableModuleAttribute[] attributes = assembly.GetCustomAttributes<EnableModuleAttribute>().ToArray();

            if (attributes.Length == 0)
            {
                return new ModuleContainer();
            }

            ModuleContainer container = new(references.Length);

            foreach (ModuleReference reference in references)
            {
                if (reference is null)
                {
                    continue;
                }

                if (!container.Contains(reference.EnumValue) && !IsEnabled_Internal(attributes, reference.EnumValue))
                {
                    container.Include(reference);
                }
            }

            return container;
        }

        /// <summary>
        /// Returns a collection of all Durian modules present in the provided array of <paramref name="modules"/> that are disabled for the specified <paramref name="assembly"/>.
        /// </summary>
        /// <param name="assembly"><see cref="Assembly"/> to get the disabled Durian modules of.</param>
        /// <param name="modules">Array of <see cref="ModuleIdentity"/>s to pick from.</param>
        /// <returns>A new instance of <see cref="ModuleContainer"/> that contains the disabled Durian modules.</returns>
        /// <exception cref="ArgumentNullException"><paramref name="assembly"/> is <see langword="null"/>.</exception>
        public static ModuleContainer GetDisabledModules(this Assembly assembly, params ModuleIdentity[]? modules)
        {
            if (assembly is null)
            {
                throw new ArgumentNullException(nameof(assembly));
            }

            if (modules is null || modules.Length == 0)
            {
                return new ModuleContainer();
            }

            EnableModuleAttribute[] attributes = assembly.GetCustomAttributes<EnableModuleAttribute>().ToArray();

            if (attributes.Length == 0)
            {
                return new ModuleContainer();
            }

            ModuleContainer container = new(modules.Length);

            foreach (ModuleIdentity module in modules)
            {
                if (module is null)
                {
                    continue;
                }

                if (!container.Contains(module.Module) && !IsEnabled_Internal(attributes, module.Module))
                {
                    container.Include(module);
                }
            }

            return container;
        }

        /// <summary>
        /// Returns a collection of all Durian modules present in the provided array of <paramref name="modules"/> that are disabled for the specified <paramref name="assembly"/>.
        /// </summary>
        /// <param name="assembly"><see cref="Assembly"/> to get the disabled Durian modules of.</param>
        /// <param name="modules">Array of <see cref="DurianModule"/>s to pick the disabled modules from.</param>
        /// <returns>A new instance of <see cref="ModuleContainer"/> that contains the disabled Durian modules.</returns>
        /// <exception cref="ArgumentNullException"><paramref name="assembly"/> is <see langword="null"/>.</exception>
        /// <exception cref="InvalidOperationException">Unknown <see cref="DurianModule"/> value detected. -or- <see cref="DurianModule.None"/> is not a valid Durian module.</exception>
        public static ModuleContainer GetDisabledModules(this Assembly assembly, params DurianModule[]? modules)
        {
            if (assembly is null)
            {
                throw new ArgumentNullException(nameof(assembly));
            }

            if (modules is null || modules.Length == 0)
            {
                return new ModuleContainer();
            }

            foreach (DurianModule module in modules)
            {
                ModuleIdentity.EnsureIsValidModuleEnum(module);
            }

            EnableModuleAttribute[] attributes = assembly.GetCustomAttributes<EnableModuleAttribute>().ToArray();

            if (attributes.Length == 0)
            {
                return new ModuleContainer();
            }

            ModuleContainer container = new(modules.Length);

            foreach (DurianModule module in modules)
            {
                if (!container.Contains(module) && !IsEnabled_Internal(attributes, module))
                {
                    container.Include(module);
                }
            }

            return container;
        }

        /// <summary>
        /// Returns a collection of all Durian modules present in the provided array of <paramref name="references"/> that are enabled for the specified <paramref name="assembly"/>.
        /// </summary>
        /// <param name="assembly"><see cref="Assembly"/> to get the enabled Durian modules of.</param>
        /// <param name="references">Array of <see cref="ModuleReference"/>s to pick from.</param>
        /// <returns>A new instance of <see cref="ModuleContainer"/> that contains the enabled Durian modules.</returns>
        /// <exception cref="ArgumentNullException"><paramref name="assembly"/> is <see langword="null"/>.</exception>
        public static ModuleContainer GetEnabledModules(this Assembly assembly, params ModuleReference[]? references)
        {
            if (assembly is null)
            {
                throw new ArgumentNullException(nameof(assembly));
            }

            if (references is null || references.Length == 0)
            {
                return new ModuleContainer();
            }

            EnableModuleAttribute[] attributes = assembly.GetCustomAttributes<EnableModuleAttribute>().ToArray();

            if (attributes.Length == 0)
            {
                return new ModuleContainer();
            }

            ModuleContainer container = new(references.Length);

            foreach (ModuleReference reference in references)
            {
                if (reference is null)
                {
                    continue;
                }

                if (!container.Contains(reference.EnumValue) && IsEnabled_Internal(attributes, reference.EnumValue))
                {
                    container.Include(reference);
                }
            }

            return container;
        }

        /// <summary>
        /// Returns a collection of all Durian modules present in the provided array of <paramref name="modules"/> that are enabled for the specified <paramref name="assembly"/>.
        /// </summary>
        /// <param name="assembly"><see cref="Assembly"/> to get the enabled Durian modules of.</param>
        /// <param name="modules">Array of <see cref="DurianModule"/>s to pick the enabled modules from.</param>
        /// <returns>A new instance of <see cref="ModuleContainer"/> that contains the enabled Durian modules.</returns>
        /// <exception cref="ArgumentNullException"><paramref name="assembly"/> is <see langword="null"/>.</exception>
        /// <exception cref="InvalidOperationException">Unknown <see cref="DurianModule"/> value detected. -or- <see cref="DurianModule.None"/> is not a valid Durian module.</exception>
        public static ModuleContainer GetEnabledModules(this Assembly assembly, params DurianModule[]? modules)
        {
            if (assembly is null)
            {
                throw new ArgumentNullException(nameof(assembly));
            }

            if (modules is null || modules.Length == 0)
            {
                return new ModuleContainer();
            }

            foreach (DurianModule module in modules)
            {
                ModuleIdentity.EnsureIsValidModuleEnum(module);
            }

            EnableModuleAttribute[] attributes = assembly.GetCustomAttributes<EnableModuleAttribute>().ToArray();

            if (attributes.Length == 0)
            {
                return new ModuleContainer();
            }

            ModuleContainer container = new(modules.Length);

            foreach (DurianModule module in modules)
            {
                if (!container.Contains(module) && IsEnabled_Internal(attributes, module))
                {
                    container.Include(module);
                }
            }

            return container;
        }

        /// <summary>
        /// Returns a collection of all Durian modules that are enabled for the specified <paramref name="assembly"/>.
        /// </summary>
        /// <param name="assembly"><see cref="Assembly"/> to get all the enabled Durian modules of.</param>
        /// <returns>A new instance of <see cref="ModuleContainer"/> that contains the enabled Durian modules.</returns>
        /// <exception cref="ArgumentNullException"><paramref name="assembly"/> is <see langword="null"/>.</exception>
        public static ModuleContainer GetEnabledModules(this Assembly assembly)
        {
            if (assembly is null)
            {
                throw new ArgumentNullException(nameof(assembly));
            }

            ModuleContainer all = ModuleIdentity.GetAllModules();

            return assembly.GetEnabledModules(all.AsEnums());
        }

        /// <summary>
        /// Returns a collection of all Durian modules present in the provided collection of <paramref name="modules"/> that are enabled for the specified <paramref name="assembly"/>.
        /// </summary>
        /// <param name="assembly"><see cref="Assembly"/> to get the enabled Durian modules from.</param>
        /// <param name="modules"><see cref="ModuleContainer"/> that provides a collection of Durian modules to pick from.</param>
        /// <returns>A new instance of <see cref="ModuleContainer"/> that contains the enabled Durian modules.</returns>
        /// <exception cref="ArgumentNullException"><paramref name="assembly"/> is <see langword="null"/>. -or- <paramref name="modules"/> is <see langword="null"/>.</exception>
        public static ModuleContainer GetEnabledModules(this Assembly assembly, ModuleContainer modules)
        {
            if (assembly is null)
            {
                throw new ArgumentNullException(nameof(assembly));
            }

            if (modules is null)
            {
                throw new ArgumentNullException(nameof(modules));
            }

            if (modules.Count == 0)
            {
                return new ModuleContainer();
            }

            return assembly.GetEnabledModules(modules.AsEnums());
        }

        /// <summary>
        /// Returns a collection of all Durian modules present in the provided array of <paramref name="modules"/> that are enabled for the specified <paramref name="assembly"/>.
        /// </summary>
        /// <param name="assembly"><see cref="Assembly"/> to get the enabled Durian modules of.</param>
        /// <param name="modules">Array of <see cref="ModuleIdentity"/>s to pick from.</param>
        /// <returns>A new instance of <see cref="ModuleContainer"/> that contains the enabled Durian modules.</returns>
        /// <exception cref="ArgumentNullException"><paramref name="assembly"/> is <see langword="null"/>.</exception>
        public static ModuleContainer GetEnabledModules(this Assembly assembly, params ModuleIdentity[]? modules)
        {
            if (assembly is null)
            {
                throw new ArgumentNullException(nameof(assembly));
            }

            if (modules is null || modules.Length == 0)
            {
                return new ModuleContainer();
            }

            EnableModuleAttribute[] attributes = assembly.GetCustomAttributes<EnableModuleAttribute>().ToArray();

            if (attributes.Length == 0)
            {
                return new ModuleContainer();
            }

            ModuleContainer container = new(modules.Length);

            foreach (ModuleIdentity module in modules)
            {
                if (module is null)
                {
                    continue;
                }

                if (!container.Contains(module.Module) && IsEnabled_Internal(attributes, module.Module))
                {
                    container.Include(module);
                }
            }

            return container;
        }

        /// <summary>
        /// Determines whether the specified <paramref name="module"/> is enabled for the given <paramref name="assembly"/>.
        /// </summary>
        /// <param name="assembly"><see cref="Assembly"/> to check if the <paramref name="module"/> is enabled for.</param>
        /// <param name="module"><see cref="ModuleReference"/> of Durian module to check for.</param>
        /// <exception cref="ArgumentNullException"><paramref name="module"/> is <see langword="null"/>. -or- <paramref name="assembly"/> is <see langword="null"/>.</exception>
        public static bool IsEnabled(this Assembly assembly, ModuleReference module)
        {
            if (assembly is null)
            {
                throw new ArgumentNullException(nameof(assembly));
            }

            if (module is null)
            {
                throw new ArgumentNullException(nameof(module));
            }

            return IsEnabled_Internal(assembly, module.EnumValue);
        }

        /// <summary>
        /// Determines whether the specified <paramref name="module"/> is enabled for the given <paramref name="assembly"/>.
        /// </summary>
        /// <param name="assembly"><see cref="Assembly"/> to check if the <paramref name="module"/> is enabled for.</param>
        /// <param name="module"><see cref="ModuleIdentity"/> representing a Durian module to check for.</param>
        /// <exception cref="ArgumentNullException"><paramref name="module"/> is <see langword="null"/>. -or- <paramref name="assembly"/> is <see langword="null"/>.</exception>
        public static bool IsEnabled(this Assembly assembly, ModuleIdentity module)
        {
            if (assembly is null)
            {
                throw new ArgumentNullException(nameof(assembly));
            }

            if (module is null)
            {
                throw new ArgumentNullException(nameof(module));
            }

            return IsEnabled_Internal(assembly, module.Module);
        }

        /// <summary>
        /// Determines whether the specified <paramref name="module"/> is enabled for the given <paramref name="assembly"/>.
        /// </summary>
        /// <param name="assembly"><see cref="Assembly"/> to check if the <paramref name="module"/> is enabled for.</param>
        /// <param name="module"><see cref="DurianModule"/> representing a Durian module to check for.</param>
        /// <exception cref="ArgumentNullException"><paramref name="assembly"/> is <see langword="null"/>.</exception>
        /// <exception cref="InvalidOperationException">Unknown <see cref="DurianModule"/> value detected. -or- <see cref="DurianModule.None"/> is not a valid Durian module.</exception>
        public static bool IsEnabled(this Assembly assembly, DurianModule module)
        {
            if (assembly is null)
            {
                throw new ArgumentNullException(nameof(assembly));
            }

            ModuleIdentity.EnsureIsValidModuleEnum(module);
            return IsEnabled_Internal(assembly, module);
        }

        /// <summary>
        /// Determines whether the specified <paramref name="assembly"/> references a Durian module with the given <paramref name="moduleName"/>.
        /// </summary>
        /// <param name="assembly"><see cref="Assembly"/> to check if contains the reference.</param>
        /// <param name="moduleName">Name of the Durian module to check for.</param>
        /// <exception cref="ArgumentNullException"><paramref name="moduleName"/> is <see langword="null"/>. -or- <paramref name="assembly"/> is <see langword="null"/>.</exception>
        /// <exception cref="ArgumentException">Unknown Durian module name: <paramref name="moduleName"/>.</exception>
        public static bool IsEnabled(this Assembly assembly, string moduleName)
        {
            if (assembly is null)
            {
                throw new ArgumentNullException(nameof(assembly));
            }

            DurianModule module = ModuleIdentity.ParseModule(moduleName);
            return IsEnabled_Internal(assembly, module);
        }

        private static bool IsEnabled_Internal(Assembly assembly, DurianModule module)
        {
            return IsEnabled_Internal(assembly.GetCustomAttributes<EnableModuleAttribute>(), module);
        }

        private static bool IsEnabled_Internal(IEnumerable<EnableModuleAttribute> attributes, DurianModule module)
        {
            foreach (EnableModuleAttribute attribute in attributes)
            {
                if (attribute.Module == module)
                {
                    return true;
                }
            }

            return false;
        }
    }
=======
	public static partial class AssemblyExtensions
	{
		/// <summary>
		/// Returns a collection of all Durian modules that are disabled for the specified <paramref name="assembly"/>.
		/// </summary>
		/// <param name="assembly"><see cref="Assembly"/> to get all the disabled Durian modules of.</param>
		/// <returns>A new instance of <see cref="ModuleContainer"/> that contains the disabled Durian modules.</returns>
		/// <exception cref="ArgumentNullException"><paramref name="assembly"/> is <see langword="null"/>.</exception>
		public static ModuleContainer GetDisabledModules(this Assembly assembly)
		{
			if (assembly is null)
			{
				throw new ArgumentNullException(nameof(assembly));
			}

			ModuleContainer all = ModuleIdentity.GetAllModules();

			return assembly.GetDisabledModules(all.AsEnums());
		}

		/// <summary>
		/// Returns a collection of all Durian modules present in the provided collection of <paramref name="modules"/> that are disabled for the specified <paramref name="assembly"/>.
		/// </summary>
		/// <param name="assembly"><see cref="Assembly"/> to get the disabled Durian modules from.</param>
		/// <param name="modules"><see cref="ModuleContainer"/> that provides a collection of Durian modules to pick from.</param>
		/// <returns>A new instance of <see cref="ModuleContainer"/> that contains the disabled Durian modules.</returns>
		/// <exception cref="ArgumentNullException"><paramref name="assembly"/> is <see langword="null"/>. -or- <paramref name="modules"/> is <see langword="null"/>.</exception>
		public static ModuleContainer GetDisabledModules(this Assembly assembly, ModuleContainer modules)
		{
			if (assembly is null)
			{
				throw new ArgumentNullException(nameof(assembly));
			}

			if (modules is null)
			{
				throw new ArgumentNullException(nameof(modules));
			}

			if (modules.Count == 0)
			{
				return new ModuleContainer();
			}

			return assembly.GetDisabledModules(modules.AsEnums());
		}

		/// <summary>
		/// Returns a collection of all Durian modules present in the provided array of <paramref name="references"/> that are disabled for the specified <paramref name="assembly"/>.
		/// </summary>
		/// <param name="assembly"><see cref="Assembly"/> to get the disabled Durian modules of.</param>
		/// <param name="references">Array of <see cref="ModuleReference"/>s to pick from.</param>
		/// <returns>A new instance of <see cref="ModuleContainer"/> that contains the disabled Durian modules.</returns>
		/// <exception cref="ArgumentNullException"><paramref name="assembly"/> is <see langword="null"/>.</exception>
		public static ModuleContainer GetDisabledModules(this Assembly assembly, params ModuleReference[]? references)
		{
			if (assembly is null)
			{
				throw new ArgumentNullException(nameof(assembly));
			}

			if (references is null || references.Length == 0)
			{
				return new ModuleContainer();
			}

			EnableModuleAttribute[] attributes = assembly.GetCustomAttributes<EnableModuleAttribute>().ToArray();

			if (attributes.Length == 0)
			{
				return new ModuleContainer();
			}

			ModuleContainer container = new(references.Length);

			foreach (ModuleReference reference in references)
			{
				if (reference is null)
				{
					continue;
				}

				if (!container.Contains(reference.EnumValue) && !IsEnabled_Internal(attributes, reference.EnumValue))
				{
					container.Include(reference);
				}
			}

			return container;
		}

		/// <summary>
		/// Returns a collection of all Durian modules present in the provided array of <paramref name="modules"/> that are disabled for the specified <paramref name="assembly"/>.
		/// </summary>
		/// <param name="assembly"><see cref="Assembly"/> to get the disabled Durian modules of.</param>
		/// <param name="modules">Array of <see cref="ModuleIdentity"/>s to pick from.</param>
		/// <returns>A new instance of <see cref="ModuleContainer"/> that contains the disabled Durian modules.</returns>
		/// <exception cref="ArgumentNullException"><paramref name="assembly"/> is <see langword="null"/>.</exception>
		public static ModuleContainer GetDisabledModules(this Assembly assembly, params ModuleIdentity[]? modules)
		{
			if (assembly is null)
			{
				throw new ArgumentNullException(nameof(assembly));
			}

			if (modules is null || modules.Length == 0)
			{
				return new ModuleContainer();
			}

			EnableModuleAttribute[] attributes = assembly.GetCustomAttributes<EnableModuleAttribute>().ToArray();

			if (attributes.Length == 0)
			{
				return new ModuleContainer();
			}

			ModuleContainer container = new(modules.Length);

			foreach (ModuleIdentity module in modules)
			{
				if (module is null)
				{
					continue;
				}

				if (!container.Contains(module.Module) && !IsEnabled_Internal(attributes, module.Module))
				{
					container.Include(module);
				}
			}

			return container;
		}

		/// <summary>
		/// Returns a collection of all Durian modules present in the provided array of <paramref name="modules"/> that are disabled for the specified <paramref name="assembly"/>.
		/// </summary>
		/// <param name="assembly"><see cref="Assembly"/> to get the disabled Durian modules of.</param>
		/// <param name="modules">Array of <see cref="DurianModule"/>s to pick the disabled modules from.</param>
		/// <returns>A new instance of <see cref="ModuleContainer"/> that contains the disabled Durian modules.</returns>
		/// <exception cref="ArgumentNullException"><paramref name="assembly"/> is <see langword="null"/>.</exception>
		/// <exception cref="InvalidOperationException">Unknown <see cref="DurianModule"/> value detected. -or- <see cref="DurianModule.None"/> is not a valid Durian module.</exception>
		public static ModuleContainer GetDisabledModules(this Assembly assembly, params DurianModule[]? modules)
		{
			if (assembly is null)
			{
				throw new ArgumentNullException(nameof(assembly));
			}

			if (modules is null || modules.Length == 0)
			{
				return new ModuleContainer();
			}

			foreach (DurianModule module in modules)
			{
				ModuleIdentity.EnsureIsValidModuleEnum_InvOp(module);
			}

			EnableModuleAttribute[] attributes = assembly.GetCustomAttributes<EnableModuleAttribute>().ToArray();

			if (attributes.Length == 0)
			{
				return new ModuleContainer();
			}

			ModuleContainer container = new(modules.Length);

			foreach (DurianModule module in modules)
			{
				if (!container.Contains(module) && !IsEnabled_Internal(attributes, module))
				{
					container.Include(module);
				}
			}

			return container;
		}

		/// <summary>
		/// Returns a collection of all Durian modules present in the provided array of <paramref name="references"/> that are enabled for the specified <paramref name="assembly"/>.
		/// </summary>
		/// <param name="assembly"><see cref="Assembly"/> to get the enabled Durian modules of.</param>
		/// <param name="references">Array of <see cref="ModuleReference"/>s to pick from.</param>
		/// <returns>A new instance of <see cref="ModuleContainer"/> that contains the enabled Durian modules.</returns>
		/// <exception cref="ArgumentNullException"><paramref name="assembly"/> is <see langword="null"/>.</exception>
		public static ModuleContainer GetEnabledModules(this Assembly assembly, params ModuleReference[]? references)
		{
			if (assembly is null)
			{
				throw new ArgumentNullException(nameof(assembly));
			}

			if (references is null || references.Length == 0)
			{
				return new ModuleContainer();
			}

			EnableModuleAttribute[] attributes = assembly.GetCustomAttributes<EnableModuleAttribute>().ToArray();

			if (attributes.Length == 0)
			{
				return new ModuleContainer();
			}

			ModuleContainer container = new(references.Length);

			foreach (ModuleReference reference in references)
			{
				if (reference is null)
				{
					continue;
				}

				if (!container.Contains(reference.EnumValue) && IsEnabled_Internal(attributes, reference.EnumValue))
				{
					container.Include(reference);
				}
			}

			return container;
		}

		/// <summary>
		/// Returns a collection of all Durian modules present in the provided array of <paramref name="modules"/> that are enabled for the specified <paramref name="assembly"/>.
		/// </summary>
		/// <param name="assembly"><see cref="Assembly"/> to get the enabled Durian modules of.</param>
		/// <param name="modules">Array of <see cref="DurianModule"/>s to pick the enabled modules from.</param>
		/// <returns>A new instance of <see cref="ModuleContainer"/> that contains the enabled Durian modules.</returns>
		/// <exception cref="ArgumentNullException"><paramref name="assembly"/> is <see langword="null"/>.</exception>
		/// <exception cref="InvalidOperationException">Unknown <see cref="DurianModule"/> value detected. -or- <see cref="DurianModule.None"/> is not a valid Durian module.</exception>
		public static ModuleContainer GetEnabledModules(this Assembly assembly, params DurianModule[]? modules)
		{
			if (assembly is null)
			{
				throw new ArgumentNullException(nameof(assembly));
			}

			if (modules is null || modules.Length == 0)
			{
				return new ModuleContainer();
			}

			foreach (DurianModule module in modules)
			{
				ModuleIdentity.EnsureIsValidModuleEnum_InvOp(module);
			}

			EnableModuleAttribute[] attributes = assembly.GetCustomAttributes<EnableModuleAttribute>().ToArray();

			if (attributes.Length == 0)
			{
				return new ModuleContainer();
			}

			ModuleContainer container = new(modules.Length);

			foreach (DurianModule module in modules)
			{
				if (!container.Contains(module) && IsEnabled_Internal(attributes, module))
				{
					container.Include(module);
				}
			}

			return container;
		}

		/// <summary>
		/// Returns a collection of all Durian modules that are enabled for the specified <paramref name="assembly"/>.
		/// </summary>
		/// <param name="assembly"><see cref="Assembly"/> to get all the enabled Durian modules of.</param>
		/// <returns>A new instance of <see cref="ModuleContainer"/> that contains the enabled Durian modules.</returns>
		/// <exception cref="ArgumentNullException"><paramref name="assembly"/> is <see langword="null"/>.</exception>
		public static ModuleContainer GetEnabledModules(this Assembly assembly)
		{
			if (assembly is null)
			{
				throw new ArgumentNullException(nameof(assembly));
			}

			ModuleContainer all = ModuleIdentity.GetAllModules();

			return assembly.GetEnabledModules(all.AsEnums());
		}

		/// <summary>
		/// Returns a collection of all Durian modules present in the provided collection of <paramref name="modules"/> that are enabled for the specified <paramref name="assembly"/>.
		/// </summary>
		/// <param name="assembly"><see cref="Assembly"/> to get the enabled Durian modules from.</param>
		/// <param name="modules"><see cref="ModuleContainer"/> that provides a collection of Durian modules to pick from.</param>
		/// <returns>A new instance of <see cref="ModuleContainer"/> that contains the enabled Durian modules.</returns>
		/// <exception cref="ArgumentNullException"><paramref name="assembly"/> is <see langword="null"/>. -or- <paramref name="modules"/> is <see langword="null"/>.</exception>
		public static ModuleContainer GetEnabledModules(this Assembly assembly, ModuleContainer modules)
		{
			if (assembly is null)
			{
				throw new ArgumentNullException(nameof(assembly));
			}

			if (modules is null)
			{
				throw new ArgumentNullException(nameof(modules));
			}

			if (modules.Count == 0)
			{
				return new ModuleContainer();
			}

			return assembly.GetEnabledModules(modules.AsEnums());
		}

		/// <summary>
		/// Returns a collection of all Durian modules present in the provided array of <paramref name="modules"/> that are enabled for the specified <paramref name="assembly"/>.
		/// </summary>
		/// <param name="assembly"><see cref="Assembly"/> to get the enabled Durian modules of.</param>
		/// <param name="modules">Array of <see cref="ModuleIdentity"/>s to pick from.</param>
		/// <returns>A new instance of <see cref="ModuleContainer"/> that contains the enabled Durian modules.</returns>
		/// <exception cref="ArgumentNullException"><paramref name="assembly"/> is <see langword="null"/>.</exception>
		public static ModuleContainer GetEnabledModules(this Assembly assembly, params ModuleIdentity[]? modules)
		{
			if (assembly is null)
			{
				throw new ArgumentNullException(nameof(assembly));
			}

			if (modules is null || modules.Length == 0)
			{
				return new ModuleContainer();
			}

			EnableModuleAttribute[] attributes = assembly.GetCustomAttributes<EnableModuleAttribute>().ToArray();

			if (attributes.Length == 0)
			{
				return new ModuleContainer();
			}

			ModuleContainer container = new(modules.Length);

			foreach (ModuleIdentity module in modules)
			{
				if (module is null)
				{
					continue;
				}

				if (!container.Contains(module.Module) && IsEnabled_Internal(attributes, module.Module))
				{
					container.Include(module);
				}
			}

			return container;
		}

		/// <summary>
		/// Determines whether the specified <paramref name="module"/> is enabled for the given <paramref name="assembly"/>.
		/// </summary>
		/// <param name="assembly"><see cref="Assembly"/> to check if the <paramref name="module"/> is enabled for.</param>
		/// <param name="module"><see cref="ModuleReference"/> of Durian module to check for.</param>
		/// <exception cref="ArgumentNullException"><paramref name="module"/> is <see langword="null"/>. -or- <paramref name="assembly"/> is <see langword="null"/>.</exception>
		public static bool IsEnabled(this Assembly assembly, ModuleReference module)
		{
			if (assembly is null)
			{
				throw new ArgumentNullException(nameof(assembly));
			}

			if (module is null)
			{
				throw new ArgumentNullException(nameof(module));
			}

			return IsEnabled_Internal(assembly, module.EnumValue);
		}

		/// <summary>
		/// Determines whether the specified <paramref name="module"/> is enabled for the given <paramref name="assembly"/>.
		/// </summary>
		/// <param name="assembly"><see cref="Assembly"/> to check if the <paramref name="module"/> is enabled for.</param>
		/// <param name="module"><see cref="ModuleIdentity"/> representing a Durian module to check for.</param>
		/// <exception cref="ArgumentNullException"><paramref name="module"/> is <see langword="null"/>. -or- <paramref name="assembly"/> is <see langword="null"/>.</exception>
		public static bool IsEnabled(this Assembly assembly, ModuleIdentity module)
		{
			if (assembly is null)
			{
				throw new ArgumentNullException(nameof(assembly));
			}

			if (module is null)
			{
				throw new ArgumentNullException(nameof(module));
			}

			return IsEnabled_Internal(assembly, module.Module);
		}

		/// <summary>
		/// Determines whether the specified <paramref name="module"/> is enabled for the given <paramref name="assembly"/>.
		/// </summary>
		/// <param name="assembly"><see cref="Assembly"/> to check if the <paramref name="module"/> is enabled for.</param>
		/// <param name="module"><see cref="DurianModule"/> representing a Durian module to check for.</param>
		/// <exception cref="ArgumentNullException"><paramref name="assembly"/> is <see langword="null"/>.</exception>
		/// <exception cref="ArgumentException">Unknown <see cref="DurianModule"/> value detected. -or- <see cref="DurianModule.None"/> is not a valid Durian module.</exception>
		public static bool IsEnabled(this Assembly assembly, DurianModule module)
		{
			if (assembly is null)
			{
				throw new ArgumentNullException(nameof(assembly));
			}

			ModuleIdentity.EnsureIsValidModuleEnum(module);
			return IsEnabled_Internal(assembly, module);
		}

		/// <summary>
		/// Determines whether the specified <paramref name="assembly"/> references a Durian module with the given <paramref name="moduleName"/>.
		/// </summary>
		/// <param name="assembly"><see cref="Assembly"/> to check if contains the reference.</param>
		/// <param name="moduleName">Name of the Durian module to check for.</param>
		/// <exception cref="ArgumentNullException"><paramref name="moduleName"/> is <see langword="null"/>. -or- <paramref name="assembly"/> is <see langword="null"/>.</exception>
		/// <exception cref="ArgumentException">Unknown Durian module name: <paramref name="moduleName"/>.</exception>
		public static bool IsEnabled(this Assembly assembly, string moduleName)
		{
			if (assembly is null)
			{
				throw new ArgumentNullException(nameof(assembly));
			}

			DurianModule module = ModuleIdentity.ParseModule(moduleName);
			return IsEnabled_Internal(assembly, module);
		}

		private static bool IsEnabled_Internal(Assembly assembly, DurianModule module)
		{
			return IsEnabled_Internal(assembly.GetCustomAttributes<EnableModuleAttribute>(), module);
		}

		private static bool IsEnabled_Internal(IEnumerable<EnableModuleAttribute> attributes, DurianModule module)
		{
			foreach (EnableModuleAttribute attribute in attributes)
			{
				if (attribute.Module == module)
				{
					return true;
				}
			}

			return false;
		}
	}
>>>>>>> 6184197d
}<|MERGE_RESOLUTION|>--- conflicted
+++ resolved
@@ -1,470 +1,14 @@
 ﻿// Copyright (c) Piotr Stenke. All rights reserved.
 // Licensed under the MIT license.
 
-using Durian.Generator;
 using System;
 using System.Collections.Generic;
 using System.Linq;
 using System.Reflection;
+using Durian.Generator;
 
 namespace Durian.Info
 {
-<<<<<<< HEAD
-    public static partial class AssemblyExtensions
-    {
-        /// <summary>
-        /// Returns a collection of all Durian modules that are disabled for the specified <paramref name="assembly"/>.
-        /// </summary>
-        /// <param name="assembly"><see cref="Assembly"/> to get all the disabled Durian modules of.</param>
-        /// <returns>A new instance of <see cref="ModuleContainer"/> that contains the disabled Durian modules.</returns>
-        /// <exception cref="ArgumentNullException"><paramref name="assembly"/> is <see langword="null"/>.</exception>
-        public static ModuleContainer GetDisabledModules(this Assembly assembly)
-        {
-            if (assembly is null)
-            {
-                throw new ArgumentNullException(nameof(assembly));
-            }
-
-            ModuleContainer all = ModuleIdentity.GetAllModules();
-
-            return assembly.GetDisabledModules(all.AsEnums());
-        }
-
-        /// <summary>
-        /// Returns a collection of all Durian modules present in the provided collection of <paramref name="modules"/> that are disabled for the specified <paramref name="assembly"/>.
-        /// </summary>
-        /// <param name="assembly"><see cref="Assembly"/> to get the disabled Durian modules from.</param>
-        /// <param name="modules"><see cref="ModuleContainer"/> that provides a collection of Durian modules to pick from.</param>
-        /// <returns>A new instance of <see cref="ModuleContainer"/> that contains the disabled Durian modules.</returns>
-        /// <exception cref="ArgumentNullException"><paramref name="assembly"/> is <see langword="null"/>. -or- <paramref name="modules"/> is <see langword="null"/>.</exception>
-        public static ModuleContainer GetDisabledModules(this Assembly assembly, ModuleContainer modules)
-        {
-            if (assembly is null)
-            {
-                throw new ArgumentNullException(nameof(assembly));
-            }
-
-            if (modules is null)
-            {
-                throw new ArgumentNullException(nameof(modules));
-            }
-
-            if (modules.Count == 0)
-            {
-                return new ModuleContainer();
-            }
-
-            return assembly.GetDisabledModules(modules.AsEnums());
-        }
-
-        /// <summary>
-        /// Returns a collection of all Durian modules present in the provided array of <paramref name="references"/> that are disabled for the specified <paramref name="assembly"/>.
-        /// </summary>
-        /// <param name="assembly"><see cref="Assembly"/> to get the disabled Durian modules of.</param>
-        /// <param name="references">Array of <see cref="ModuleReference"/>s to pick from.</param>
-        /// <returns>A new instance of <see cref="ModuleContainer"/> that contains the disabled Durian modules.</returns>
-        /// <exception cref="ArgumentNullException"><paramref name="assembly"/> is <see langword="null"/>.</exception>
-        public static ModuleContainer GetDisabledModules(this Assembly assembly, params ModuleReference[]? references)
-        {
-            if (assembly is null)
-            {
-                throw new ArgumentNullException(nameof(assembly));
-            }
-
-            if (references is null || references.Length == 0)
-            {
-                return new ModuleContainer();
-            }
-
-            EnableModuleAttribute[] attributes = assembly.GetCustomAttributes<EnableModuleAttribute>().ToArray();
-
-            if (attributes.Length == 0)
-            {
-                return new ModuleContainer();
-            }
-
-            ModuleContainer container = new(references.Length);
-
-            foreach (ModuleReference reference in references)
-            {
-                if (reference is null)
-                {
-                    continue;
-                }
-
-                if (!container.Contains(reference.EnumValue) && !IsEnabled_Internal(attributes, reference.EnumValue))
-                {
-                    container.Include(reference);
-                }
-            }
-
-            return container;
-        }
-
-        /// <summary>
-        /// Returns a collection of all Durian modules present in the provided array of <paramref name="modules"/> that are disabled for the specified <paramref name="assembly"/>.
-        /// </summary>
-        /// <param name="assembly"><see cref="Assembly"/> to get the disabled Durian modules of.</param>
-        /// <param name="modules">Array of <see cref="ModuleIdentity"/>s to pick from.</param>
-        /// <returns>A new instance of <see cref="ModuleContainer"/> that contains the disabled Durian modules.</returns>
-        /// <exception cref="ArgumentNullException"><paramref name="assembly"/> is <see langword="null"/>.</exception>
-        public static ModuleContainer GetDisabledModules(this Assembly assembly, params ModuleIdentity[]? modules)
-        {
-            if (assembly is null)
-            {
-                throw new ArgumentNullException(nameof(assembly));
-            }
-
-            if (modules is null || modules.Length == 0)
-            {
-                return new ModuleContainer();
-            }
-
-            EnableModuleAttribute[] attributes = assembly.GetCustomAttributes<EnableModuleAttribute>().ToArray();
-
-            if (attributes.Length == 0)
-            {
-                return new ModuleContainer();
-            }
-
-            ModuleContainer container = new(modules.Length);
-
-            foreach (ModuleIdentity module in modules)
-            {
-                if (module is null)
-                {
-                    continue;
-                }
-
-                if (!container.Contains(module.Module) && !IsEnabled_Internal(attributes, module.Module))
-                {
-                    container.Include(module);
-                }
-            }
-
-            return container;
-        }
-
-        /// <summary>
-        /// Returns a collection of all Durian modules present in the provided array of <paramref name="modules"/> that are disabled for the specified <paramref name="assembly"/>.
-        /// </summary>
-        /// <param name="assembly"><see cref="Assembly"/> to get the disabled Durian modules of.</param>
-        /// <param name="modules">Array of <see cref="DurianModule"/>s to pick the disabled modules from.</param>
-        /// <returns>A new instance of <see cref="ModuleContainer"/> that contains the disabled Durian modules.</returns>
-        /// <exception cref="ArgumentNullException"><paramref name="assembly"/> is <see langword="null"/>.</exception>
-        /// <exception cref="InvalidOperationException">Unknown <see cref="DurianModule"/> value detected. -or- <see cref="DurianModule.None"/> is not a valid Durian module.</exception>
-        public static ModuleContainer GetDisabledModules(this Assembly assembly, params DurianModule[]? modules)
-        {
-            if (assembly is null)
-            {
-                throw new ArgumentNullException(nameof(assembly));
-            }
-
-            if (modules is null || modules.Length == 0)
-            {
-                return new ModuleContainer();
-            }
-
-            foreach (DurianModule module in modules)
-            {
-                ModuleIdentity.EnsureIsValidModuleEnum(module);
-            }
-
-            EnableModuleAttribute[] attributes = assembly.GetCustomAttributes<EnableModuleAttribute>().ToArray();
-
-            if (attributes.Length == 0)
-            {
-                return new ModuleContainer();
-            }
-
-            ModuleContainer container = new(modules.Length);
-
-            foreach (DurianModule module in modules)
-            {
-                if (!container.Contains(module) && !IsEnabled_Internal(attributes, module))
-                {
-                    container.Include(module);
-                }
-            }
-
-            return container;
-        }
-
-        /// <summary>
-        /// Returns a collection of all Durian modules present in the provided array of <paramref name="references"/> that are enabled for the specified <paramref name="assembly"/>.
-        /// </summary>
-        /// <param name="assembly"><see cref="Assembly"/> to get the enabled Durian modules of.</param>
-        /// <param name="references">Array of <see cref="ModuleReference"/>s to pick from.</param>
-        /// <returns>A new instance of <see cref="ModuleContainer"/> that contains the enabled Durian modules.</returns>
-        /// <exception cref="ArgumentNullException"><paramref name="assembly"/> is <see langword="null"/>.</exception>
-        public static ModuleContainer GetEnabledModules(this Assembly assembly, params ModuleReference[]? references)
-        {
-            if (assembly is null)
-            {
-                throw new ArgumentNullException(nameof(assembly));
-            }
-
-            if (references is null || references.Length == 0)
-            {
-                return new ModuleContainer();
-            }
-
-            EnableModuleAttribute[] attributes = assembly.GetCustomAttributes<EnableModuleAttribute>().ToArray();
-
-            if (attributes.Length == 0)
-            {
-                return new ModuleContainer();
-            }
-
-            ModuleContainer container = new(references.Length);
-
-            foreach (ModuleReference reference in references)
-            {
-                if (reference is null)
-                {
-                    continue;
-                }
-
-                if (!container.Contains(reference.EnumValue) && IsEnabled_Internal(attributes, reference.EnumValue))
-                {
-                    container.Include(reference);
-                }
-            }
-
-            return container;
-        }
-
-        /// <summary>
-        /// Returns a collection of all Durian modules present in the provided array of <paramref name="modules"/> that are enabled for the specified <paramref name="assembly"/>.
-        /// </summary>
-        /// <param name="assembly"><see cref="Assembly"/> to get the enabled Durian modules of.</param>
-        /// <param name="modules">Array of <see cref="DurianModule"/>s to pick the enabled modules from.</param>
-        /// <returns>A new instance of <see cref="ModuleContainer"/> that contains the enabled Durian modules.</returns>
-        /// <exception cref="ArgumentNullException"><paramref name="assembly"/> is <see langword="null"/>.</exception>
-        /// <exception cref="InvalidOperationException">Unknown <see cref="DurianModule"/> value detected. -or- <see cref="DurianModule.None"/> is not a valid Durian module.</exception>
-        public static ModuleContainer GetEnabledModules(this Assembly assembly, params DurianModule[]? modules)
-        {
-            if (assembly is null)
-            {
-                throw new ArgumentNullException(nameof(assembly));
-            }
-
-            if (modules is null || modules.Length == 0)
-            {
-                return new ModuleContainer();
-            }
-
-            foreach (DurianModule module in modules)
-            {
-                ModuleIdentity.EnsureIsValidModuleEnum(module);
-            }
-
-            EnableModuleAttribute[] attributes = assembly.GetCustomAttributes<EnableModuleAttribute>().ToArray();
-
-            if (attributes.Length == 0)
-            {
-                return new ModuleContainer();
-            }
-
-            ModuleContainer container = new(modules.Length);
-
-            foreach (DurianModule module in modules)
-            {
-                if (!container.Contains(module) && IsEnabled_Internal(attributes, module))
-                {
-                    container.Include(module);
-                }
-            }
-
-            return container;
-        }
-
-        /// <summary>
-        /// Returns a collection of all Durian modules that are enabled for the specified <paramref name="assembly"/>.
-        /// </summary>
-        /// <param name="assembly"><see cref="Assembly"/> to get all the enabled Durian modules of.</param>
-        /// <returns>A new instance of <see cref="ModuleContainer"/> that contains the enabled Durian modules.</returns>
-        /// <exception cref="ArgumentNullException"><paramref name="assembly"/> is <see langword="null"/>.</exception>
-        public static ModuleContainer GetEnabledModules(this Assembly assembly)
-        {
-            if (assembly is null)
-            {
-                throw new ArgumentNullException(nameof(assembly));
-            }
-
-            ModuleContainer all = ModuleIdentity.GetAllModules();
-
-            return assembly.GetEnabledModules(all.AsEnums());
-        }
-
-        /// <summary>
-        /// Returns a collection of all Durian modules present in the provided collection of <paramref name="modules"/> that are enabled for the specified <paramref name="assembly"/>.
-        /// </summary>
-        /// <param name="assembly"><see cref="Assembly"/> to get the enabled Durian modules from.</param>
-        /// <param name="modules"><see cref="ModuleContainer"/> that provides a collection of Durian modules to pick from.</param>
-        /// <returns>A new instance of <see cref="ModuleContainer"/> that contains the enabled Durian modules.</returns>
-        /// <exception cref="ArgumentNullException"><paramref name="assembly"/> is <see langword="null"/>. -or- <paramref name="modules"/> is <see langword="null"/>.</exception>
-        public static ModuleContainer GetEnabledModules(this Assembly assembly, ModuleContainer modules)
-        {
-            if (assembly is null)
-            {
-                throw new ArgumentNullException(nameof(assembly));
-            }
-
-            if (modules is null)
-            {
-                throw new ArgumentNullException(nameof(modules));
-            }
-
-            if (modules.Count == 0)
-            {
-                return new ModuleContainer();
-            }
-
-            return assembly.GetEnabledModules(modules.AsEnums());
-        }
-
-        /// <summary>
-        /// Returns a collection of all Durian modules present in the provided array of <paramref name="modules"/> that are enabled for the specified <paramref name="assembly"/>.
-        /// </summary>
-        /// <param name="assembly"><see cref="Assembly"/> to get the enabled Durian modules of.</param>
-        /// <param name="modules">Array of <see cref="ModuleIdentity"/>s to pick from.</param>
-        /// <returns>A new instance of <see cref="ModuleContainer"/> that contains the enabled Durian modules.</returns>
-        /// <exception cref="ArgumentNullException"><paramref name="assembly"/> is <see langword="null"/>.</exception>
-        public static ModuleContainer GetEnabledModules(this Assembly assembly, params ModuleIdentity[]? modules)
-        {
-            if (assembly is null)
-            {
-                throw new ArgumentNullException(nameof(assembly));
-            }
-
-            if (modules is null || modules.Length == 0)
-            {
-                return new ModuleContainer();
-            }
-
-            EnableModuleAttribute[] attributes = assembly.GetCustomAttributes<EnableModuleAttribute>().ToArray();
-
-            if (attributes.Length == 0)
-            {
-                return new ModuleContainer();
-            }
-
-            ModuleContainer container = new(modules.Length);
-
-            foreach (ModuleIdentity module in modules)
-            {
-                if (module is null)
-                {
-                    continue;
-                }
-
-                if (!container.Contains(module.Module) && IsEnabled_Internal(attributes, module.Module))
-                {
-                    container.Include(module);
-                }
-            }
-
-            return container;
-        }
-
-        /// <summary>
-        /// Determines whether the specified <paramref name="module"/> is enabled for the given <paramref name="assembly"/>.
-        /// </summary>
-        /// <param name="assembly"><see cref="Assembly"/> to check if the <paramref name="module"/> is enabled for.</param>
-        /// <param name="module"><see cref="ModuleReference"/> of Durian module to check for.</param>
-        /// <exception cref="ArgumentNullException"><paramref name="module"/> is <see langword="null"/>. -or- <paramref name="assembly"/> is <see langword="null"/>.</exception>
-        public static bool IsEnabled(this Assembly assembly, ModuleReference module)
-        {
-            if (assembly is null)
-            {
-                throw new ArgumentNullException(nameof(assembly));
-            }
-
-            if (module is null)
-            {
-                throw new ArgumentNullException(nameof(module));
-            }
-
-            return IsEnabled_Internal(assembly, module.EnumValue);
-        }
-
-        /// <summary>
-        /// Determines whether the specified <paramref name="module"/> is enabled for the given <paramref name="assembly"/>.
-        /// </summary>
-        /// <param name="assembly"><see cref="Assembly"/> to check if the <paramref name="module"/> is enabled for.</param>
-        /// <param name="module"><see cref="ModuleIdentity"/> representing a Durian module to check for.</param>
-        /// <exception cref="ArgumentNullException"><paramref name="module"/> is <see langword="null"/>. -or- <paramref name="assembly"/> is <see langword="null"/>.</exception>
-        public static bool IsEnabled(this Assembly assembly, ModuleIdentity module)
-        {
-            if (assembly is null)
-            {
-                throw new ArgumentNullException(nameof(assembly));
-            }
-
-            if (module is null)
-            {
-                throw new ArgumentNullException(nameof(module));
-            }
-
-            return IsEnabled_Internal(assembly, module.Module);
-        }
-
-        /// <summary>
-        /// Determines whether the specified <paramref name="module"/> is enabled for the given <paramref name="assembly"/>.
-        /// </summary>
-        /// <param name="assembly"><see cref="Assembly"/> to check if the <paramref name="module"/> is enabled for.</param>
-        /// <param name="module"><see cref="DurianModule"/> representing a Durian module to check for.</param>
-        /// <exception cref="ArgumentNullException"><paramref name="assembly"/> is <see langword="null"/>.</exception>
-        /// <exception cref="InvalidOperationException">Unknown <see cref="DurianModule"/> value detected. -or- <see cref="DurianModule.None"/> is not a valid Durian module.</exception>
-        public static bool IsEnabled(this Assembly assembly, DurianModule module)
-        {
-            if (assembly is null)
-            {
-                throw new ArgumentNullException(nameof(assembly));
-            }
-
-            ModuleIdentity.EnsureIsValidModuleEnum(module);
-            return IsEnabled_Internal(assembly, module);
-        }
-
-        /// <summary>
-        /// Determines whether the specified <paramref name="assembly"/> references a Durian module with the given <paramref name="moduleName"/>.
-        /// </summary>
-        /// <param name="assembly"><see cref="Assembly"/> to check if contains the reference.</param>
-        /// <param name="moduleName">Name of the Durian module to check for.</param>
-        /// <exception cref="ArgumentNullException"><paramref name="moduleName"/> is <see langword="null"/>. -or- <paramref name="assembly"/> is <see langword="null"/>.</exception>
-        /// <exception cref="ArgumentException">Unknown Durian module name: <paramref name="moduleName"/>.</exception>
-        public static bool IsEnabled(this Assembly assembly, string moduleName)
-        {
-            if (assembly is null)
-            {
-                throw new ArgumentNullException(nameof(assembly));
-            }
-
-            DurianModule module = ModuleIdentity.ParseModule(moduleName);
-            return IsEnabled_Internal(assembly, module);
-        }
-
-        private static bool IsEnabled_Internal(Assembly assembly, DurianModule module)
-        {
-            return IsEnabled_Internal(assembly.GetCustomAttributes<EnableModuleAttribute>(), module);
-        }
-
-        private static bool IsEnabled_Internal(IEnumerable<EnableModuleAttribute> attributes, DurianModule module)
-        {
-            foreach (EnableModuleAttribute attribute in attributes)
-            {
-                if (attribute.Module == module)
-                {
-                    return true;
-                }
-            }
-
-            return false;
-        }
-    }
-=======
 	public static partial class AssemblyExtensions
 	{
 		/// <summary>
@@ -919,5 +463,4 @@
 			return false;
 		}
 	}
->>>>>>> 6184197d
 }