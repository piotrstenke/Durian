--- conflicted
+++ resolved
@@ -9,387 +9,6 @@
 
 namespace Durian.Info
 {
-<<<<<<< HEAD
-    public partial class PackageIdentity
-    {
-        private static DurianPackage[]? _allPackages;
-
-        private static DurianPackage[] AllPackages
-        {
-            get => _allPackages ??= Enum.GetValues(typeof(DurianPackage))
-                .Cast<DurianPackage>()
-                .ToArray();
-        }
-
-        /// <summary>
-        /// Deallocates all cached instances of <see cref="PackageIdentity"/>.
-        /// </summary>
-        public static void Deallocate()
-        {
-            IdentityPool.Packages.Clear();
-            _allPackages = default;
-        }
-
-        /// <summary>
-        /// Throws an <see cref="InvalidOperationException"/> if the specified <paramref name="package"/> is not a valid <see cref="DurianPackage"/> value.
-        /// </summary>
-        /// <param name="package"><see cref="DurianPackage"/> to ensure that is valid.</param>
-        /// <exception cref="InvalidOperationException">Unknown <see cref="DurianPackage"/> value: <paramref name="package"/>.</exception>
-        public static void EnsureIsValidPackageEnum(DurianPackage package)
-        {
-            if (!GlobalInfo.IsValidPackageValue(package))
-            {
-                throw new InvalidOperationException($"Unknown {nameof(DurianPackage)} value: {package}!");
-            }
-        }
-
-        /// <summary>
-        /// Returns a collection of all existing Durian packages.
-        /// </summary>
-        /// <returns>A new instance of <see cref="PackageContainer"/> that contains all the existing Durian packages.</returns>
-        public static PackageContainer GetAllPackages()
-        {
-            List<DurianPackage> packages = new(AllPackages);
-
-            return new PackageContainer(packages);
-        }
-
-        /// <summary>
-        /// Returns a collection of all Durian packages that are not referenced by the calling <see cref="Assembly"/>.
-        /// </summary>
-        /// <returns>A new instance of <see cref="PackageContainer"/> that contains the not referenced Durian packages.</returns>
-        public static PackageContainer GetNotReferencedPackages()
-        {
-            return Assembly.GetCallingAssembly().GetNotReferencedPackages();
-        }
-
-        /// <summary>
-        /// Returns a collection of all Durian packages present in the provided array of <paramref name="references"/> that are not referenced by the calling <see cref="Assembly"/>.
-        /// </summary>
-        /// <param name="references">Array of <see cref="PackageReference"/>s to pick from.</param>
-        /// <returns>A new instance of <see cref="PackageContainer"/> that contains the not referenced Durian packages.</returns>
-        public static PackageContainer GetNotReferencedPackages(params PackageReference[]? references)
-        {
-            return Assembly.GetCallingAssembly().GetNotReferencedPackages(references);
-        }
-
-        /// <summary>
-        /// Returns a collection of all Durian packages present in the provided collection of <paramref name="packages"/> that are not referenced by the calling <see cref="Assembly"/>.
-        /// </summary>
-        /// <param name="packages"><see cref="PackageContainer"/> that provides a collection of Durian packages to pick from.</param>
-        /// <returns>A new instance of <see cref="PackageContainer"/> that contains the not referenced Durian packages.</returns>
-        /// <exception cref="ArgumentNullException"><paramref name="packages"/> is <see langword="null"/>.</exception>
-        public static PackageContainer GetNotReferencedPackages(PackageContainer packages)
-        {
-            return Assembly.GetCallingAssembly().GetNotReferencedPackages(packages);
-        }
-
-        /// <summary>
-        /// Returns a collection of all Durian packages present in the provided array of <paramref name="packages"/> that are not referenced by the calling <see cref="Assembly"/>.
-        /// </summary>
-        /// <param name="packages">Array of <see cref="PackageIdentity"/>s to pick from.</param>
-        /// <returns>A new instance of <see cref="PackageContainer"/> that contains the not referenced Durian packages.</returns>
-        public static PackageContainer GetNotReferencedPackages(params PackageIdentity[]? packages)
-        {
-            return Assembly.GetCallingAssembly().GetNotReferencedPackages(packages);
-        }
-
-        /// <summary>
-        /// Returns a collection of all Durian packages present in the provided array of <paramref name="packages"/> that are not referenced by the calling <see cref="Assembly"/>.
-        /// </summary>
-        /// <param name="packages">Array of <see cref="DurianPackage"/>s to pick the not referenced packages from.</param>
-        /// <returns>A new instance of <see cref="PackageContainer"/> that contains the not referenced Durian packages.</returns>
-        /// <exception cref="InvalidOperationException">Unknown <see cref="DurianPackage"/> value detected.</exception>
-        public static PackageContainer GetNotReferencedPackages(params DurianPackage[]? packages)
-        {
-            return Assembly.GetCallingAssembly().GetNotReferencedPackages(packages);
-        }
-
-        /// <summary>
-        /// Returns a new instance of <see cref="PackageIdentity"/> corresponding with the specified <see cref="DurianPackage"/>.
-        /// </summary>
-        /// <param name="package"><see cref="DurianPackage"/> to get the <see cref="PackageIdentity"/> of.</param>
-        /// <exception cref="InvalidOperationException">Unknown <see cref="DurianPackage"/> value detected.</exception>
-        public static PackageIdentity GetPackage(DurianPackage package)
-        {
-            return package switch
-            {
-                DurianPackage.Main => PackageRepository.Main,
-                DurianPackage.AnalysisServices => PackageRepository.AnalysisServices,
-                DurianPackage.Core => PackageRepository.Core,
-                DurianPackage.CoreAnalyzer => PackageRepository.CoreAnalyzer,
-                DurianPackage.DefaultParam => PackageRepository.DefaultParam,
-                DurianPackage.TestServices => PackageRepository.TestServices,
-                DurianPackage.FriendClass => PackageRepository.FriendClass,
-                DurianPackage.InterfaceTargets => PackageRepository.InterfaceTargets,
-                DurianPackage.CopyFrom => PackageRepository.CopyFrom,
-                _ => throw new InvalidOperationException($"Unknown {nameof(DurianPackage)} value: {package}!")
-            };
-        }
-
-        /// <summary>
-        /// Returns a new instance of <see cref="PackageIdentity"/> of Durian package with the specified <paramref name="packageName"/>.
-        /// </summary>
-        /// <param name="packageName">Name of the Durian package to get the <see cref="PackageIdentity"/> of.</param>
-        /// <exception cref="ArgumentException">
-        /// <paramref name="packageName"/> is <see langword="null"/> or empty. -or-
-        /// Unknown Durian package name: <paramref name="packageName"/>.
-        /// </exception>
-        public static PackageIdentity GetPackage(string packageName)
-        {
-            DurianPackage package = ParsePackage(packageName);
-            return GetPackage(package);
-        }
-
-        /// <summary>
-        /// Returns a new instance of <see cref="PackageReference"/> that represents an in-direct reference to a <see cref="PackageIdentity"/>.
-        /// </summary>
-        /// <param name="packageName">Name of the Durian package to get a <see cref="PackageReference"/> to.</param>
-        /// <exception cref="ArgumentException">
-        /// <paramref name="packageName"/> is <see langword="null"/> or empty. -or-
-        /// Unknown Durian package name: <paramref name="packageName"/>.
-        /// </exception>
-        public static PackageReference GetReference(string packageName)
-        {
-            DurianPackage package = ParsePackage(packageName);
-            return new PackageReference(package);
-        }
-
-        /// <summary>
-        /// Returns a new instance of <see cref="PackageReference"/> that represents an in-direct reference to a <see cref="PackageIdentity"/>.
-        /// </summary>
-        /// <param name="package"><see cref="DurianPackage"/> to get a <see cref="PackageReference"/> to.</param>
-        /// <exception cref="InvalidOperationException">Unknown <see cref="DurianPackage"/> value detected.</exception>
-        public static PackageReference GetReference(DurianPackage package)
-        {
-            return new PackageReference(package);
-        }
-
-        /// <summary>
-        /// Returns a collection of all Durian packages that are referenced by the calling <see cref="Assembly"/>.
-        /// </summary>
-        /// <returns>A new instance of <see cref="PackageContainer"/> that contains the referenced Durian packages.</returns>
-        public static PackageContainer GetReferencedPackages()
-        {
-            return Assembly.GetCallingAssembly().GetReferencedPackages();
-        }
-
-        /// <summary>
-        /// Returns a collection of all Durian packages present in the provided collection of <paramref name="packages"/> that are referenced by the calling <see cref="Assembly"/>.
-        /// </summary>
-        /// <param name="packages"><see cref="PackageContainer"/> that provides a collection of Durian packages to pick from.</param>
-        /// <returns>A new instance of <see cref="PackageContainer"/> that contains the referenced Durian packages.</returns>
-        /// <exception cref="ArgumentNullException"><paramref name="packages"/> is <see langword="null"/>.</exception>
-        public static PackageContainer GetReferencedPackages(PackageContainer packages)
-        {
-            return Assembly.GetCallingAssembly().GetReferencedPackages(packages);
-        }
-
-        /// <summary>
-        /// Returns a collection of all Durian packages present in the provided array of <paramref name="packages"/> that are referenced by the calling <see cref="Assembly"/>.
-        /// </summary>
-        /// <param name="packages">Array of <see cref="PackageIdentity"/>s to pick from.</param>
-        /// <returns>A new instance of <see cref="PackageContainer"/> that contains the referenced Durian packages.</returns>
-        public static PackageContainer GetReferencedPackages(params PackageIdentity[]? packages)
-        {
-            return Assembly.GetCallingAssembly().GetReferencedPackages(packages);
-        }
-
-        /// <summary>
-        /// Returns a collection of all Durian packages present in the provided array of <paramref name="references"/> that are referenced by the calling <see cref="Assembly"/>.
-        /// </summary>
-        /// <param name="references">Array of <see cref="PackageReference"/>s to pick from.</param>
-        /// <returns>A new instance of <see cref="PackageContainer"/> that contains the referenced Durian packages.</returns>
-        public static PackageContainer GetReferencedPackages(params PackageReference[]? references)
-        {
-            return Assembly.GetCallingAssembly().GetReferencedPackages(references);
-        }
-
-        /// <summary>
-        /// Returns a collection of all Durian packages present in the provided array of <paramref name="packages"/> that are referenced by the calling <see cref="Assembly"/>.
-        /// </summary>
-        /// <param name="packages">Array of <see cref="DurianPackage"/>s to pick the referenced packages from.</param>
-        /// <returns>A new instance of <see cref="PackageContainer"/> that contains the referenced Durian packages.</returns>
-        /// <exception cref="InvalidOperationException">Unknown <see cref="DurianPackage"/> value detected.</exception>
-        public static PackageContainer GetReferencedPackages(params DurianPackage[]? packages)
-        {
-            return Assembly.GetCallingAssembly().GetReferencedPackages(packages);
-        }
-
-        /// <summary>
-        /// Determines whether the calling <see cref="Assembly"/> references the provided <paramref name="package"/>.
-        /// </summary>
-        /// <param name="package"><see cref="PackageReference"/> of Durian package to check for.</param>
-        /// <exception cref="ArgumentNullException"><paramref name="package"/> is <see langword="null"/>.</exception>
-        public static bool HasReference(PackageReference package)
-        {
-            return Assembly.GetCallingAssembly().HasReference(package);
-        }
-
-        /// <summary>
-        /// Determines whether the specified calling <see cref="Assembly"/> references the provided <paramref name="package"/>.
-        /// </summary>
-        /// <param name="package"><see cref="PackageIdentity"/> representing a Durian package to check for.</param>
-        /// <exception cref="ArgumentNullException"><paramref name="package"/> is <see langword="null"/>.</exception>
-        public static bool HasReference(PackageIdentity package)
-        {
-            return Assembly.GetCallingAssembly().HasReference(package);
-        }
-
-        /// <summary>
-        /// Determines whether the calling <see cref="Assembly"/> references the provided <paramref name="package"/>.
-        /// </summary>
-        /// <param name="package"><see cref="DurianPackage"/> representing a Durian package to check for.</param>
-        /// <exception cref="InvalidOperationException">Unknown <see cref="DurianPackage"/> value detected.</exception>
-        public static bool HasReference(DurianPackage package)
-        {
-            return Assembly.GetCallingAssembly().HasReference(package);
-        }
-
-        /// <summary>
-        /// Determines whether the calling <see cref="Assembly"/> references a Durian package with the given <paramref name="packageName"/>.
-        /// </summary>
-        /// <param name="packageName">Name of the Durian package to check for.</param>
-        /// <exception cref="ArgumentException">
-        /// <paramref name="packageName"/> is <see langword="null"/> or empty. -or-
-        /// Unknown Durian package name: <paramref name="packageName"/>.
-        /// </exception>
-        public static bool HasReference(string packageName)
-        {
-            return Assembly.GetCallingAssembly().HasReference(packageName);
-        }
-
-        /// <summary>
-        /// Determines whether the specified <paramref name="package"/> is a Roslyn-based analyzer package.
-        /// </summary>
-        /// <param name="package"><see cref="DurianPackage"/> to check.</param>
-        /// <exception cref="InvalidOperationException">Unknown <see cref="DurianPackage"/> value detected.</exception>
-        public static bool IsAnalyzerPackage(DurianPackage package)
-        {
-            PackageIdentity identity = GetPackage(package);
-            return IsAnalyzerPackage(identity.Type);
-        }
-
-        /// <summary>
-        /// Determines whether <see cref="DurianPackage"/> with the specified <paramref name="packageName"/> is a Roslyn-based analyzer package.
-        /// </summary>
-        /// <param name="packageName">Name of the Durian package to check.</param>
-        /// <exception cref="ArgumentException">
-        /// <paramref name="packageName"/> is <see langword="null"/> or empty. -or-
-        /// Unknown Durian package name: <paramref name="packageName"/>.
-        /// </exception>
-        public static bool IsAnalyzerPackage(string packageName)
-        {
-            PackageIdentity identity = GetPackage(packageName);
-            return IsAnalyzerPackage(identity.Type);
-        }
-
-        /// <summary>
-        /// Determines whether the specified <paramref name="type"/> represents a Roslyn-based analyzer package (either <see cref="PackageType.Analyzer"/>, <see cref="PackageType.StaticGenerator"/>, <see cref="PackageType.SyntaxBasedGenerator"/> or <see cref="PackageType.FileBasedGenerator"/>).
-        /// </summary>
-        /// <param name="type"><see cref="PackageType"/> to check.</param>
-        public static bool IsAnalyzerPackage(PackageType type)
-        {
-            return
-                type.HasFlag(PackageType.Analyzer) ||
-                type.HasFlag(PackageType.StaticGenerator) ||
-                type.HasFlag(PackageType.SyntaxBasedGenerator) ||
-                type.HasFlag(PackageType.FileBasedGenerator);
-        }
-
-        /// <summary>
-        /// Converts the specified <paramref name="package"/> value into a <see cref="string"/> value.
-        /// </summary>
-        /// <param name="package"><see cref="DurianPackage"/> to convert into a <see cref="string"/>.</param>
-        /// <exception cref="ArgumentException">Unknown <see cref="DurianPackage"/> value: <paramref name="package"/>.</exception>
-        public static string PackageToString(DurianPackage package)
-        {
-            EnsureIsValidPackageEnum(package);
-
-            return package switch
-            {
-                DurianPackage.CoreAnalyzer => "Durian.Core.Analyzer",
-                DurianPackage.Main => "Durian",
-                _ => $"Durian.{package}"
-            };
-        }
-
-        /// <summary>
-        /// Converts the specified <paramref name="packageName"/> into a value of the <see cref="DurianPackage"/> enum.
-        /// </summary>
-        /// <param name="packageName"><see cref="string"/> to convert to a value of the <see cref="DurianPackage"/> enum.</param>
-        /// <exception cref="ArgumentException">
-        /// <paramref name="packageName"/> is <see langword="null"/> or empty. -or-
-        /// Unknown Durian package name: <paramref name="packageName"/>.
-        /// </exception>
-        public static DurianPackage ParsePackage(string packageName)
-        {
-            if (!TryParsePackage(packageName, out DurianPackage package))
-            {
-                if (string.IsNullOrWhiteSpace(packageName))
-                {
-                    throw new ArgumentException($"$'{nameof(packageName)}' cannot be null or empty", nameof(packageName));
-                }
-
-                throw new ArgumentException($"Unknown Durian package name: {packageName}", nameof(packageName));
-            }
-
-            return package;
-        }
-
-        /// <summary>
-        /// Attempts to return a <see cref="PackageIdentity"/> of Durian package with the specified <paramref name="package"/>.
-        /// </summary>
-        /// <param name="packageName">Name of the Durian package to get the <see cref="PackageIdentity"/> of.</param>
-        /// <param name="package"><see cref="PackageIdentity"/> that was returned.</param>
-        public static bool TryGetPackage([NotNullWhen(true)] string? packageName, [NotNullWhen(true)] out PackageIdentity? package)
-        {
-            if (!TryParsePackage(packageName, out DurianPackage p))
-            {
-                package = null;
-                return false;
-            }
-
-            package = GetPackage(p);
-            return true;
-        }
-
-        /// <summary>
-        /// Attempts to return a new instance of <see cref="PackageReference"/> that represents an in-direct reference to a <see cref="PackageIdentity"/>.
-        /// </summary>
-        /// <param name="packageName">Name of the Durian module to get a <see cref="PackageReference"/> to.</param>
-        /// <param name="reference">Newly-created <see cref="PackageReference"/>.</param>
-        public static bool TryGetReference([NotNullWhen(true)] string? packageName, [NotNullWhen(true)] out PackageReference? reference)
-        {
-            if (!TryParsePackage(packageName, out DurianPackage package))
-            {
-                reference = null;
-                return false;
-            }
-
-            reference = new PackageReference(package);
-            return true;
-        }
-
-        /// <summary>
-        /// Attempts to convert the specified <paramref name="packageName"/> into a value of the <see cref="DurianPackage"/> enum.
-        /// </summary>
-        /// <param name="packageName"><see cref="string"/> to convert to a value of the <see cref="DurianPackage"/> enum.</param>
-        /// <param name="package">Value of the <see cref="DurianPackage"/> enum created from the <paramref name="packageName"/>.</param>
-        public static bool TryParsePackage([NotNullWhen(true)] string? packageName, out DurianPackage package)
-        {
-            if (string.IsNullOrWhiteSpace(packageName))
-            {
-                package = default;
-                return false;
-            }
-
-            string name = Utilities.DurianRegex.Replace(packageName, "");
-
-            return Enum.TryParse(name, true, out package);
-        }
-    }
-=======
 	public partial class PackageIdentity
 	{
 		private static DurianPackage[]? _allPackages;
@@ -769,5 +388,4 @@
 			}
 		}
 	}
->>>>>>> 6184197d
 }