--- conflicted
+++ resolved
@@ -3,48 +3,36 @@
 
 namespace Durian.Info
 {
-    /// <summary>
-    /// Defines all modules a package can be part of.
-    /// </summary>
-    public enum DurianModule
-    {
-        /// <summary>
-        /// This package does not belong to any Durian module.
-        /// </summary>
-        None,
+	/// <summary>
+	/// Defines all modules a package can be part of.
+	/// </summary>
+	public enum DurianModule
+	{
+		/// <summary>
+		/// This package does not belong to any Durian module.
+		/// </summary>
+		None,
 
-        /// <summary>
-        /// Represents the <c>Durian.Core</c> module.
-        /// </summary>
-        Core,
+		/// <summary>
+		/// Represents the <c>Durian.Core</c> module.
+		/// </summary>
+		Core,
 
-        /// <summary>
-        /// Represents the <c>Durian.Development</c> module.
-        /// </summary>
-        Development,
+		/// <summary>
+		/// Represents the <c>Durian.Development</c> module.
+		/// </summary>
+		Development,
 
-        /// <summary>
-        /// Represents the <c>Durian.DefaultParam</c> module.
-        /// </summary>
-        DefaultParam,
+		/// <summary>
+		/// Represents the <c>Durian.DefaultParam</c> module.
+		/// </summary>
+		DefaultParam,
 
-        /// <summary>
-        /// Represents the <c>Durian.FriendClass</c> module.
-        /// </summary>
-        FriendClass,
+		/// <summary>
+		/// Represents the <c>Durian.FriendClass</c> module.
+		/// </summary>
+		FriendClass,
 
-<<<<<<< HEAD
-        /// <summary>
-        /// Represents the <c>Durian.InterfaceTargets</c> module.
-        /// </summary>
-        InterfaceTargets,
-
-        /// <summary>
-        /// Represents the <c>Durian.CopyFrom</c> module.
-        /// </summary>
-        CopyFrom
-    }
-=======
 		/// <summary>
 		/// Represents the <c>Durian.InterfaceTargets</c> module.
 		/// </summary>
@@ -55,5 +43,4 @@
 		/// </summary>
 		CopyFrom
 	}
->>>>>>> 6184197d
 }