﻿<Project Sdk="Microsoft.NET.Sdk">

  <PropertyGroup>

	<TargetFramework>netstandard2.0</TargetFramework>
	<Description>Durian.Core is the main package of the Durian framework. It contains all the essential types needed by every given Durian-based generator. In order to use a Durian-based generator, the user's project must reference this package.</Description>
	<PackageTags>Durian;Analyzer;Source;Generator;Generation;Roslyn;Code;Fix;Extension;Feature;CSharp;C#;Analysis;Syntax;Tree;Node;Core</PackageTags>
	<PackageVersion>3.0.0</PackageVersion>
	<AssemblyVersion>3.0.0</AssemblyVersion>
	<Version>3.0.0</Version>
	<RootNamespace>Durian</RootNamespace>
	
  </PropertyGroup>

  <ItemGroup>
<<<<<<< HEAD
    
    <PackageReference Include="System.Collections.Immutable" Version="5.0.0" />
    
    <Compile Include=".generated\ModuleRepository.cs" />
    <Compile Include=".generated\PackageRepository.cs" />
    <Compile Include=".generated\TypeRepository.cs" />

    <AssemblyAttribute Include="System.Runtime.CompilerServices.InternalsVisibleToAttribute">
        <_Parameter1>Durian.TestServices</_Parameter1>
    </AssemblyAttribute>

    <AssemblyAttribute Include="System.Runtime.CompilerServices.InternalsVisibleToAttribute">
        <_Parameter1>Durian.CopyFrom</_Parameter1>
    </AssemblyAttribute>

    <AssemblyAttribute Include="System.Runtime.CompilerServices.InternalsVisibleToAttribute">
        <_Parameter1>Durian.DefaultParam</_Parameter1>
    </AssemblyAttribute>
      
    <AssemblyAttribute Include="System.Runtime.CompilerServices.InternalsVisibleToAttribute">
        <_Parameter1>Durian.InterfaceTargets</_Parameter1>
    </AssemblyAttribute>

    <AssemblyAttribute Include="System.Runtime.CompilerServices.InternalsVisibleToAttribute">
        <_Parameter1>Durian.AnalysisServices</_Parameter1>
    </AssemblyAttribute>

    <AssemblyAttribute Include="System.Runtime.CompilerServices.InternalsVisibleToAttribute">
        <_Parameter1>Durian.Core.Analyzer</_Parameter1>
    </AssemblyAttribute>

    <AssemblyAttribute Include="System.Runtime.CompilerServices.InternalsVisibleToAttribute">
        <_Parameter1>Durian.FriendClass</_Parameter1>
    </AssemblyAttribute>
    
=======
	
	<PackageReference Include="System.Collections.Immutable" Version="5.0.0" />
	
	<Compile Include=".generated\ModuleRepository.cs" />
	<Compile Include=".generated\PackageRepository.cs" />
	<Compile Include=".generated\TypeRepository.cs" />

	<AssemblyAttribute Include="System.Runtime.CompilerServices.InternalsVisibleToAttribute">
		<_Parameter1>Durian.TestServices</_Parameter1>
	</AssemblyAttribute>

	<AssemblyAttribute Include="System.Runtime.CompilerServices.InternalsVisibleToAttribute">
		<_Parameter1>Durian.CopyFrom</_Parameter1>
	</AssemblyAttribute>

	<AssemblyAttribute Include="System.Runtime.CompilerServices.InternalsVisibleToAttribute">
		<_Parameter1>Durian.DefaultParam</_Parameter1>
	</AssemblyAttribute>
	  
	<AssemblyAttribute Include="System.Runtime.CompilerServices.InternalsVisibleToAttribute">
		<_Parameter1>Durian.InterfaceTargets</_Parameter1>
	</AssemblyAttribute>

	<AssemblyAttribute Include="System.Runtime.CompilerServices.InternalsVisibleToAttribute">
		<_Parameter1>Durian.AnalysisServices</_Parameter1>
	</AssemblyAttribute>

	<AssemblyAttribute Include="System.Runtime.CompilerServices.InternalsVisibleToAttribute">
		<_Parameter1>Durian.Core.Analyzer</_Parameter1>
	</AssemblyAttribute>

	<AssemblyAttribute Include="System.Runtime.CompilerServices.InternalsVisibleToAttribute">
		<_Parameter1>Durian.FriendClass</_Parameter1>
	</AssemblyAttribute>
	
>>>>>>> 6184197d
  </ItemGroup>

  <ItemGroup Condition="'$(Configuration)'=='Debug'">

	<PackageReference Include="Roslynator.Analyzers" Version="4.1.0" PrivateAssets="all" />
	<PackageReference Include="Roslynator.CodeAnalysis.Analyzers" Version="4.1.0" PrivateAssets="all" />
	<PackageReference Include="Microsoft.CodeAnalysis.Analyzers" Version="3.3.3" PrivateAssets="all" />

  </ItemGroup>

</Project><|MERGE_RESOLUTION|>--- conflicted
+++ resolved
@@ -13,43 +13,6 @@
   </PropertyGroup>
 
   <ItemGroup>
-<<<<<<< HEAD
-    
-    <PackageReference Include="System.Collections.Immutable" Version="5.0.0" />
-    
-    <Compile Include=".generated\ModuleRepository.cs" />
-    <Compile Include=".generated\PackageRepository.cs" />
-    <Compile Include=".generated\TypeRepository.cs" />
-
-    <AssemblyAttribute Include="System.Runtime.CompilerServices.InternalsVisibleToAttribute">
-        <_Parameter1>Durian.TestServices</_Parameter1>
-    </AssemblyAttribute>
-
-    <AssemblyAttribute Include="System.Runtime.CompilerServices.InternalsVisibleToAttribute">
-        <_Parameter1>Durian.CopyFrom</_Parameter1>
-    </AssemblyAttribute>
-
-    <AssemblyAttribute Include="System.Runtime.CompilerServices.InternalsVisibleToAttribute">
-        <_Parameter1>Durian.DefaultParam</_Parameter1>
-    </AssemblyAttribute>
-      
-    <AssemblyAttribute Include="System.Runtime.CompilerServices.InternalsVisibleToAttribute">
-        <_Parameter1>Durian.InterfaceTargets</_Parameter1>
-    </AssemblyAttribute>
-
-    <AssemblyAttribute Include="System.Runtime.CompilerServices.InternalsVisibleToAttribute">
-        <_Parameter1>Durian.AnalysisServices</_Parameter1>
-    </AssemblyAttribute>
-
-    <AssemblyAttribute Include="System.Runtime.CompilerServices.InternalsVisibleToAttribute">
-        <_Parameter1>Durian.Core.Analyzer</_Parameter1>
-    </AssemblyAttribute>
-
-    <AssemblyAttribute Include="System.Runtime.CompilerServices.InternalsVisibleToAttribute">
-        <_Parameter1>Durian.FriendClass</_Parameter1>
-    </AssemblyAttribute>
-    
-=======
 	
 	<PackageReference Include="System.Collections.Immutable" Version="5.0.0" />
 	
@@ -85,7 +48,6 @@
 		<_Parameter1>Durian.FriendClass</_Parameter1>
 	</AssemblyAttribute>
 	
->>>>>>> 6184197d
   </ItemGroup>
 
   <ItemGroup Condition="'$(Configuration)'=='Debug'">
