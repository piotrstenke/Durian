﻿// Copyright (c) Piotr Stenke. All rights reserved.
// Licensed under the MIT license.

using System;

namespace Durian.Info
{
<<<<<<< HEAD
    /// <summary>
    /// Represents a reference to a <see cref="PackageIdentity"/> of a specific <see cref="DurianPackage"/>.
    /// </summary>
    /// <remarks>
    /// Creating a new instance of <see cref="PackageIdentity"/> is very costly performance-wise because of array allocations.
    /// This class should be used in cases when there is no need for direct reference to a <see cref="PackageIdentity"/>
    /// <para>This class implements the <see cref="IEquatable{T}"/> interface - two instances are compared by their values, not references.</para></remarks>
    public sealed class PackageReference : IDurianReference, IEquatable<PackageReference>, ICloneable
    {
        private readonly ModuleIdentity? _targetIdentity;
        private PackageIdentity? _package;

        /// <summary>
        /// The package this <see cref="PackageReference"/> references.
        /// </summary>
        public DurianPackage EnumValue { get; }

        /// <summary>
        /// Determines whether the <see cref="PackageIdentity"/> object has been allocated.
        /// </summary>
        public bool IsAllocated => _package is not null;

        /// <summary>
        /// Initializes a new instance of the <see cref="PackageReference"/> class.
        /// </summary>
        /// <param name="package">The package this <see cref="PackageReference"/> references.</param>
        /// <exception cref="InvalidOperationException">Unknown <see cref="DurianPackage"/> value detected.</exception>
        public PackageReference(DurianPackage package)
        {
            PackageIdentity.EnsureIsValidPackageEnum(package);
            EnumValue = package;
            _package = null;
        }

        /// <summary>
        /// Initializes a new instance of the <see cref="PackageReference"/> class.
        /// </summary>
        /// <param name="package">The package this <see cref="PackageReference"/> references.</param>
        /// <exception cref="ArgumentNullException"><paramref name="package"/> is <see langword="null"/>.</exception>
        public PackageReference(PackageIdentity package)
        {
            if (package is null)
            {
                throw new ArgumentNullException(nameof(package));
            }

            _package = package;
            EnumValue = package.EnumValue;
        }

        internal PackageReference(DurianPackage package, ModuleIdentity targetIdentity)
        {
            EnumValue = package;
            _targetIdentity = targetIdentity;
        }

        /// <inheritdoc/>
        public static bool operator !=(PackageReference? a, PackageReference? b)
        {
            return !(a == b);
        }

        /// <inheritdoc/>
        public static bool operator ==(PackageReference? a, PackageReference? b)
        {
            if (a is null)
            {
                return b is null;
            }

            if (b is null)
            {
                return false;
            }

            return a.EnumValue == b.EnumValue;
        }

        /// <summary>
        /// Sets the specified <paramref name="package"/> as the identity to be pointed to.
        /// </summary>
        /// <param name="package"><see cref="PackageIdentity"/> to be set as the identity to be pointed to.</param>
        /// <exception cref="ArgumentNullException"><paramref name="package"/> is <see langword="null"/>.</exception>
        /// <exception cref="InvalidOperationException"><paramref name="package"/> represents different <see cref="DurianPackage"/> than the reference.</exception>
        public void Accept(PackageIdentity package)
        {
            if (package is null)
            {
                throw new ArgumentNullException(nameof(package));
            }

            if (package.EnumValue != EnumValue)
            {
                throw new InvalidOperationException($"Provided identity represents the '{package.EnumValue}' package, but the reference points to '{EnumValue}'!");
            }

            _package = package;
        }

        /// <summary>
        /// Allocates the <see cref="PackageIdentity"/> this <see cref="PackageReference"/> references.
        /// </summary>
        public void Allocate()
        {
            if (_package is null)
            {
                Reallocate();
            }
        }

        /// <summary>
        /// Creates a new object that is a copy of the current instance.
        /// </summary>
        /// <returns>A new object that is a copy of this instance.</returns>
        public PackageReference Clone()
        {
            if (_package is null)
            {
                return new(EnumValue);
            }

            return new(_package);
        }

        /// <summary>
        /// Removes from memory the <see cref="PackageIdentity"/> this <see cref="PackageReference"/> references.
        /// </summary>
        public void Deallocate()
        {
            _package = null;
        }

        /// <inheritdoc/>
        public override bool Equals(object? obj)
        {
            if (obj is not PackageReference r)
            {
                return false;
            }

            return r == this;
        }

        /// <inheritdoc/>
        public bool Equals(PackageReference? other)
        {
            return other == this;
        }

        /// <inheritdoc/>
        public override int GetHashCode()
        {
            return EnumValue.GetHashCode();
        }

        /// <summary>
        /// Returns the <see cref="PackageIdentity"/> this <see cref="PackageReference"/> references.
        /// </summary>
        /// <remarks>This method uses lazy initialization.</remarks>
        public PackageIdentity GetPackage()
        {
            Allocate();
            return _package!;
        }

        /// <summary>
        /// Allocates new or overrides existing <see cref="PackageIdentity"/> this <see cref="PackageReference"/> references.
        /// </summary>
        public void Reallocate()
        {
            _package = PackageIdentity.GetPackage(EnumValue);

            if (_targetIdentity is not null)
            {
                _package.SetModule(_targetIdentity);
            }
        }

        /// <inheritdoc/>
        public override string ToString()
        {
            return EnumValue.ToString();
        }

        object ICloneable.Clone()
        {
            return Clone();
        }

        IDurianReference IDurianReference.Clone()
        {
            return Clone();
        }

        object? IDurianReference.GetAllocatedValue()
        {
            return GetPackage();
        }
    }
=======
	/// <summary>
	/// Represents a reference to a <see cref="PackageIdentity"/> of a specific <see cref="DurianPackage"/>.
	/// </summary>
	/// <remarks>
	/// Creating a new instance of <see cref="PackageIdentity"/> is very costly performance-wise because of array allocations.
	/// This class should be used in cases when there is no need for direct reference to a <see cref="PackageIdentity"/>
	/// <para>This class implements the <see cref="IEquatable{T}"/> interface - two instances are compared by their values, not references.</para></remarks>
	public sealed class PackageReference : IDurianReference, IEquatable<PackageReference>
	{
		private readonly ModuleIdentity? _targetIdentity;
		private PackageIdentity? _package;

		/// <summary>
		/// The package this <see cref="PackageReference"/> references.
		/// </summary>
		public DurianPackage EnumValue { get; }

		/// <summary>
		/// Determines whether the <see cref="PackageIdentity"/> object has been allocated.
		/// </summary>
		public bool IsAllocated => _package is not null;

		/// <summary>
		/// Initializes a new instance of the <see cref="PackageReference"/> class.
		/// </summary>
		/// <param name="package">The package this <see cref="PackageReference"/> references.</param>
		/// <exception cref="ArgumentException">Unknown <see cref="DurianPackage"/> value detected.</exception>
		public PackageReference(DurianPackage package)
		{
			PackageIdentity.EnsureIsValidPackageEnum(package);
			EnumValue = package;
			_package = null;
		}

		/// <summary>
		/// Initializes a new instance of the <see cref="PackageReference"/> class.
		/// </summary>
		/// <param name="package">The package this <see cref="PackageReference"/> references.</param>
		/// <exception cref="ArgumentNullException"><paramref name="package"/> is <see langword="null"/>.</exception>
		public PackageReference(PackageIdentity package)
		{
			if (package is null)
			{
				throw new ArgumentNullException(nameof(package));
			}

			_package = package;
			EnumValue = package.EnumValue;
		}

		internal PackageReference(DurianPackage package, ModuleIdentity targetIdentity)
		{
			EnumValue = package;
			_targetIdentity = targetIdentity;
		}

		/// <inheritdoc/>
		public static bool operator !=(PackageReference? a, PackageReference? b)
		{
			return !(a == b);
		}

		/// <inheritdoc/>
		public static bool operator ==(PackageReference? a, PackageReference? b)
		{
			if (a is null)
			{
				return b is null;
			}

			if (b is null)
			{
				return false;
			}

			return a.EnumValue == b.EnumValue;
		}

		/// <summary>
		/// Sets the specified <paramref name="package"/> as the identity to be pointed to.
		/// </summary>
		/// <param name="package"><see cref="PackageIdentity"/> to be set as the identity to be pointed to.</param>
		/// <exception cref="ArgumentNullException"><paramref name="package"/> is <see langword="null"/>.</exception>
		/// <exception cref="InvalidOperationException"><paramref name="package"/> represents different <see cref="DurianPackage"/> than the reference.</exception>
		public void Accept(PackageIdentity package)
		{
			if (package is null)
			{
				throw new ArgumentNullException(nameof(package));
			}

			if (package.EnumValue != EnumValue)
			{
				throw new InvalidOperationException($"Provided identity represents the '{package.EnumValue}' package, but the reference points to '{EnumValue}'!");
			}

			_package = package;
		}

		/// <summary>
		/// Allocates the <see cref="PackageIdentity"/> this <see cref="PackageReference"/> references.
		/// </summary>
		public void Allocate()
		{
			if (_package is null)
			{
				Reallocate();
			}
		}

		/// <summary>
		/// Creates a new object that is a copy of the current instance.
		/// </summary>
		/// <returns>A new object that is a copy of this instance.</returns>
		public PackageReference Clone()
		{
			if (_package is null)
			{
				return new(EnumValue);
			}

			return new(_package);
		}

		/// <summary>
		/// Removes from memory the <see cref="PackageIdentity"/> this <see cref="PackageReference"/> references.
		/// </summary>
		public void Deallocate()
		{
			_package = null;
		}

		/// <inheritdoc/>
		public override bool Equals(object? obj)
		{
			if (obj is not PackageReference r)
			{
				return false;
			}

			return r == this;
		}

		/// <inheritdoc/>
		public bool Equals(PackageReference? other)
		{
			return other == this;
		}

		/// <inheritdoc/>
		public override int GetHashCode()
		{
			return EnumValue.GetHashCode();
		}

		/// <summary>
		/// Returns the <see cref="PackageIdentity"/> this <see cref="PackageReference"/> references.
		/// </summary>
		/// <remarks>This method uses lazy initialization.</remarks>
		public PackageIdentity GetPackage()
		{
			Allocate();
			return _package!;
		}

		/// <summary>
		/// Allocates new or overrides existing <see cref="PackageIdentity"/> this <see cref="PackageReference"/> references.
		/// </summary>
		public void Reallocate()
		{
			_package = PackageIdentity.GetPackage(EnumValue);

			if (_targetIdentity is not null)
			{
				_package.SetModule(_targetIdentity);
			}
		}

		/// <inheritdoc/>
		public override string ToString()
		{
			return EnumValue.ToString();
		}

		object ICloneable.Clone()
		{
			return Clone();
		}

		IDurianReference IDurianReference.Clone()
		{
			return Clone();
		}

		object? IDurianReference.GetAllocatedValue()
		{
			return GetPackage();
		}
	}
>>>>>>> 6184197d
}<|MERGE_RESOLUTION|>--- conflicted
+++ resolved
@@ -5,207 +5,6 @@
 
 namespace Durian.Info
 {
-<<<<<<< HEAD
-    /// <summary>
-    /// Represents a reference to a <see cref="PackageIdentity"/> of a specific <see cref="DurianPackage"/>.
-    /// </summary>
-    /// <remarks>
-    /// Creating a new instance of <see cref="PackageIdentity"/> is very costly performance-wise because of array allocations.
-    /// This class should be used in cases when there is no need for direct reference to a <see cref="PackageIdentity"/>
-    /// <para>This class implements the <see cref="IEquatable{T}"/> interface - two instances are compared by their values, not references.</para></remarks>
-    public sealed class PackageReference : IDurianReference, IEquatable<PackageReference>, ICloneable
-    {
-        private readonly ModuleIdentity? _targetIdentity;
-        private PackageIdentity? _package;
-
-        /// <summary>
-        /// The package this <see cref="PackageReference"/> references.
-        /// </summary>
-        public DurianPackage EnumValue { get; }
-
-        /// <summary>
-        /// Determines whether the <see cref="PackageIdentity"/> object has been allocated.
-        /// </summary>
-        public bool IsAllocated => _package is not null;
-
-        /// <summary>
-        /// Initializes a new instance of the <see cref="PackageReference"/> class.
-        /// </summary>
-        /// <param name="package">The package this <see cref="PackageReference"/> references.</param>
-        /// <exception cref="InvalidOperationException">Unknown <see cref="DurianPackage"/> value detected.</exception>
-        public PackageReference(DurianPackage package)
-        {
-            PackageIdentity.EnsureIsValidPackageEnum(package);
-            EnumValue = package;
-            _package = null;
-        }
-
-        /// <summary>
-        /// Initializes a new instance of the <see cref="PackageReference"/> class.
-        /// </summary>
-        /// <param name="package">The package this <see cref="PackageReference"/> references.</param>
-        /// <exception cref="ArgumentNullException"><paramref name="package"/> is <see langword="null"/>.</exception>
-        public PackageReference(PackageIdentity package)
-        {
-            if (package is null)
-            {
-                throw new ArgumentNullException(nameof(package));
-            }
-
-            _package = package;
-            EnumValue = package.EnumValue;
-        }
-
-        internal PackageReference(DurianPackage package, ModuleIdentity targetIdentity)
-        {
-            EnumValue = package;
-            _targetIdentity = targetIdentity;
-        }
-
-        /// <inheritdoc/>
-        public static bool operator !=(PackageReference? a, PackageReference? b)
-        {
-            return !(a == b);
-        }
-
-        /// <inheritdoc/>
-        public static bool operator ==(PackageReference? a, PackageReference? b)
-        {
-            if (a is null)
-            {
-                return b is null;
-            }
-
-            if (b is null)
-            {
-                return false;
-            }
-
-            return a.EnumValue == b.EnumValue;
-        }
-
-        /// <summary>
-        /// Sets the specified <paramref name="package"/> as the identity to be pointed to.
-        /// </summary>
-        /// <param name="package"><see cref="PackageIdentity"/> to be set as the identity to be pointed to.</param>
-        /// <exception cref="ArgumentNullException"><paramref name="package"/> is <see langword="null"/>.</exception>
-        /// <exception cref="InvalidOperationException"><paramref name="package"/> represents different <see cref="DurianPackage"/> than the reference.</exception>
-        public void Accept(PackageIdentity package)
-        {
-            if (package is null)
-            {
-                throw new ArgumentNullException(nameof(package));
-            }
-
-            if (package.EnumValue != EnumValue)
-            {
-                throw new InvalidOperationException($"Provided identity represents the '{package.EnumValue}' package, but the reference points to '{EnumValue}'!");
-            }
-
-            _package = package;
-        }
-
-        /// <summary>
-        /// Allocates the <see cref="PackageIdentity"/> this <see cref="PackageReference"/> references.
-        /// </summary>
-        public void Allocate()
-        {
-            if (_package is null)
-            {
-                Reallocate();
-            }
-        }
-
-        /// <summary>
-        /// Creates a new object that is a copy of the current instance.
-        /// </summary>
-        /// <returns>A new object that is a copy of this instance.</returns>
-        public PackageReference Clone()
-        {
-            if (_package is null)
-            {
-                return new(EnumValue);
-            }
-
-            return new(_package);
-        }
-
-        /// <summary>
-        /// Removes from memory the <see cref="PackageIdentity"/> this <see cref="PackageReference"/> references.
-        /// </summary>
-        public void Deallocate()
-        {
-            _package = null;
-        }
-
-        /// <inheritdoc/>
-        public override bool Equals(object? obj)
-        {
-            if (obj is not PackageReference r)
-            {
-                return false;
-            }
-
-            return r == this;
-        }
-
-        /// <inheritdoc/>
-        public bool Equals(PackageReference? other)
-        {
-            return other == this;
-        }
-
-        /// <inheritdoc/>
-        public override int GetHashCode()
-        {
-            return EnumValue.GetHashCode();
-        }
-
-        /// <summary>
-        /// Returns the <see cref="PackageIdentity"/> this <see cref="PackageReference"/> references.
-        /// </summary>
-        /// <remarks>This method uses lazy initialization.</remarks>
-        public PackageIdentity GetPackage()
-        {
-            Allocate();
-            return _package!;
-        }
-
-        /// <summary>
-        /// Allocates new or overrides existing <see cref="PackageIdentity"/> this <see cref="PackageReference"/> references.
-        /// </summary>
-        public void Reallocate()
-        {
-            _package = PackageIdentity.GetPackage(EnumValue);
-
-            if (_targetIdentity is not null)
-            {
-                _package.SetModule(_targetIdentity);
-            }
-        }
-
-        /// <inheritdoc/>
-        public override string ToString()
-        {
-            return EnumValue.ToString();
-        }
-
-        object ICloneable.Clone()
-        {
-            return Clone();
-        }
-
-        IDurianReference IDurianReference.Clone()
-        {
-            return Clone();
-        }
-
-        object? IDurianReference.GetAllocatedValue()
-        {
-            return GetPackage();
-        }
-    }
-=======
 	/// <summary>
 	/// Represents a reference to a <see cref="PackageIdentity"/> of a specific <see cref="DurianPackage"/>.
 	/// </summary>
@@ -405,5 +204,4 @@
 			return GetPackage();
 		}
 	}
->>>>>>> 6184197d
 }