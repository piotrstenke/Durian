﻿// Copyright (c) Piotr Stenke. All rights reserved.
// Licensed under the MIT license.

using System;

namespace Durian.Info
{
    /// <summary>
    /// Represents a cached reference to a specific object.
    /// </summary>
    public interface IDurianReference : ICloneable
    {
        /// <summary>
        /// Determines whether the internal object is allocated.
        /// </summary>
        bool IsAllocated { get; }

        /// <summary>
        /// Allocates the internal object.
        /// </summary>
        void Allocate();

<<<<<<< HEAD
        /// <inheritdoc cref="ICloneable.Clone"/>
        new IDurianReference Clone();
=======
		/// <inheritdoc cref="ICloneable.Clone"/>
		new IDurianReference Clone();

		/// <summary>
		/// Removes the internal object from the memory.
		/// </summary>
		void Deallocate();
>>>>>>> 6184197d

        /// <summary>
        /// Removes the internal object from the memory.
        /// </summary>
        void Deallocate();

<<<<<<< HEAD
        /// <summary>
        /// Returns the allocated value.
        /// </summary>
        /// <returns>The allocated value. -or- <see langword="null"/> if the value is not allocated.</returns>
        object? GetAllocatedValue();

        /// <summary>
        /// Allocates the internal object or overrides it if it already exists.
        /// </summary>
        void Reallocate();
    }
=======
		/// <summary>
		/// Allocates the internal object or overrides it if it already exists.
		/// </summary>
		void Reallocate();
	}
>>>>>>> 6184197d
}<|MERGE_RESOLUTION|>--- conflicted
+++ resolved
@@ -5,25 +5,21 @@
 
 namespace Durian.Info
 {
-    /// <summary>
-    /// Represents a cached reference to a specific object.
-    /// </summary>
-    public interface IDurianReference : ICloneable
-    {
-        /// <summary>
-        /// Determines whether the internal object is allocated.
-        /// </summary>
-        bool IsAllocated { get; }
+	/// <summary>
+	/// Represents a cached reference to a specific object.
+	/// </summary>
+	public interface IDurianReference : ICloneable
+	{
+		/// <summary>
+		/// Determines whether the internal object is allocated.
+		/// </summary>
+		bool IsAllocated { get; }
 
-        /// <summary>
-        /// Allocates the internal object.
-        /// </summary>
-        void Allocate();
+		/// <summary>
+		/// Allocates the internal object.
+		/// </summary>
+		void Allocate();
 
-<<<<<<< HEAD
-        /// <inheritdoc cref="ICloneable.Clone"/>
-        new IDurianReference Clone();
-=======
 		/// <inheritdoc cref="ICloneable.Clone"/>
 		new IDurianReference Clone();
 
@@ -31,30 +27,16 @@
 		/// Removes the internal object from the memory.
 		/// </summary>
 		void Deallocate();
->>>>>>> 6184197d
 
-        /// <summary>
-        /// Removes the internal object from the memory.
-        /// </summary>
-        void Deallocate();
+		/// <summary>
+		/// Returns the allocated value.
+		/// </summary>
+		/// <returns>The allocated value. -or- <see langword="null"/> if the value is not allocated.</returns>
+		object? GetAllocatedValue();
 
-<<<<<<< HEAD
-        /// <summary>
-        /// Returns the allocated value.
-        /// </summary>
-        /// <returns>The allocated value. -or- <see langword="null"/> if the value is not allocated.</returns>
-        object? GetAllocatedValue();
-
-        /// <summary>
-        /// Allocates the internal object or overrides it if it already exists.
-        /// </summary>
-        void Reallocate();
-    }
-=======
 		/// <summary>
 		/// Allocates the internal object or overrides it if it already exists.
 		/// </summary>
 		void Reallocate();
 	}
->>>>>>> 6184197d
 }