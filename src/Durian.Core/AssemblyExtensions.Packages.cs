﻿// Copyright (c) Piotr Stenke. All rights reserved.
// Licensed under the MIT license.

using System;
using System.Linq;
using System.Reflection;

namespace Durian.Info
{
<<<<<<< HEAD
    /// <summary>
    /// Contains various extension methods for the <see cref="Assembly"/> class.
    /// </summary>
    public static partial class AssemblyExtensions
    {
        /// <summary>
        /// Returns a collection of all Durian packages that are not referenced by the specified <paramref name="assembly"/>.
        /// </summary>
        /// <param name="assembly"><see cref="Assembly"/> to get all the not referenced Durian packages of.</param>
        /// <returns>A new instance of <see cref="PackageContainer"/> that contains the not referenced Durian packages.</returns>
        /// <exception cref="ArgumentNullException"><paramref name="assembly"/> is <see langword="null"/>.</exception>
        public static PackageContainer GetNotReferencedPackages(this Assembly assembly)
        {
            if (assembly is null)
            {
                throw new ArgumentNullException(nameof(assembly));
            }

            PackageContainer all = PackageIdentity.GetAllPackages();

            return assembly.GetNotReferencedPackages(all.AsEnums());
        }

        /// <summary>
        /// Returns a collection of all Durian packages present in the provided collection of <paramref name="packages"/> that are not referenced by the specified <paramref name="assembly"/>.
        /// </summary>
        /// <param name="assembly"><see cref="Assembly"/> to get the not referenced Durian packages from.</param>
        /// <param name="packages"><see cref="PackageContainer"/> that provides a collection of Durian packages to pick from.</param>
        /// <returns>A new instance of <see cref="PackageContainer"/> that contains the not referenced Durian packages.</returns>
        /// <exception cref="ArgumentNullException"><paramref name="assembly"/> is <see langword="null"/>. -or- <paramref name="packages"/> is <see langword="null"/>.</exception>
        public static PackageContainer GetNotReferencedPackages(this Assembly assembly, PackageContainer packages)
        {
            if (assembly is null)
            {
                throw new ArgumentNullException(nameof(assembly));
            }

            if (packages is null)
            {
                throw new ArgumentNullException(nameof(packages));
            }

            if (packages.Count == 0)
            {
                return new PackageContainer();
            }

            return assembly.GetNotReferencedPackages(packages.AsEnums());
        }

        /// <summary>
        /// Returns a collection of all Durian packages present in the provided array of <paramref name="references"/> that are not referenced by the specified <paramref name="assembly"/>.
        /// </summary>
        /// <param name="assembly"><see cref="Assembly"/> to get the not referenced Durian packages of.</param>
        /// <param name="references">Array of <see cref="PackageReference"/>s to pick from.</param>
        /// <returns>A new instance of <see cref="PackageContainer"/> that contains the not referenced Durian packages.</returns>
        /// <exception cref="ArgumentNullException"><paramref name="assembly"/> is <see langword="null"/>.</exception>
        public static PackageContainer GetNotReferencedPackages(this Assembly assembly, params PackageReference[]? references)
        {
            if (assembly is null)
            {
                throw new ArgumentNullException(nameof(assembly));
            }

            if (references is null || references.Length == 0)
            {
                return new PackageContainer();
            }

            AssemblyName[] assemblies = assembly.GetReferencedAssemblies();

            if (assemblies.Length == 0)
            {
                return new PackageContainer();
            }

            PackageContainer container = new(references.Length);

            foreach (PackageReference reference in references)
            {
                if (reference is null)
                {
                    continue;
                }

                if (!container.Contains(reference.EnumValue) && !HasReference_Internal(assemblies, reference.EnumValue))
                {
                    container.Include(reference);
                }
            }

            return container;
        }

        /// <summary>
        /// Returns a collection of all Durian packages present in the provided array of <paramref name="packages"/> that are not referenced by the specified <paramref name="assembly"/>.
        /// </summary>
        /// <param name="assembly"><see cref="Assembly"/> to get the not referenced Durian packages of.</param>
        /// <param name="packages">Array of <see cref="PackageIdentity"/>s to pick from.</param>
        /// <returns>A new instance of <see cref="PackageContainer"/> that contains the not referenced Durian packages.</returns>
        /// <exception cref="ArgumentNullException"><paramref name="assembly"/> is <see langword="null"/>.</exception>
        public static PackageContainer GetNotReferencedPackages(this Assembly assembly, params PackageIdentity[]? packages)
        {
            if (assembly is null)
            {
                throw new ArgumentNullException(nameof(assembly));
            }

            if (packages is null || packages.Length == 0)
            {
                return new PackageContainer();
            }

            AssemblyName[] references = assembly.GetReferencedAssemblies();

            if (references.Length == 0)
            {
                return new PackageContainer();
            }

            PackageContainer container = new(packages.Length);

            foreach (PackageIdentity package in packages)
            {
                if (package is null)
                {
                    continue;
                }

                if (!container.Contains(package.EnumValue) && !HasReference_Internal(references, package.Name))
                {
                    container.Include(package);
                }
            }

            return container;
        }

        /// <summary>
        /// Returns a collection of all Durian packages present in the provided array of <paramref name="packages"/> that are not referenced by the specified <paramref name="assembly"/>.
        /// </summary>
        /// <param name="assembly"><see cref="Assembly"/> to get the not referenced Durian packages of.</param>
        /// <param name="packages">Array of <see cref="DurianPackage"/>s to pick the not referenced packages from.</param>
        /// <returns>A new instance of <see cref="PackageContainer"/> that contains the not referenced Durian packages.</returns>
        /// <exception cref="ArgumentNullException"><paramref name="assembly"/> is <see langword="null"/>.</exception>
        /// <exception cref="InvalidOperationException">Unknown <see cref="DurianPackage"/> value detected.</exception>
        public static PackageContainer GetNotReferencedPackages(this Assembly assembly, params DurianPackage[]? packages)
        {
            if (assembly is null)
            {
                throw new ArgumentNullException(nameof(assembly));
            }

            if (packages is null || packages.Length == 0)
            {
                return new PackageContainer();
            }

            foreach (DurianPackage package in packages)
            {
                PackageIdentity.EnsureIsValidPackageEnum(package);
            }

            AssemblyName[] references = assembly.GetReferencedAssemblies();

            if (references.Length == 0)
            {
                return new PackageContainer();
            }

            PackageContainer container = new(packages.Length);

            foreach (DurianPackage package in packages)
            {
                if (!container.Contains(package) && !HasReference_Internal(references, package))
                {
                    container.Include(package);
                }
            }

            return container;
        }

        /// <summary>
        /// Returns a collection of all Durian packages present in the provided array of <paramref name="references"/> that are referenced by the specified <paramref name="assembly"/>.
        /// </summary>
        /// <param name="assembly"><see cref="Assembly"/> to get the referenced Durian packages of.</param>
        /// <param name="references">Array of <see cref="PackageReference"/>s to pick from.</param>
        /// <returns>A new instance of <see cref="PackageContainer"/> that contains the referenced Durian packages.</returns>
        /// <exception cref="ArgumentNullException"><paramref name="assembly"/> is <see langword="null"/>.</exception>
        public static PackageContainer GetReferencedPackages(this Assembly assembly, params PackageReference[]? references)
        {
            if (assembly is null)
            {
                throw new ArgumentNullException(nameof(assembly));
            }

            if (references is null || references.Length == 0)
            {
                return new PackageContainer();
            }

            AssemblyName[] assemblies = assembly.GetReferencedAssemblies();

            if (assemblies.Length == 0)
            {
                return new PackageContainer();
            }

            PackageContainer container = new(assemblies.Length);

            foreach (PackageReference reference in references)
            {
                if (reference is null)
                {
                    continue;
                }

                if (!container.Contains(reference.EnumValue) && HasReference_Internal(assemblies, reference.EnumValue))
                {
                    container.Include(reference);
                }
            }

            return container;
        }

        /// <summary>
        /// Returns a collection of all Durian packages present in the provided array of <paramref name="packages"/> that are referenced by the specified <paramref name="assembly"/>.
        /// </summary>
        /// <param name="assembly"><see cref="Assembly"/> to get the referenced Durian packages of.</param>
        /// <param name="packages">Array of <see cref="DurianPackage"/>s to pick the referenced packages from.</param>
        /// <returns>A new instance of <see cref="PackageContainer"/> that contains the referenced Durian packages.</returns>
        /// <exception cref="ArgumentNullException"><paramref name="assembly"/> is <see langword="null"/>.</exception>
        /// <exception cref="InvalidOperationException">Unknown <see cref="DurianPackage"/> value detected.</exception>
        public static PackageContainer GetReferencedPackages(this Assembly assembly, params DurianPackage[]? packages)
        {
            if (assembly is null)
            {
                throw new ArgumentNullException(nameof(assembly));
            }

            if (packages is null || packages.Length == 0)
            {
                return new PackageContainer();
            }

            foreach (DurianPackage package in packages)
            {
                PackageIdentity.EnsureIsValidPackageEnum(package);
            }

            AssemblyName[] references = assembly.GetReferencedAssemblies();

            if (references.Length == 0)
            {
                return new PackageContainer();
            }

            PackageContainer container = new(packages.Length);

            foreach (DurianPackage package in packages)
            {
                if (!container.Contains(package) && HasReference_Internal(references, package))
                {
                    container.Include(package);
                }
            }

            return container;
        }

        /// <summary>
        /// Returns a collection of all Durian packages that are referenced by the specified <paramref name="assembly"/>.
        /// </summary>
        /// <param name="assembly"><see cref="Assembly"/> to get all the referenced Durian packages of.</param>
        /// <returns>A new instance of <see cref="PackageContainer"/> that contains the referenced Durian packages.</returns>
        /// <exception cref="ArgumentNullException"><paramref name="assembly"/> is <see langword="null"/>.</exception>
        public static PackageContainer GetReferencedPackages(this Assembly assembly)
        {
            if (assembly is null)
            {
                throw new ArgumentNullException(nameof(assembly));
            }

            PackageContainer all = PackageIdentity.GetAllPackages();

            return assembly.GetReferencedPackages(all.AsEnums());
        }

        /// <summary>
        /// Returns a collection of all Durian packages present in the provided collection of <paramref name="packages"/> that are referenced by the specified <paramref name="assembly"/>.
        /// </summary>
        /// <param name="assembly"><see cref="Assembly"/> to get the referenced Durian packages from.</param>
        /// <param name="packages"><see cref="PackageContainer"/> that provides a collection of Durian packages to pick from.</param>
        /// <returns>A new instance of <see cref="PackageContainer"/> that contains the referenced Durian packages.</returns>
        /// <exception cref="ArgumentNullException"><paramref name="assembly"/> is <see langword="null"/>. -or- <paramref name="packages"/> is <see langword="null"/>.</exception>
        public static PackageContainer GetReferencedPackages(this Assembly assembly, PackageContainer packages)
        {
            if (assembly is null)
            {
                throw new ArgumentNullException(nameof(assembly));
            }

            if (packages is null)
            {
                throw new ArgumentNullException(nameof(packages));
            }

            if (packages.Count == 0)
            {
                return new PackageContainer();
            }

            return assembly.GetReferencedPackages(packages.AsEnums());
        }

        /// <summary>
        /// Returns a collection of all Durian packages present in the provided array of <paramref name="packages"/> that are referenced by the specified <paramref name="assembly"/>.
        /// </summary>
        /// <param name="assembly"><see cref="Assembly"/> to get the referenced Durian packages of.</param>
        /// <param name="packages">Array of <see cref="PackageIdentity"/>s to pick from.</param>
        /// <returns>A new instance of <see cref="PackageContainer"/> that contains the referenced Durian packages.</returns>
        /// <exception cref="ArgumentNullException"><paramref name="assembly"/> is <see langword="null"/>.</exception>
        public static PackageContainer GetReferencedPackages(this Assembly assembly, params PackageIdentity[]? packages)
        {
            if (assembly is null)
            {
                throw new ArgumentNullException(nameof(assembly));
            }

            if (packages is null || packages.Length == 0)
            {
                return new PackageContainer();
            }

            AssemblyName[] references = assembly.GetReferencedAssemblies();

            if (references.Length == 0)
            {
                return new PackageContainer();
            }

            PackageContainer container = new(packages.Length);

            foreach (PackageIdentity package in packages)
            {
                if (package is null)
                {
                    continue;
                }

                if (!container.Contains(package.EnumValue) && HasReference_Internal(references, package.Name))
                {
                    container.Include(package);
                }
            }

            return container;
        }

        /// <summary>
        /// Determines whether the specified <paramref name="assembly"/> references the provided <paramref name="package"/>.
        /// </summary>
        /// <param name="assembly"><see cref="Assembly"/> to check if contains a reference to the provided <paramref name="package"/>.</param>
        /// <param name="package"><see cref="PackageReference"/> of Durian package to check for.</param>
        /// <exception cref="ArgumentNullException"><paramref name="package"/> is <see langword="null"/>. -or- <paramref name="assembly"/> is <see langword="null"/>.</exception>
        public static bool HasReference(this Assembly assembly, PackageReference package)
        {
            if (assembly is null)
            {
                throw new ArgumentNullException(nameof(assembly));
            }

            if (package is null)
            {
                throw new ArgumentNullException(nameof(package));
            }

            return HasReference_Internal(assembly, package.EnumValue);
        }

        /// <summary>
        /// Determines whether the specified <paramref name="assembly"/> references the provided <paramref name="package"/>.
        /// </summary>
        /// <param name="assembly"><see cref="Assembly"/> to check if contains a reference to the provided <paramref name="package"/>.</param>
        /// <param name="package"><see cref="PackageIdentity"/> representing a Durian package to check for.</param>
        /// <exception cref="ArgumentNullException"><paramref name="package"/> is <see langword="null"/>. -or- <paramref name="assembly"/> is <see langword="null"/>.</exception>
        public static bool HasReference(this Assembly assembly, PackageIdentity package)
        {
            if (assembly is null)
            {
                throw new ArgumentNullException(nameof(assembly));
            }

            if (package is null)
            {
                throw new ArgumentNullException(nameof(package));
            }

            return HasReference_Internal(assembly, package.Name);
        }

        /// <summary>
        /// Determines whether the specified <paramref name="assembly"/> references the provided <paramref name="package"/>.
        /// </summary>
        /// <param name="assembly"><see cref="Assembly"/> to check if contains a reference to the provided <paramref name="package"/>.</param>
        /// <param name="package"><see cref="DurianPackage"/> representing a Durian package to check for.</param>
        /// <exception cref="ArgumentNullException"><paramref name="assembly"/> is <see langword="null"/>.</exception>
        /// <exception cref="InvalidOperationException">Unknown <see cref="DurianPackage"/> value detected.</exception>
        public static bool HasReference(this Assembly assembly, DurianPackage package)
        {
            if (assembly is null)
            {
                throw new ArgumentNullException(nameof(assembly));
            }

            return HasReference_Internal(assembly, package);
        }

        /// <summary>
        /// Determines whether the specified <paramref name="assembly"/> references a Durian package with the given <paramref name="packageName"/>.
        /// </summary>
        /// <param name="assembly"><see cref="Assembly"/> to check if contains the reference.</param>
        /// <param name="packageName">Name of the Durian package to check for.</param>
        /// <exception cref="ArgumentNullException"><paramref name="packageName"/> is <see langword="null"/>. -or- <paramref name="assembly"/> is <see langword="null"/>.</exception>
        /// <exception cref="ArgumentException">Unknown Durian package name: <paramref name="packageName"/>.</exception>
        public static bool HasReference(this Assembly assembly, string packageName)
        {
            if (assembly is null)
            {
                throw new ArgumentNullException(nameof(assembly));
            }

            PackageIdentity.ParsePackage(packageName);
            return HasReference_Internal(assembly, packageName);
        }

        private static bool HasReference_Internal(Assembly assembly, string packageName)
        {
            AssemblyName[] references = assembly.GetReferencedAssemblies();
            return HasReference_Internal(references, packageName);
        }

        private static bool HasReference_Internal(Assembly assembly, DurianPackage package)
        {
            string packageName = PackageIdentity.PackageToString(package);
            return HasReference_Internal(assembly, packageName);
        }

        private static bool HasReference_Internal(AssemblyName[] references, string packageName)
        {
            return references.Any(r => r.Name == packageName);
        }

        private static bool HasReference_Internal(AssemblyName[] references, DurianPackage package)
        {
            string packageName = PackageIdentity.PackageToString(package);
            return HasReference_Internal(references, packageName);
        }
    }
=======
	/// <summary>
	/// Contains various extension methods for the <see cref="Assembly"/> class.
	/// </summary>
	public static partial class AssemblyExtensions
	{
		/// <summary>
		/// Returns a collection of all Durian packages that are not referenced by the specified <paramref name="assembly"/>.
		/// </summary>
		/// <param name="assembly"><see cref="Assembly"/> to get all the not referenced Durian packages of.</param>
		/// <returns>A new instance of <see cref="PackageContainer"/> that contains the not referenced Durian packages.</returns>
		/// <exception cref="ArgumentNullException"><paramref name="assembly"/> is <see langword="null"/>.</exception>
		public static PackageContainer GetNotReferencedPackages(this Assembly assembly)
		{
			if (assembly is null)
			{
				throw new ArgumentNullException(nameof(assembly));
			}

			PackageContainer all = PackageIdentity.GetAllPackages();

			return assembly.GetNotReferencedPackages(all.AsEnums());
		}

		/// <summary>
		/// Returns a collection of all Durian packages present in the provided collection of <paramref name="packages"/> that are not referenced by the specified <paramref name="assembly"/>.
		/// </summary>
		/// <param name="assembly"><see cref="Assembly"/> to get the not referenced Durian packages from.</param>
		/// <param name="packages"><see cref="PackageContainer"/> that provides a collection of Durian packages to pick from.</param>
		/// <returns>A new instance of <see cref="PackageContainer"/> that contains the not referenced Durian packages.</returns>
		/// <exception cref="ArgumentNullException"><paramref name="assembly"/> is <see langword="null"/>. -or- <paramref name="packages"/> is <see langword="null"/>.</exception>
		public static PackageContainer GetNotReferencedPackages(this Assembly assembly, PackageContainer packages)
		{
			if (assembly is null)
			{
				throw new ArgumentNullException(nameof(assembly));
			}

			if (packages is null)
			{
				throw new ArgumentNullException(nameof(packages));
			}

			if (packages.Count == 0)
			{
				return new PackageContainer();
			}

			return assembly.GetNotReferencedPackages(packages.AsEnums());
		}

		/// <summary>
		/// Returns a collection of all Durian packages present in the provided array of <paramref name="references"/> that are not referenced by the specified <paramref name="assembly"/>.
		/// </summary>
		/// <param name="assembly"><see cref="Assembly"/> to get the not referenced Durian packages of.</param>
		/// <param name="references">Array of <see cref="PackageReference"/>s to pick from.</param>
		/// <returns>A new instance of <see cref="PackageContainer"/> that contains the not referenced Durian packages.</returns>
		/// <exception cref="ArgumentNullException"><paramref name="assembly"/> is <see langword="null"/>.</exception>
		public static PackageContainer GetNotReferencedPackages(this Assembly assembly, params PackageReference[]? references)
		{
			if (assembly is null)
			{
				throw new ArgumentNullException(nameof(assembly));
			}

			if (references is null || references.Length == 0)
			{
				return new PackageContainer();
			}

			AssemblyName[] assemblies = assembly.GetReferencedAssemblies();

			if (assemblies.Length == 0)
			{
				return new PackageContainer();
			}

			PackageContainer container = new(references.Length);

			foreach (PackageReference reference in references)
			{
				if (reference is null)
				{
					continue;
				}

				if (!container.Contains(reference.EnumValue) && !HasReference_Internal(assemblies, reference.EnumValue))
				{
					container.Include(reference);
				}
			}

			return container;
		}

		/// <summary>
		/// Returns a collection of all Durian packages present in the provided array of <paramref name="packages"/> that are not referenced by the specified <paramref name="assembly"/>.
		/// </summary>
		/// <param name="assembly"><see cref="Assembly"/> to get the not referenced Durian packages of.</param>
		/// <param name="packages">Array of <see cref="PackageIdentity"/>s to pick from.</param>
		/// <returns>A new instance of <see cref="PackageContainer"/> that contains the not referenced Durian packages.</returns>
		/// <exception cref="ArgumentNullException"><paramref name="assembly"/> is <see langword="null"/>.</exception>
		public static PackageContainer GetNotReferencedPackages(this Assembly assembly, params PackageIdentity[]? packages)
		{
			if (assembly is null)
			{
				throw new ArgumentNullException(nameof(assembly));
			}

			if (packages is null || packages.Length == 0)
			{
				return new PackageContainer();
			}

			AssemblyName[] references = assembly.GetReferencedAssemblies();

			if (references.Length == 0)
			{
				return new PackageContainer();
			}

			PackageContainer container = new(packages.Length);

			foreach (PackageIdentity package in packages)
			{
				if (package is null)
				{
					continue;
				}

				if (!container.Contains(package.EnumValue) && !HasReference_Internal(references, package.Name))
				{
					container.Include(package);
				}
			}

			return container;
		}

		/// <summary>
		/// Returns a collection of all Durian packages present in the provided array of <paramref name="packages"/> that are not referenced by the specified <paramref name="assembly"/>.
		/// </summary>
		/// <param name="assembly"><see cref="Assembly"/> to get the not referenced Durian packages of.</param>
		/// <param name="packages">Array of <see cref="DurianPackage"/>s to pick the not referenced packages from.</param>
		/// <returns>A new instance of <see cref="PackageContainer"/> that contains the not referenced Durian packages.</returns>
		/// <exception cref="ArgumentNullException"><paramref name="assembly"/> is <see langword="null"/>.</exception>
		/// <exception cref="InvalidOperationException">Unknown <see cref="DurianPackage"/> value detected.</exception>
		public static PackageContainer GetNotReferencedPackages(this Assembly assembly, params DurianPackage[]? packages)
		{
			if (assembly is null)
			{
				throw new ArgumentNullException(nameof(assembly));
			}

			if (packages is null || packages.Length == 0)
			{
				return new PackageContainer();
			}

			foreach (DurianPackage package in packages)
			{
				PackageIdentity.EnsureIsValidPackageEnum_InvOp(package);
			}

			AssemblyName[] references = assembly.GetReferencedAssemblies();

			if (references.Length == 0)
			{
				return new PackageContainer();
			}

			PackageContainer container = new(packages.Length);

			foreach (DurianPackage package in packages)
			{
				if (!container.Contains(package) && !HasReference_Internal(references, package))
				{
					container.Include(package);
				}
			}

			return container;
		}

		/// <summary>
		/// Returns a collection of all Durian packages present in the provided array of <paramref name="references"/> that are referenced by the specified <paramref name="assembly"/>.
		/// </summary>
		/// <param name="assembly"><see cref="Assembly"/> to get the referenced Durian packages of.</param>
		/// <param name="references">Array of <see cref="PackageReference"/>s to pick from.</param>
		/// <returns>A new instance of <see cref="PackageContainer"/> that contains the referenced Durian packages.</returns>
		/// <exception cref="ArgumentNullException"><paramref name="assembly"/> is <see langword="null"/>.</exception>
		public static PackageContainer GetReferencedPackages(this Assembly assembly, params PackageReference[]? references)
		{
			if (assembly is null)
			{
				throw new ArgumentNullException(nameof(assembly));
			}

			if (references is null || references.Length == 0)
			{
				return new PackageContainer();
			}

			AssemblyName[] assemblies = assembly.GetReferencedAssemblies();

			if (assemblies.Length == 0)
			{
				return new PackageContainer();
			}

			PackageContainer container = new(assemblies.Length);

			foreach (PackageReference reference in references)
			{
				if (reference is null)
				{
					continue;
				}

				if (!container.Contains(reference.EnumValue) && HasReference_Internal(assemblies, reference.EnumValue))
				{
					container.Include(reference);
				}
			}

			return container;
		}

		/// <summary>
		/// Returns a collection of all Durian packages present in the provided array of <paramref name="packages"/> that are referenced by the specified <paramref name="assembly"/>.
		/// </summary>
		/// <param name="assembly"><see cref="Assembly"/> to get the referenced Durian packages of.</param>
		/// <param name="packages">Array of <see cref="DurianPackage"/>s to pick the referenced packages from.</param>
		/// <returns>A new instance of <see cref="PackageContainer"/> that contains the referenced Durian packages.</returns>
		/// <exception cref="ArgumentNullException"><paramref name="assembly"/> is <see langword="null"/>.</exception>
		/// <exception cref="InvalidOperationException">Unknown <see cref="DurianPackage"/> value detected.</exception>
		public static PackageContainer GetReferencedPackages(this Assembly assembly, params DurianPackage[]? packages)
		{
			if (assembly is null)
			{
				throw new ArgumentNullException(nameof(assembly));
			}

			if (packages is null || packages.Length == 0)
			{
				return new PackageContainer();
			}

			foreach (DurianPackage package in packages)
			{
				PackageIdentity.EnsureIsValidPackageEnum_InvOp(package);
			}

			AssemblyName[] references = assembly.GetReferencedAssemblies();

			if (references.Length == 0)
			{
				return new PackageContainer();
			}

			PackageContainer container = new(packages.Length);

			foreach (DurianPackage package in packages)
			{
				if (!container.Contains(package) && HasReference_Internal(references, package))
				{
					container.Include(package);
				}
			}

			return container;
		}

		/// <summary>
		/// Returns a collection of all Durian packages that are referenced by the specified <paramref name="assembly"/>.
		/// </summary>
		/// <param name="assembly"><see cref="Assembly"/> to get all the referenced Durian packages of.</param>
		/// <returns>A new instance of <see cref="PackageContainer"/> that contains the referenced Durian packages.</returns>
		/// <exception cref="ArgumentNullException"><paramref name="assembly"/> is <see langword="null"/>.</exception>
		public static PackageContainer GetReferencedPackages(this Assembly assembly)
		{
			if (assembly is null)
			{
				throw new ArgumentNullException(nameof(assembly));
			}

			PackageContainer all = PackageIdentity.GetAllPackages();

			return assembly.GetReferencedPackages(all.AsEnums());
		}

		/// <summary>
		/// Returns a collection of all Durian packages present in the provided collection of <paramref name="packages"/> that are referenced by the specified <paramref name="assembly"/>.
		/// </summary>
		/// <param name="assembly"><see cref="Assembly"/> to get the referenced Durian packages from.</param>
		/// <param name="packages"><see cref="PackageContainer"/> that provides a collection of Durian packages to pick from.</param>
		/// <returns>A new instance of <see cref="PackageContainer"/> that contains the referenced Durian packages.</returns>
		/// <exception cref="ArgumentNullException"><paramref name="assembly"/> is <see langword="null"/>. -or- <paramref name="packages"/> is <see langword="null"/>.</exception>
		public static PackageContainer GetReferencedPackages(this Assembly assembly, PackageContainer packages)
		{
			if (assembly is null)
			{
				throw new ArgumentNullException(nameof(assembly));
			}

			if (packages is null)
			{
				throw new ArgumentNullException(nameof(packages));
			}

			if (packages.Count == 0)
			{
				return new PackageContainer();
			}

			return assembly.GetReferencedPackages(packages.AsEnums());
		}

		/// <summary>
		/// Returns a collection of all Durian packages present in the provided array of <paramref name="packages"/> that are referenced by the specified <paramref name="assembly"/>.
		/// </summary>
		/// <param name="assembly"><see cref="Assembly"/> to get the referenced Durian packages of.</param>
		/// <param name="packages">Array of <see cref="PackageIdentity"/>s to pick from.</param>
		/// <returns>A new instance of <see cref="PackageContainer"/> that contains the referenced Durian packages.</returns>
		/// <exception cref="ArgumentNullException"><paramref name="assembly"/> is <see langword="null"/>.</exception>
		public static PackageContainer GetReferencedPackages(this Assembly assembly, params PackageIdentity[]? packages)
		{
			if (assembly is null)
			{
				throw new ArgumentNullException(nameof(assembly));
			}

			if (packages is null || packages.Length == 0)
			{
				return new PackageContainer();
			}

			AssemblyName[] references = assembly.GetReferencedAssemblies();

			if (references.Length == 0)
			{
				return new PackageContainer();
			}

			PackageContainer container = new(packages.Length);

			foreach (PackageIdentity package in packages)
			{
				if (package is null)
				{
					continue;
				}

				if (!container.Contains(package.EnumValue) && HasReference_Internal(references, package.Name))
				{
					container.Include(package);
				}
			}

			return container;
		}

		/// <summary>
		/// Determines whether the specified <paramref name="assembly"/> references the provided <paramref name="package"/>.
		/// </summary>
		/// <param name="assembly"><see cref="Assembly"/> to check if contains a reference to the provided <paramref name="package"/>.</param>
		/// <param name="package"><see cref="PackageReference"/> of Durian package to check for.</param>
		/// <exception cref="ArgumentNullException"><paramref name="package"/> is <see langword="null"/>. -or- <paramref name="assembly"/> is <see langword="null"/>.</exception>
		public static bool HasReference(this Assembly assembly, PackageReference package)
		{
			if (assembly is null)
			{
				throw new ArgumentNullException(nameof(assembly));
			}

			if (package is null)
			{
				throw new ArgumentNullException(nameof(package));
			}

			return HasReference_Internal(assembly, package.EnumValue);
		}

		/// <summary>
		/// Determines whether the specified <paramref name="assembly"/> references the provided <paramref name="package"/>.
		/// </summary>
		/// <param name="assembly"><see cref="Assembly"/> to check if contains a reference to the provided <paramref name="package"/>.</param>
		/// <param name="package"><see cref="PackageIdentity"/> representing a Durian package to check for.</param>
		/// <exception cref="ArgumentNullException"><paramref name="package"/> is <see langword="null"/>. -or- <paramref name="assembly"/> is <see langword="null"/>.</exception>
		public static bool HasReference(this Assembly assembly, PackageIdentity package)
		{
			if (assembly is null)
			{
				throw new ArgumentNullException(nameof(assembly));
			}

			if (package is null)
			{
				throw new ArgumentNullException(nameof(package));
			}

			return HasReference_Internal(assembly, package.Name);
		}

		/// <summary>
		/// Determines whether the specified <paramref name="assembly"/> references the provided <paramref name="package"/>.
		/// </summary>
		/// <param name="assembly"><see cref="Assembly"/> to check if contains a reference to the provided <paramref name="package"/>.</param>
		/// <param name="package"><see cref="DurianPackage"/> representing a Durian package to check for.</param>
		/// <exception cref="ArgumentNullException"><paramref name="assembly"/> is <see langword="null"/>.</exception>
		/// <exception cref="InvalidOperationException">Unknown <see cref="DurianPackage"/> value detected.</exception>
		public static bool HasReference(this Assembly assembly, DurianPackage package)
		{
			if (assembly is null)
			{
				throw new ArgumentNullException(nameof(assembly));
			}

			return HasReference_Internal(assembly, package);
		}

		/// <summary>
		/// Determines whether the specified <paramref name="assembly"/> references a Durian package with the given <paramref name="packageName"/>.
		/// </summary>
		/// <param name="assembly"><see cref="Assembly"/> to check if contains the reference.</param>
		/// <param name="packageName">Name of the Durian package to check for.</param>
		/// <exception cref="ArgumentNullException"><paramref name="packageName"/> is <see langword="null"/>. -or- <paramref name="assembly"/> is <see langword="null"/>.</exception>
		/// <exception cref="ArgumentException">Unknown Durian package name: <paramref name="packageName"/>.</exception>
		public static bool HasReference(this Assembly assembly, string packageName)
		{
			if (assembly is null)
			{
				throw new ArgumentNullException(nameof(assembly));
			}

			PackageIdentity.ParsePackage(packageName);
			return HasReference_Internal(assembly, packageName);
		}

		private static bool HasReference_Internal(Assembly assembly, string packageName)
		{
			AssemblyName[] references = assembly.GetReferencedAssemblies();
			return HasReference_Internal(references, packageName);
		}

		private static bool HasReference_Internal(Assembly assembly, DurianPackage package)
		{
			string packageName = PackageIdentity.PackageToString(package);
			return HasReference_Internal(assembly, packageName);
		}

		private static bool HasReference_Internal(AssemblyName[] references, string packageName)
		{
			return references.Any(r => r.Name == packageName);
		}

		private static bool HasReference_Internal(AssemblyName[] references, DurianPackage package)
		{
			string packageName = PackageIdentity.PackageToString(package);
			return HasReference_Internal(references, packageName);
		}
	}
>>>>>>> 6184197d
}<|MERGE_RESOLUTION|>--- conflicted
+++ resolved
@@ -7,469 +7,6 @@
 
 namespace Durian.Info
 {
-<<<<<<< HEAD
-    /// <summary>
-    /// Contains various extension methods for the <see cref="Assembly"/> class.
-    /// </summary>
-    public static partial class AssemblyExtensions
-    {
-        /// <summary>
-        /// Returns a collection of all Durian packages that are not referenced by the specified <paramref name="assembly"/>.
-        /// </summary>
-        /// <param name="assembly"><see cref="Assembly"/> to get all the not referenced Durian packages of.</param>
-        /// <returns>A new instance of <see cref="PackageContainer"/> that contains the not referenced Durian packages.</returns>
-        /// <exception cref="ArgumentNullException"><paramref name="assembly"/> is <see langword="null"/>.</exception>
-        public static PackageContainer GetNotReferencedPackages(this Assembly assembly)
-        {
-            if (assembly is null)
-            {
-                throw new ArgumentNullException(nameof(assembly));
-            }
-
-            PackageContainer all = PackageIdentity.GetAllPackages();
-
-            return assembly.GetNotReferencedPackages(all.AsEnums());
-        }
-
-        /// <summary>
-        /// Returns a collection of all Durian packages present in the provided collection of <paramref name="packages"/> that are not referenced by the specified <paramref name="assembly"/>.
-        /// </summary>
-        /// <param name="assembly"><see cref="Assembly"/> to get the not referenced Durian packages from.</param>
-        /// <param name="packages"><see cref="PackageContainer"/> that provides a collection of Durian packages to pick from.</param>
-        /// <returns>A new instance of <see cref="PackageContainer"/> that contains the not referenced Durian packages.</returns>
-        /// <exception cref="ArgumentNullException"><paramref name="assembly"/> is <see langword="null"/>. -or- <paramref name="packages"/> is <see langword="null"/>.</exception>
-        public static PackageContainer GetNotReferencedPackages(this Assembly assembly, PackageContainer packages)
-        {
-            if (assembly is null)
-            {
-                throw new ArgumentNullException(nameof(assembly));
-            }
-
-            if (packages is null)
-            {
-                throw new ArgumentNullException(nameof(packages));
-            }
-
-            if (packages.Count == 0)
-            {
-                return new PackageContainer();
-            }
-
-            return assembly.GetNotReferencedPackages(packages.AsEnums());
-        }
-
-        /// <summary>
-        /// Returns a collection of all Durian packages present in the provided array of <paramref name="references"/> that are not referenced by the specified <paramref name="assembly"/>.
-        /// </summary>
-        /// <param name="assembly"><see cref="Assembly"/> to get the not referenced Durian packages of.</param>
-        /// <param name="references">Array of <see cref="PackageReference"/>s to pick from.</param>
-        /// <returns>A new instance of <see cref="PackageContainer"/> that contains the not referenced Durian packages.</returns>
-        /// <exception cref="ArgumentNullException"><paramref name="assembly"/> is <see langword="null"/>.</exception>
-        public static PackageContainer GetNotReferencedPackages(this Assembly assembly, params PackageReference[]? references)
-        {
-            if (assembly is null)
-            {
-                throw new ArgumentNullException(nameof(assembly));
-            }
-
-            if (references is null || references.Length == 0)
-            {
-                return new PackageContainer();
-            }
-
-            AssemblyName[] assemblies = assembly.GetReferencedAssemblies();
-
-            if (assemblies.Length == 0)
-            {
-                return new PackageContainer();
-            }
-
-            PackageContainer container = new(references.Length);
-
-            foreach (PackageReference reference in references)
-            {
-                if (reference is null)
-                {
-                    continue;
-                }
-
-                if (!container.Contains(reference.EnumValue) && !HasReference_Internal(assemblies, reference.EnumValue))
-                {
-                    container.Include(reference);
-                }
-            }
-
-            return container;
-        }
-
-        /// <summary>
-        /// Returns a collection of all Durian packages present in the provided array of <paramref name="packages"/> that are not referenced by the specified <paramref name="assembly"/>.
-        /// </summary>
-        /// <param name="assembly"><see cref="Assembly"/> to get the not referenced Durian packages of.</param>
-        /// <param name="packages">Array of <see cref="PackageIdentity"/>s to pick from.</param>
-        /// <returns>A new instance of <see cref="PackageContainer"/> that contains the not referenced Durian packages.</returns>
-        /// <exception cref="ArgumentNullException"><paramref name="assembly"/> is <see langword="null"/>.</exception>
-        public static PackageContainer GetNotReferencedPackages(this Assembly assembly, params PackageIdentity[]? packages)
-        {
-            if (assembly is null)
-            {
-                throw new ArgumentNullException(nameof(assembly));
-            }
-
-            if (packages is null || packages.Length == 0)
-            {
-                return new PackageContainer();
-            }
-
-            AssemblyName[] references = assembly.GetReferencedAssemblies();
-
-            if (references.Length == 0)
-            {
-                return new PackageContainer();
-            }
-
-            PackageContainer container = new(packages.Length);
-
-            foreach (PackageIdentity package in packages)
-            {
-                if (package is null)
-                {
-                    continue;
-                }
-
-                if (!container.Contains(package.EnumValue) && !HasReference_Internal(references, package.Name))
-                {
-                    container.Include(package);
-                }
-            }
-
-            return container;
-        }
-
-        /// <summary>
-        /// Returns a collection of all Durian packages present in the provided array of <paramref name="packages"/> that are not referenced by the specified <paramref name="assembly"/>.
-        /// </summary>
-        /// <param name="assembly"><see cref="Assembly"/> to get the not referenced Durian packages of.</param>
-        /// <param name="packages">Array of <see cref="DurianPackage"/>s to pick the not referenced packages from.</param>
-        /// <returns>A new instance of <see cref="PackageContainer"/> that contains the not referenced Durian packages.</returns>
-        /// <exception cref="ArgumentNullException"><paramref name="assembly"/> is <see langword="null"/>.</exception>
-        /// <exception cref="InvalidOperationException">Unknown <see cref="DurianPackage"/> value detected.</exception>
-        public static PackageContainer GetNotReferencedPackages(this Assembly assembly, params DurianPackage[]? packages)
-        {
-            if (assembly is null)
-            {
-                throw new ArgumentNullException(nameof(assembly));
-            }
-
-            if (packages is null || packages.Length == 0)
-            {
-                return new PackageContainer();
-            }
-
-            foreach (DurianPackage package in packages)
-            {
-                PackageIdentity.EnsureIsValidPackageEnum(package);
-            }
-
-            AssemblyName[] references = assembly.GetReferencedAssemblies();
-
-            if (references.Length == 0)
-            {
-                return new PackageContainer();
-            }
-
-            PackageContainer container = new(packages.Length);
-
-            foreach (DurianPackage package in packages)
-            {
-                if (!container.Contains(package) && !HasReference_Internal(references, package))
-                {
-                    container.Include(package);
-                }
-            }
-
-            return container;
-        }
-
-        /// <summary>
-        /// Returns a collection of all Durian packages present in the provided array of <paramref name="references"/> that are referenced by the specified <paramref name="assembly"/>.
-        /// </summary>
-        /// <param name="assembly"><see cref="Assembly"/> to get the referenced Durian packages of.</param>
-        /// <param name="references">Array of <see cref="PackageReference"/>s to pick from.</param>
-        /// <returns>A new instance of <see cref="PackageContainer"/> that contains the referenced Durian packages.</returns>
-        /// <exception cref="ArgumentNullException"><paramref name="assembly"/> is <see langword="null"/>.</exception>
-        public static PackageContainer GetReferencedPackages(this Assembly assembly, params PackageReference[]? references)
-        {
-            if (assembly is null)
-            {
-                throw new ArgumentNullException(nameof(assembly));
-            }
-
-            if (references is null || references.Length == 0)
-            {
-                return new PackageContainer();
-            }
-
-            AssemblyName[] assemblies = assembly.GetReferencedAssemblies();
-
-            if (assemblies.Length == 0)
-            {
-                return new PackageContainer();
-            }
-
-            PackageContainer container = new(assemblies.Length);
-
-            foreach (PackageReference reference in references)
-            {
-                if (reference is null)
-                {
-                    continue;
-                }
-
-                if (!container.Contains(reference.EnumValue) && HasReference_Internal(assemblies, reference.EnumValue))
-                {
-                    container.Include(reference);
-                }
-            }
-
-            return container;
-        }
-
-        /// <summary>
-        /// Returns a collection of all Durian packages present in the provided array of <paramref name="packages"/> that are referenced by the specified <paramref name="assembly"/>.
-        /// </summary>
-        /// <param name="assembly"><see cref="Assembly"/> to get the referenced Durian packages of.</param>
-        /// <param name="packages">Array of <see cref="DurianPackage"/>s to pick the referenced packages from.</param>
-        /// <returns>A new instance of <see cref="PackageContainer"/> that contains the referenced Durian packages.</returns>
-        /// <exception cref="ArgumentNullException"><paramref name="assembly"/> is <see langword="null"/>.</exception>
-        /// <exception cref="InvalidOperationException">Unknown <see cref="DurianPackage"/> value detected.</exception>
-        public static PackageContainer GetReferencedPackages(this Assembly assembly, params DurianPackage[]? packages)
-        {
-            if (assembly is null)
-            {
-                throw new ArgumentNullException(nameof(assembly));
-            }
-
-            if (packages is null || packages.Length == 0)
-            {
-                return new PackageContainer();
-            }
-
-            foreach (DurianPackage package in packages)
-            {
-                PackageIdentity.EnsureIsValidPackageEnum(package);
-            }
-
-            AssemblyName[] references = assembly.GetReferencedAssemblies();
-
-            if (references.Length == 0)
-            {
-                return new PackageContainer();
-            }
-
-            PackageContainer container = new(packages.Length);
-
-            foreach (DurianPackage package in packages)
-            {
-                if (!container.Contains(package) && HasReference_Internal(references, package))
-                {
-                    container.Include(package);
-                }
-            }
-
-            return container;
-        }
-
-        /// <summary>
-        /// Returns a collection of all Durian packages that are referenced by the specified <paramref name="assembly"/>.
-        /// </summary>
-        /// <param name="assembly"><see cref="Assembly"/> to get all the referenced Durian packages of.</param>
-        /// <returns>A new instance of <see cref="PackageContainer"/> that contains the referenced Durian packages.</returns>
-        /// <exception cref="ArgumentNullException"><paramref name="assembly"/> is <see langword="null"/>.</exception>
-        public static PackageContainer GetReferencedPackages(this Assembly assembly)
-        {
-            if (assembly is null)
-            {
-                throw new ArgumentNullException(nameof(assembly));
-            }
-
-            PackageContainer all = PackageIdentity.GetAllPackages();
-
-            return assembly.GetReferencedPackages(all.AsEnums());
-        }
-
-        /// <summary>
-        /// Returns a collection of all Durian packages present in the provided collection of <paramref name="packages"/> that are referenced by the specified <paramref name="assembly"/>.
-        /// </summary>
-        /// <param name="assembly"><see cref="Assembly"/> to get the referenced Durian packages from.</param>
-        /// <param name="packages"><see cref="PackageContainer"/> that provides a collection of Durian packages to pick from.</param>
-        /// <returns>A new instance of <see cref="PackageContainer"/> that contains the referenced Durian packages.</returns>
-        /// <exception cref="ArgumentNullException"><paramref name="assembly"/> is <see langword="null"/>. -or- <paramref name="packages"/> is <see langword="null"/>.</exception>
-        public static PackageContainer GetReferencedPackages(this Assembly assembly, PackageContainer packages)
-        {
-            if (assembly is null)
-            {
-                throw new ArgumentNullException(nameof(assembly));
-            }
-
-            if (packages is null)
-            {
-                throw new ArgumentNullException(nameof(packages));
-            }
-
-            if (packages.Count == 0)
-            {
-                return new PackageContainer();
-            }
-
-            return assembly.GetReferencedPackages(packages.AsEnums());
-        }
-
-        /// <summary>
-        /// Returns a collection of all Durian packages present in the provided array of <paramref name="packages"/> that are referenced by the specified <paramref name="assembly"/>.
-        /// </summary>
-        /// <param name="assembly"><see cref="Assembly"/> to get the referenced Durian packages of.</param>
-        /// <param name="packages">Array of <see cref="PackageIdentity"/>s to pick from.</param>
-        /// <returns>A new instance of <see cref="PackageContainer"/> that contains the referenced Durian packages.</returns>
-        /// <exception cref="ArgumentNullException"><paramref name="assembly"/> is <see langword="null"/>.</exception>
-        public static PackageContainer GetReferencedPackages(this Assembly assembly, params PackageIdentity[]? packages)
-        {
-            if (assembly is null)
-            {
-                throw new ArgumentNullException(nameof(assembly));
-            }
-
-            if (packages is null || packages.Length == 0)
-            {
-                return new PackageContainer();
-            }
-
-            AssemblyName[] references = assembly.GetReferencedAssemblies();
-
-            if (references.Length == 0)
-            {
-                return new PackageContainer();
-            }
-
-            PackageContainer container = new(packages.Length);
-
-            foreach (PackageIdentity package in packages)
-            {
-                if (package is null)
-                {
-                    continue;
-                }
-
-                if (!container.Contains(package.EnumValue) && HasReference_Internal(references, package.Name))
-                {
-                    container.Include(package);
-                }
-            }
-
-            return container;
-        }
-
-        /// <summary>
-        /// Determines whether the specified <paramref name="assembly"/> references the provided <paramref name="package"/>.
-        /// </summary>
-        /// <param name="assembly"><see cref="Assembly"/> to check if contains a reference to the provided <paramref name="package"/>.</param>
-        /// <param name="package"><see cref="PackageReference"/> of Durian package to check for.</param>
-        /// <exception cref="ArgumentNullException"><paramref name="package"/> is <see langword="null"/>. -or- <paramref name="assembly"/> is <see langword="null"/>.</exception>
-        public static bool HasReference(this Assembly assembly, PackageReference package)
-        {
-            if (assembly is null)
-            {
-                throw new ArgumentNullException(nameof(assembly));
-            }
-
-            if (package is null)
-            {
-                throw new ArgumentNullException(nameof(package));
-            }
-
-            return HasReference_Internal(assembly, package.EnumValue);
-        }
-
-        /// <summary>
-        /// Determines whether the specified <paramref name="assembly"/> references the provided <paramref name="package"/>.
-        /// </summary>
-        /// <param name="assembly"><see cref="Assembly"/> to check if contains a reference to the provided <paramref name="package"/>.</param>
-        /// <param name="package"><see cref="PackageIdentity"/> representing a Durian package to check for.</param>
-        /// <exception cref="ArgumentNullException"><paramref name="package"/> is <see langword="null"/>. -or- <paramref name="assembly"/> is <see langword="null"/>.</exception>
-        public static bool HasReference(this Assembly assembly, PackageIdentity package)
-        {
-            if (assembly is null)
-            {
-                throw new ArgumentNullException(nameof(assembly));
-            }
-
-            if (package is null)
-            {
-                throw new ArgumentNullException(nameof(package));
-            }
-
-            return HasReference_Internal(assembly, package.Name);
-        }
-
-        /// <summary>
-        /// Determines whether the specified <paramref name="assembly"/> references the provided <paramref name="package"/>.
-        /// </summary>
-        /// <param name="assembly"><see cref="Assembly"/> to check if contains a reference to the provided <paramref name="package"/>.</param>
-        /// <param name="package"><see cref="DurianPackage"/> representing a Durian package to check for.</param>
-        /// <exception cref="ArgumentNullException"><paramref name="assembly"/> is <see langword="null"/>.</exception>
-        /// <exception cref="InvalidOperationException">Unknown <see cref="DurianPackage"/> value detected.</exception>
-        public static bool HasReference(this Assembly assembly, DurianPackage package)
-        {
-            if (assembly is null)
-            {
-                throw new ArgumentNullException(nameof(assembly));
-            }
-
-            return HasReference_Internal(assembly, package);
-        }
-
-        /// <summary>
-        /// Determines whether the specified <paramref name="assembly"/> references a Durian package with the given <paramref name="packageName"/>.
-        /// </summary>
-        /// <param name="assembly"><see cref="Assembly"/> to check if contains the reference.</param>
-        /// <param name="packageName">Name of the Durian package to check for.</param>
-        /// <exception cref="ArgumentNullException"><paramref name="packageName"/> is <see langword="null"/>. -or- <paramref name="assembly"/> is <see langword="null"/>.</exception>
-        /// <exception cref="ArgumentException">Unknown Durian package name: <paramref name="packageName"/>.</exception>
-        public static bool HasReference(this Assembly assembly, string packageName)
-        {
-            if (assembly is null)
-            {
-                throw new ArgumentNullException(nameof(assembly));
-            }
-
-            PackageIdentity.ParsePackage(packageName);
-            return HasReference_Internal(assembly, packageName);
-        }
-
-        private static bool HasReference_Internal(Assembly assembly, string packageName)
-        {
-            AssemblyName[] references = assembly.GetReferencedAssemblies();
-            return HasReference_Internal(references, packageName);
-        }
-
-        private static bool HasReference_Internal(Assembly assembly, DurianPackage package)
-        {
-            string packageName = PackageIdentity.PackageToString(package);
-            return HasReference_Internal(assembly, packageName);
-        }
-
-        private static bool HasReference_Internal(AssemblyName[] references, string packageName)
-        {
-            return references.Any(r => r.Name == packageName);
-        }
-
-        private static bool HasReference_Internal(AssemblyName[] references, DurianPackage package)
-        {
-            string packageName = PackageIdentity.PackageToString(package);
-            return HasReference_Internal(references, packageName);
-        }
-    }
-=======
 	/// <summary>
 	/// Contains various extension methods for the <see cref="Assembly"/> class.
 	/// </summary>
@@ -931,5 +468,4 @@
 			return HasReference_Internal(references, packageName);
 		}
 	}
->>>>>>> 6184197d
 }