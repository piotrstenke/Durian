﻿// Copyright (c) Piotr Stenke. All rights reserved.
// Licensed under the MIT license.

namespace Durian.Info
{
<<<<<<< HEAD
    /// <summary>
    /// Contains information about the Durian project.
    /// </summary>
    public static class GlobalInfo
    {
        /// <summary>
        /// A <see cref="string"/> that represents the three-letter prefix of each diagnostic id.
        /// </summary>
        public static string IdPrefix => "DUR";

        /// <summary>
        /// Specifies the maximal valid value of the <see cref="DurianModule"/> enum.
        /// </summary>
        public static DurianModule ModuleMax => DurianModule.CopyFrom;

        /// <summary>
        /// Specifies the minimal valid value of the <see cref="DurianModule"/> enum.
        /// </summary>
        public static DurianModule ModuleMin => DurianModule.Core;

        /// <summary>
        /// Number of published Durian analyzer or source generator packages, excluding <c>Durian.Manager</c>.
        /// </summary>
        public static int NumAnalyzerPackages => 6;

        /// <summary>
        /// Number of published Durian modules.
        /// </summary>
        public static int NumModules => 6;

        /// <summary>
        /// Number of published Durian packages.
        /// </summary>
        public static int NumPackages => 10;

        /// <summary>
        /// Specifies the maximal valid value of the <see cref="DurianPackage"/> enum.
        /// </summary>
        public static DurianPackage PackageMax => DurianPackage.CopyFrom;

        /// <summary>
        /// Specifies the minimal valid value of the <see cref="DurianPackage"/> enum.
        /// </summary>
        public static DurianPackage PackageMin => DurianPackage.Main;
=======
	/// <summary>
	/// Contains information about the Durian project.
	/// </summary>
	public static class GlobalInfo
	{
		/// <summary>
		/// A <see cref="string"/> that represents the three-letter prefix of each diagnostic id.
		/// </summary>
		public static string IdPrefix => "DUR";

		/// <summary>
		/// Specifies the maximal valid value of the <see cref="DurianModule"/> enum.
		/// </summary>
		public static DurianModule ModuleMax => DurianModule.CopyFrom;

		/// <summary>
		/// Specifies the minimal valid value of the <see cref="DurianModule"/> enum.
		/// </summary>
		public static DurianModule ModuleMin => DurianModule.Core;

		/// <summary>
		/// Number of published Durian analyzer or source generator packages, excluding <c>Durian.Manager</c>.
		/// </summary>
		public static int NumAnalyzerPackages => 6;

		/// <summary>
		/// Number of published Durian modules.
		/// </summary>
		public static int NumModules => 6;

		/// <summary>
		/// Number of published Durian packages.
		/// </summary>
		public static int NumPackages => 10;

		/// <summary>
		/// Specifies the maximal valid value of the <see cref="DurianPackage"/> enum.
		/// </summary>
		public static DurianPackage PackageMax => DurianPackage.CopyFrom;

		/// <summary>
		/// Specifies the minimal valid value of the <see cref="DurianPackage"/> enum.
		/// </summary>
		public static DurianPackage PackageMin => DurianPackage.Main;
>>>>>>> 6184197d

        /// <summary>
        /// Link to the Durian repository.
        /// </summary>
        public static string Repository => "https://github.com/piotrstenke/Durian";

        /// <summary>
        /// Determines whether the specified <paramref name="module"/> is a valid <see cref="DurianModule"/> value.
        /// </summary>
        /// <param name="module"><see cref="DurianModule"/> to check.</param>
        public static bool IsValidModuleValue(DurianModule module)
        {
            return module >= ModuleMin && module <= ModuleMax;
        }

        /// <summary>
        /// Determines whether the specified <paramref name="package"/> is a valid <see cref="DurianPackage"/> value.
        /// </summary>
        /// <param name="package"><see cref="DurianPackage"/> to check.</param>
        public static bool IsValidPackageValue(DurianPackage package)
        {
            return package >= PackageMin && package <= PackageMax;
        }
    }
}<|MERGE_RESOLUTION|>--- conflicted
+++ resolved
@@ -3,52 +3,6 @@
 
 namespace Durian.Info
 {
-<<<<<<< HEAD
-    /// <summary>
-    /// Contains information about the Durian project.
-    /// </summary>
-    public static class GlobalInfo
-    {
-        /// <summary>
-        /// A <see cref="string"/> that represents the three-letter prefix of each diagnostic id.
-        /// </summary>
-        public static string IdPrefix => "DUR";
-
-        /// <summary>
-        /// Specifies the maximal valid value of the <see cref="DurianModule"/> enum.
-        /// </summary>
-        public static DurianModule ModuleMax => DurianModule.CopyFrom;
-
-        /// <summary>
-        /// Specifies the minimal valid value of the <see cref="DurianModule"/> enum.
-        /// </summary>
-        public static DurianModule ModuleMin => DurianModule.Core;
-
-        /// <summary>
-        /// Number of published Durian analyzer or source generator packages, excluding <c>Durian.Manager</c>.
-        /// </summary>
-        public static int NumAnalyzerPackages => 6;
-
-        /// <summary>
-        /// Number of published Durian modules.
-        /// </summary>
-        public static int NumModules => 6;
-
-        /// <summary>
-        /// Number of published Durian packages.
-        /// </summary>
-        public static int NumPackages => 10;
-
-        /// <summary>
-        /// Specifies the maximal valid value of the <see cref="DurianPackage"/> enum.
-        /// </summary>
-        public static DurianPackage PackageMax => DurianPackage.CopyFrom;
-
-        /// <summary>
-        /// Specifies the minimal valid value of the <see cref="DurianPackage"/> enum.
-        /// </summary>
-        public static DurianPackage PackageMin => DurianPackage.Main;
-=======
 	/// <summary>
 	/// Contains information about the Durian project.
 	/// </summary>
@@ -93,29 +47,28 @@
 		/// Specifies the minimal valid value of the <see cref="DurianPackage"/> enum.
 		/// </summary>
 		public static DurianPackage PackageMin => DurianPackage.Main;
->>>>>>> 6184197d
 
-        /// <summary>
-        /// Link to the Durian repository.
-        /// </summary>
-        public static string Repository => "https://github.com/piotrstenke/Durian";
+		/// <summary>
+		/// Link to the Durian repository.
+		/// </summary>
+		public static string Repository => "https://github.com/piotrstenke/Durian";
 
-        /// <summary>
-        /// Determines whether the specified <paramref name="module"/> is a valid <see cref="DurianModule"/> value.
-        /// </summary>
-        /// <param name="module"><see cref="DurianModule"/> to check.</param>
-        public static bool IsValidModuleValue(DurianModule module)
-        {
-            return module >= ModuleMin && module <= ModuleMax;
-        }
+		/// <summary>
+		/// Determines whether the specified <paramref name="module"/> is a valid <see cref="DurianModule"/> value.
+		/// </summary>
+		/// <param name="module"><see cref="DurianModule"/> to check.</param>
+		public static bool IsValidModuleValue(DurianModule module)
+		{
+			return module >= ModuleMin && module <= ModuleMax;
+		}
 
-        /// <summary>
-        /// Determines whether the specified <paramref name="package"/> is a valid <see cref="DurianPackage"/> value.
-        /// </summary>
-        /// <param name="package"><see cref="DurianPackage"/> to check.</param>
-        public static bool IsValidPackageValue(DurianPackage package)
-        {
-            return package >= PackageMin && package <= PackageMax;
-        }
-    }
+		/// <summary>
+		/// Determines whether the specified <paramref name="package"/> is a valid <see cref="DurianPackage"/> value.
+		/// </summary>
+		/// <param name="package"><see cref="DurianPackage"/> to check.</param>
+		public static bool IsValidPackageValue(DurianPackage package)
+		{
+			return package >= PackageMin && package <= PackageMax;
+		}
+	}
 }