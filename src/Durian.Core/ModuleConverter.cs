--- conflicted
+++ resolved
@@ -7,221 +7,6 @@
 
 namespace Durian.Info
 {
-<<<<<<< HEAD
-    /// <summary>
-    /// Contains conversion methods for collections of <see cref="PackageReference"/>s, <see cref="PackageIdentity"/>s and <see cref="DurianPackage"/>s.
-    /// </summary>
-    public static class ModuleConverter
-    {
-        /// <summary>
-        /// Converts a collection of <see cref="ModuleReference"/>s into an array of <see cref="DurianModule"/>s.
-        /// </summary>
-        /// <param name="references">A collection of <see cref="ModuleReference"/>s to convert.</param>
-        /// <exception cref="ArgumentNullException"><paramref name="references"/> is <see langword="null"/>.</exception>
-        /// <exception cref="InvalidOperationException">Null <see cref="ModuleReference"/> detected.</exception>
-        public static DurianModule[] ToEnums(IEnumerable<ModuleReference> references)
-        {
-            if (references is null)
-            {
-                throw new ArgumentNullException(nameof(references));
-            }
-
-            ModuleReference[] array = references.ToArray();
-
-            if (array.Length == 0)
-            {
-                return Array.Empty<DurianModule>();
-            }
-
-            DurianModule[] enums = new DurianModule[array.Length];
-
-            for (int i = 0; i < enums.Length; i++)
-            {
-                ModuleReference? reference = array[i];
-
-                if (reference is null)
-                {
-                    throw new InvalidOperationException($"Null module reference at index: {i}");
-                }
-
-                enums[i] = reference.EnumValue;
-            }
-
-            return enums;
-        }
-
-        /// <summary>
-        /// Converts a collection of <see cref="ModuleIdentity"/>s into an array of <see cref="DurianModule"/>s.
-        /// </summary>
-        /// <param name="modules">A collection of <see cref="ModuleIdentity"/>s to convert.</param>
-        /// <exception cref="ArgumentNullException"><paramref name="modules"/> is <see langword="null"/>.</exception>
-        /// <exception cref="InvalidOperationException">Null <see cref="ModuleIdentity"/> detected.</exception>
-        public static DurianModule[] ToEnums(IEnumerable<ModuleIdentity> modules)
-        {
-            if (modules is null)
-            {
-                throw new ArgumentNullException(nameof(modules));
-            }
-
-            ModuleIdentity[] array = modules.ToArray();
-
-            if (array.Length == 0)
-            {
-                return Array.Empty<DurianModule>();
-            }
-
-            DurianModule[] enums = new DurianModule[array.Length];
-
-            for (int i = 0; i < enums.Length; i++)
-            {
-                ModuleIdentity? identity = array[i];
-
-                if (identity is null)
-                {
-                    throw new InvalidOperationException($"Null module identity at index: {i}");
-                }
-
-                enums[i] = identity.Module;
-            }
-
-            return enums;
-        }
-
-        /// <summary>
-        /// Converts a collection of <see cref="DurianModule"/>s into an array of <see cref="ModuleIdentity"/>s.
-        /// </summary>
-        /// <param name="modules">A collection of <see cref="DurianModule"/>s to convert.</param>
-        /// <exception cref="ArgumentNullException"><paramref name="modules"/> is <see langword="null"/>.</exception>
-        /// <exception cref="InvalidOperationException">Unknown <see cref="DurianModule"/> value detected.</exception>
-        public static ModuleIdentity[] ToIdentities(IEnumerable<DurianModule> modules)
-        {
-            if (modules is null)
-            {
-                throw new ArgumentNullException(nameof(modules));
-            }
-
-            DurianModule[] array = modules.ToArray();
-
-            if (array.Length == 0)
-            {
-                return Array.Empty<ModuleIdentity>();
-            }
-
-            ModuleIdentity[] identities = new ModuleIdentity[array.Length];
-
-            for (int i = 0; i < identities.Length; i++)
-            {
-                identities[i] = ModuleIdentity.GetModule(array[i]);
-            }
-
-            return identities;
-        }
-
-        /// <summary>
-        /// Converts a collection of <see cref="ModuleReference"/>s into an array of <see cref="ModuleIdentity"/>s.
-        /// </summary>
-        /// <param name="references">A collection of <see cref="ModuleReference"/>s to convert.</param>
-        /// <exception cref="ArgumentNullException"><paramref name="references"/> is <see langword="null"/>.</exception>
-        /// <exception cref="InvalidOperationException">Null <see cref="ModuleReference"/> detected.</exception>
-        public static ModuleIdentity[] ToIdentities(IEnumerable<ModuleReference> references)
-        {
-            if (references is null)
-            {
-                throw new ArgumentNullException(nameof(references));
-            }
-
-            ModuleReference[] array = references.ToArray();
-
-            if (array.Length == 0)
-            {
-                return Array.Empty<ModuleIdentity>();
-            }
-
-            ModuleIdentity[] identities = new ModuleIdentity[array.Length];
-
-            for (int i = 0; i < identities.Length; i++)
-            {
-                ModuleReference? reference = array[i];
-
-                if (reference is null)
-                {
-                    throw new InvalidOperationException($"Null module reference at index: {i}");
-                }
-
-                identities[i] = reference.GetModule();
-            }
-
-            return identities;
-        }
-
-        /// <summary>
-        /// Converts a collection of <see cref="ModuleIdentity"/>s into an array of <see cref="ModuleReference"/>s.
-        /// </summary>
-        /// <param name="modules">A collection of <see cref="ModuleIdentity"/>s to convert.</param>
-        /// <exception cref="ArgumentNullException"><paramref name="modules"/> is <see langword="null"/>.</exception>
-        /// <exception cref="InvalidOperationException">Null <see cref="ModuleIdentity"/> detected.</exception>
-        public static ModuleReference[] ToReferences(IEnumerable<ModuleIdentity> modules)
-        {
-            if (modules is null)
-            {
-                throw new ArgumentNullException(nameof(modules));
-            }
-
-            ModuleIdentity[] array = modules.ToArray();
-
-            if (array.Length == 0)
-            {
-                return Array.Empty<ModuleReference>();
-            }
-
-            ModuleReference[] references = new ModuleReference[array.Length];
-
-            for (int i = 0; i < references.Length; i++)
-            {
-                ModuleIdentity? identity = array[i];
-
-                if (identity is null)
-                {
-                    throw new InvalidOperationException($"Null module identity at index: {i}");
-                }
-
-                references[i] = new ModuleReference(identity);
-            }
-
-            return references;
-        }
-
-        /// <summary>
-        /// Converts a collection of <see cref="DurianModule"/>s into an array of <see cref="ModuleReference"/>s.
-        /// </summary>
-        /// <param name="modules">A collection of <see cref="DurianModule"/>s to convert.</param>
-        /// <exception cref="ArgumentNullException"><paramref name="modules"/> is <see langword="null"/>.</exception>
-        /// <exception cref="InvalidOperationException">Unknown <see cref="DurianModule"/> value detected.</exception>
-        public static ModuleReference[] ToReferences(IEnumerable<DurianModule> modules)
-        {
-            if (modules is null)
-            {
-                throw new ArgumentNullException(nameof(modules));
-            }
-
-            DurianModule[] array = modules.ToArray();
-
-            if (array.Length == 0)
-            {
-                return Array.Empty<ModuleReference>();
-            }
-
-            ModuleReference[] references = new ModuleReference[array.Length];
-
-            for (int i = 0; i < references.Length; i++)
-            {
-                references[i] = new ModuleReference(array[i]);
-            }
-
-            return references;
-        }
-    }
-=======
 	/// <summary>
 	/// Contains conversion methods for collections of <see cref="PackageReference"/>s, <see cref="PackageIdentity"/>s and <see cref="DurianPackage"/>s.
 	/// </summary>
@@ -435,5 +220,4 @@
 			return references;
 		}
 	}
->>>>>>> 6184197d
 }