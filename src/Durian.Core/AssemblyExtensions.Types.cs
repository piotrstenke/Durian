--- conflicted
+++ resolved
@@ -1,689 +1,15 @@
 ﻿// Copyright (c) Piotr Stenke. All rights reserved.
 // Licensed under the MIT license.
 
-using Durian.Generator;
 using System;
 using System.Collections.Generic;
 using System.Diagnostics.CodeAnalysis;
 using System.Linq;
 using System.Reflection;
+using Durian.Generator;
 
 namespace Durian.Info
 {
-<<<<<<< HEAD
-    public static partial class AssemblyExtensions
-    {
-        /// <summary>
-        /// Returns a collection of <see cref="TypeIdentity"/>s representing all disabled Durian <see cref="Type"/>s for the specified <paramref name="assembly"/>.
-        /// </summary>
-        /// <param name="assembly"><see cref="Assembly"/> to get the disabled Durian <see cref="Type"/>s of.</param>
-        /// <exception cref="ArgumentNullException"><paramref name="assembly"/> is <see langword="null"/>.</exception>
-        public static IEnumerable<TypeIdentity> GetDisabledTypes(this Assembly assembly)
-        {
-            if (assembly is null)
-            {
-                throw new ArgumentNullException(nameof(assembly));
-            }
-
-            ModuleReference[] modules = assembly.GetEnabledModules().AsReferences();
-
-            return assembly.GetDisabledTypes(modules);
-        }
-
-        /// <summary>
-        /// Returns a collection of <see cref="TypeIdentity"/>s representing all disabled Durian <see cref="Type"/>s for the specified <paramref name="assembly"/> that are part of any of the provided <paramref name="modules"/>.
-        /// </summary>
-        /// <param name="assembly"><see cref="Assembly"/> to get the disabled Durian <see cref="Type"/>s of.</param>
-        /// <param name="modules"><see cref="ModuleContainer"/> that provides a collection of Durian modules to pick the <see cref="TypeIdentity"/>s from.</param>
-        /// <exception cref="ArgumentNullException"><paramref name="assembly"/> is <see langword="null"/>. -or- <paramref name="modules"/> is <see langword="null"/>.</exception>
-        public static IEnumerable<TypeIdentity> GetDisabledTypes(this Assembly assembly, ModuleContainer modules)
-        {
-            if (assembly is null)
-            {
-                throw new ArgumentNullException(nameof(assembly));
-            }
-
-            if (modules is null)
-            {
-                throw new ArgumentNullException(nameof(modules));
-            }
-
-            if (modules.Count == 0)
-            {
-                return Array.Empty<TypeIdentity>();
-            }
-
-            ModuleReference[] references = modules.AsReferences();
-
-            return assembly.GetDisabledTypes(references);
-        }
-
-        /// <summary>
-        /// Returns a collection of <see cref="TypeIdentity"/>s representing all disabled Durian <see cref="Type"/>s for the specified <paramref name="assembly"/> that are part of any of the provided <paramref name="modules"/>.
-        /// </summary>
-        /// <param name="assembly"><see cref="Assembly"/> to get the disabled Durian <see cref="Type"/>s of.</param>
-        /// <param name="modules">Array of <see cref="ModuleIdentity"/>s to pick the <see cref="TypeIdentity"/>s from.</param>
-        /// <exception cref="ArgumentNullException"><paramref name="assembly"/> is <see langword="null"/>.</exception>
-        public static IEnumerable<TypeIdentity> GetDisabledTypes(this Assembly assembly, params ModuleIdentity[]? modules)
-        {
-            if (assembly is null)
-            {
-                throw new ArgumentNullException(nameof(assembly));
-            }
-
-            if (modules is null || modules.Length == 0)
-            {
-                return Array.Empty<TypeIdentity>();
-            }
-
-            EnableModuleAttribute[] attributes = assembly.GetCustomAttributes<EnableModuleAttribute>().ToArray();
-
-            if (attributes.Length == 0)
-            {
-                return Array.Empty<TypeIdentity>();
-            }
-
-            return Yield();
-
-            IEnumerable<TypeIdentity> Yield()
-            {
-                foreach (ModuleIdentity module in modules)
-                {
-                    if (module is null)
-                    {
-                        continue;
-                    }
-
-                    if (!IsEnabled_Internal(attributes, module.Module))
-                    {
-                        foreach (TypeIdentity t in module.Types)
-                        {
-                            yield return t;
-                        }
-                    }
-                }
-            }
-        }
-
-        /// <summary>
-        /// Returns a collection of <see cref="TypeIdentity"/>s representing all disabled Durian <see cref="Type"/>s for the specified <paramref name="assembly"/> that are part of any of the provided <paramref name="modules"/>.
-        /// </summary>
-        /// <param name="assembly"><see cref="Assembly"/> to get the disabled Durian <see cref="Type"/>s of.</param>
-        /// <param name="modules">Array of <see cref="DurianModule"/>s to pick the <see cref="TypeIdentity"/>s from.</param>
-        /// <exception cref="ArgumentNullException"><paramref name="assembly"/> is <see langword="null"/>.</exception>
-        /// <exception cref="InvalidOperationException"> Unknown <see cref="DurianModule"/> value detected. -or- <see cref="DurianModule.None"/> is not a valid Durian module.</exception>
-        public static IEnumerable<TypeIdentity> GetDisabledTypes(this Assembly assembly, params DurianModule[]? modules)
-        {
-            if (assembly is null)
-            {
-                throw new ArgumentNullException(nameof(assembly));
-            }
-
-            if (modules is null || modules.Length == 0)
-            {
-                return Array.Empty<TypeIdentity>();
-            }
-
-            foreach (DurianModule module in modules)
-            {
-                ModuleIdentity.EnsureIsValidModuleEnum(module);
-            }
-
-            EnableModuleAttribute[] attributes = assembly.GetCustomAttributes<EnableModuleAttribute>().ToArray();
-
-            if (attributes.Length == 0)
-            {
-                return Array.Empty<TypeIdentity>();
-            }
-
-            return Yield();
-
-            IEnumerable<TypeIdentity> Yield()
-            {
-                foreach (DurianModule module in modules)
-                {
-                    if (!IsEnabled_Internal(attributes, module))
-                    {
-                        ModuleIdentity identity = ModuleIdentity.GetModule(module);
-
-                        foreach (TypeIdentity t in identity.Types)
-                        {
-                            yield return t;
-                        }
-                    }
-                }
-            }
-        }
-
-        /// <summary>
-        /// Returns a collection of <see cref="TypeIdentity"/>s representing all disabled Durian <see cref="Type"/>s for the specified <paramref name="assembly"/> that are part of any of the provided modules.
-        /// </summary>
-        /// <param name="assembly"><see cref="Assembly"/> to get the disabled Durian <see cref="Type"/>s of.</param>
-        /// <param name="references">Array of <see cref="ModuleReference"/>s to pick the <see cref="TypeIdentity"/>s from.</param>
-        /// <exception cref="ArgumentNullException"><paramref name="assembly"/> is <see langword="null"/>.</exception>
-        public static IEnumerable<TypeIdentity> GetDisabledTypes(this Assembly assembly, params ModuleReference[]? references)
-        {
-            if (assembly is null)
-            {
-                throw new ArgumentNullException(nameof(assembly));
-            }
-
-            if (references is null || references.Length == 0)
-            {
-                return Array.Empty<TypeIdentity>();
-            }
-
-            EnableModuleAttribute[] attributes = assembly.GetCustomAttributes<EnableModuleAttribute>().ToArray();
-
-            if (attributes.Length == 0)
-            {
-                return Array.Empty<TypeIdentity>();
-            }
-
-            return Yield();
-
-            IEnumerable<TypeIdentity> Yield()
-            {
-                foreach (ModuleReference reference in references)
-                {
-                    if (reference is null)
-                    {
-                        continue;
-                    }
-
-                    if (!IsEnabled_Internal(attributes, reference.EnumValue))
-                    {
-                        ModuleIdentity module = reference.GetModule();
-
-                        foreach (TypeIdentity t in module.Types)
-                        {
-                            yield return t;
-                        }
-                    }
-                }
-            }
-        }
-
-        /// <summary>
-        /// Returns a collection of <see cref="TypeIdentity"/>s picked from the given array of <paramref name="types"/> that are disabled for the specified <paramref name="types"/>.
-        /// </summary>
-        /// <param name="assembly"><see cref="Assembly"/> to get the enabled Durian <see cref="Type"/>s of.</param>
-        /// <param name="types">Array of <see cref="TypeIdentity"/>s to pick the disabled ones from.</param>
-        /// <exception cref="ArgumentNullException"><paramref name="assembly"/> is <see langword="null"/>.</exception>
-        public static IEnumerable<TypeIdentity> GetDisabledTypes(this Assembly assembly, params TypeIdentity[]? types)
-        {
-            if (assembly is null)
-            {
-                throw new ArgumentNullException(nameof(assembly));
-            }
-
-            if (types is null)
-            {
-                return Array.Empty<TypeIdentity>();
-            }
-
-            EnableModuleAttribute[] attributes = assembly.GetCustomAttributes<EnableModuleAttribute>().ToArray();
-
-            if (attributes.Length == 0)
-            {
-                return Array.Empty<TypeIdentity>();
-            }
-
-            Dictionary<DurianModule, bool> modules = new();
-            List<TypeIdentity> list = new(types.Length);
-
-            foreach (TypeIdentity type in types)
-            {
-                if (type is null)
-                {
-                    continue;
-                }
-
-                foreach (ModuleReference reference in type.Modules)
-                {
-                    if (modules.TryGetValue(reference.EnumValue, out bool value))
-                    {
-                        if (!value)
-                        {
-                            list.Add(type);
-                        }
-                    }
-                    else
-                    {
-                        value = IsEnabled_Internal(attributes, reference.EnumValue);
-
-                        modules.Add(reference.EnumValue, value);
-                    }
-                }
-            }
-
-            return list;
-        }
-
-        /// <summary>
-        /// Returns a collection of <see cref="TypeIdentity"/>s representing all enabled Durian <see cref="Type"/>s for the specified <paramref name="assembly"/>.
-        /// </summary>
-        /// <param name="assembly"><see cref="Assembly"/> to get the enabled Durian <see cref="Type"/>s of.</param>
-        /// <exception cref="ArgumentNullException"><paramref name="assembly"/> is <see langword="null"/>.</exception>
-        public static IEnumerable<TypeIdentity> GetEnabledTypes(this Assembly assembly)
-        {
-            if (assembly is null)
-            {
-                throw new ArgumentNullException(nameof(assembly));
-            }
-
-            ModuleReference[] modules = assembly.GetEnabledModules().AsReferences();
-
-            return assembly.GetEnabledTypes(modules);
-        }
-
-        /// <summary>
-        /// Returns a collection of <see cref="TypeIdentity"/>s representing all enabled Durian <see cref="Type"/>s for the specified <paramref name="assembly"/> that are part of any of the provided <paramref name="modules"/>.
-        /// </summary>
-        /// <param name="assembly"><see cref="Assembly"/> to get the enabled Durian <see cref="Type"/>s of.</param>
-        /// <param name="modules"><see cref="ModuleContainer"/> that provides a collection of Durian modules to pick the <see cref="TypeIdentity"/>s from.</param>
-        /// <exception cref="ArgumentNullException"><paramref name="assembly"/> is <see langword="null"/>. -or- <paramref name="modules"/> is <see langword="null"/>.</exception>
-        public static IEnumerable<TypeIdentity> GetEnabledTypes(this Assembly assembly, ModuleContainer modules)
-        {
-            if (assembly is null)
-            {
-                throw new ArgumentNullException(nameof(assembly));
-            }
-
-            if (modules is null)
-            {
-                throw new ArgumentNullException(nameof(modules));
-            }
-
-            if (modules.Count == 0)
-            {
-                return Array.Empty<TypeIdentity>();
-            }
-
-            ModuleReference[] references = modules.AsReferences();
-
-            return assembly.GetEnabledTypes(references);
-        }
-
-        /// <summary>
-        /// Returns a collection of <see cref="TypeIdentity"/>s representing all enabled Durian <see cref="Type"/>s for the specified <paramref name="assembly"/> that are part of any of the provided <paramref name="modules"/>.
-        /// </summary>
-        /// <param name="assembly"><see cref="Assembly"/> to get the enabled Durian <see cref="Type"/>s of.</param>
-        /// <param name="modules">Array of <see cref="ModuleIdentity"/>s to pick the <see cref="TypeIdentity"/>s from.</param>
-        /// <exception cref="ArgumentNullException"><paramref name="assembly"/> is <see langword="null"/>.</exception>
-        public static IEnumerable<TypeIdentity> GetEnabledTypes(this Assembly assembly, params ModuleIdentity[]? modules)
-        {
-            if (assembly is null)
-            {
-                throw new ArgumentNullException(nameof(assembly));
-            }
-
-            if (modules is null || modules.Length == 0)
-            {
-                return Array.Empty<TypeIdentity>();
-            }
-
-            EnableModuleAttribute[] attributes = assembly.GetCustomAttributes<EnableModuleAttribute>().ToArray();
-
-            if (attributes.Length == 0)
-            {
-                return Array.Empty<TypeIdentity>();
-            }
-
-            return Yield();
-
-            IEnumerable<TypeIdentity> Yield()
-            {
-                foreach (ModuleIdentity module in modules)
-                {
-                    if (module is null)
-                    {
-                        continue;
-                    }
-
-                    if (IsEnabled_Internal(attributes, module.Module))
-                    {
-                        foreach (TypeIdentity t in module.Types)
-                        {
-                            yield return t;
-                        }
-                    }
-                }
-            }
-        }
-
-        /// <summary>
-        /// Returns a collection of <see cref="TypeIdentity"/>s representing all enabled Durian <see cref="Type"/>s for the specified <paramref name="assembly"/> that are part of any of the provided <paramref name="modules"/>.
-        /// </summary>
-        /// <param name="assembly"><see cref="Assembly"/> to get the enabled Durian <see cref="Type"/>s of.</param>
-        /// <param name="modules">Array of <see cref="DurianModule"/>s to pick the <see cref="TypeIdentity"/>s from.</param>
-        /// <exception cref="ArgumentNullException"><paramref name="assembly"/> is <see langword="null"/>.</exception>
-        /// <exception cref = "InvalidOperationException" > Unknown <see cref="DurianModule"/> value detected. -or- <see cref = "DurianModule.None" /> is not a valid Durian module.</exception>
-        public static IEnumerable<TypeIdentity> GetEnabledTypes(this Assembly assembly, params DurianModule[]? modules)
-        {
-            if (assembly is null)
-            {
-                throw new ArgumentNullException(nameof(assembly));
-            }
-
-            if (modules is null || modules.Length == 0)
-            {
-                return Array.Empty<TypeIdentity>();
-            }
-
-            foreach (DurianModule module in modules)
-            {
-                ModuleIdentity.EnsureIsValidModuleEnum(module);
-            }
-
-            EnableModuleAttribute[] attributes = assembly.GetCustomAttributes<EnableModuleAttribute>().ToArray();
-
-            if (attributes.Length == 0)
-            {
-                return Array.Empty<TypeIdentity>();
-            }
-
-            return Yield();
-
-            IEnumerable<TypeIdentity> Yield()
-            {
-                foreach (DurianModule module in modules)
-                {
-                    if (IsEnabled_Internal(attributes, module))
-                    {
-                        ModuleIdentity identity = ModuleIdentity.GetModule(module);
-
-                        foreach (TypeIdentity t in identity.Types)
-                        {
-                            yield return t;
-                        }
-                    }
-                }
-            }
-        }
-
-        /// <summary>
-        /// Returns a collection of <see cref="TypeIdentity"/>s representing all enabled Durian <see cref="Type"/>s for the specified <paramref name="assembly"/> that are part of any of the provided modules.
-        /// </summary>
-        /// <param name="assembly"><see cref="Assembly"/> to get the enabled Durian <see cref="Type"/>s of.</param>
-        /// <param name="references">Array of <see cref="ModuleReference"/>s to pick the <see cref="TypeIdentity"/>s from.</param>
-        /// <exception cref="ArgumentNullException"><paramref name="assembly"/> is <see langword="null"/>.</exception>
-        public static IEnumerable<TypeIdentity> GetEnabledTypes(this Assembly assembly, params ModuleReference[]? references)
-        {
-            if (assembly is null)
-            {
-                throw new ArgumentNullException(nameof(assembly));
-            }
-
-            if (references is null || references.Length == 0)
-            {
-                return Array.Empty<TypeIdentity>();
-            }
-
-            EnableModuleAttribute[] attributes = assembly.GetCustomAttributes<EnableModuleAttribute>().ToArray();
-
-            if (attributes.Length == 0)
-            {
-                return Array.Empty<TypeIdentity>();
-            }
-
-            return Yield();
-
-            IEnumerable<TypeIdentity> Yield()
-            {
-                foreach (ModuleReference reference in references)
-                {
-                    if (reference is null)
-                    {
-                        continue;
-                    }
-
-                    if (IsEnabled_Internal(attributes, reference.EnumValue))
-                    {
-                        ModuleIdentity module = reference.GetModule();
-
-                        foreach (TypeIdentity t in module.Types)
-                        {
-                            yield return t;
-                        }
-                    }
-                }
-            }
-        }
-
-        /// <summary>
-        /// Returns a collection of <see cref="TypeIdentity"/>s picked from the given array of <paramref name="types"/> that are enabled for the specified <paramref name="types"/>.
-        /// </summary>
-        /// <param name="assembly"><see cref="Assembly"/> to get the enabled Durian <see cref="Type"/>s of.</param>
-        /// <param name="types">Array of <see cref="TypeIdentity"/>s to pick the enabled ones from.</param>
-        /// <exception cref="ArgumentNullException"><paramref name="assembly"/> is <see langword="null"/>.</exception>
-        public static IEnumerable<TypeIdentity> GetEnabledTypes(this Assembly assembly, params TypeIdentity[]? types)
-        {
-            if (assembly is null)
-            {
-                throw new ArgumentNullException(nameof(assembly));
-            }
-
-            if (types is null || types.Length == 0)
-            {
-                return Array.Empty<TypeIdentity>();
-            }
-
-            EnableModuleAttribute[] attributes = assembly.GetCustomAttributes<EnableModuleAttribute>().ToArray();
-
-            if (attributes.Length == 0)
-            {
-                return Array.Empty<TypeIdentity>();
-            }
-
-            Dictionary<DurianModule, bool> modules = new();
-            List<TypeIdentity> list = new(types.Length);
-
-            foreach (TypeIdentity type in types)
-            {
-                if (type is null)
-                {
-                    continue;
-                }
-
-                foreach (ModuleReference reference in type.Modules)
-                {
-                    if (modules.TryGetValue(reference.EnumValue, out bool value))
-                    {
-                        if (value)
-                        {
-                            list.Add(type);
-                        }
-                    }
-                    else
-                    {
-                        value = IsEnabled_Internal(attributes, reference.EnumValue);
-
-                        modules.Add(reference.EnumValue, value);
-                    }
-                }
-            }
-
-            return list;
-        }
-
-        /// <summary>
-        /// Determines whether the specified <paramref name="type"/> is enabled for the given <paramref name="assembly"/>.
-        /// </summary>
-        /// <param name="assembly"><see cref="Assembly"/> to check if the <paramref name="type"/> is enabled for.</param>
-        /// <param name="type"><see cref="TypeIdentity"/> to check if is enabled.</param>
-        /// <exception cref="ArgumentNullException"><paramref name="assembly"/> is <see langword="null"/>. -or- <paramref name="type"/> is <see langword="null"/>.</exception>
-        public static bool IsEnabled(this Assembly assembly, TypeIdentity type)
-        {
-            if (assembly is null)
-            {
-                throw new ArgumentNullException(nameof(assembly));
-            }
-
-            if (type is null)
-            {
-                throw new ArgumentNullException(nameof(type));
-            }
-
-            DurianModule[] modules = ModuleIdentity.GetAllModules().AsEnums();
-
-            return IsEnabled_Internal(assembly, type, modules);
-        }
-
-        /// <summary>
-        /// Determines whether the specified <paramref name="type"/> is enabled for the given <paramref name="assembly"/>.
-        /// </summary>
-        /// <param name="assembly"><see cref="Assembly"/> to check if the <paramref name="type"/> is enabled for.</param>
-        /// <param name="type"><see cref="TypeIdentity"/> to check if is enabled.</param>
-        /// <param name="modules"><see cref="ModuleContainer"/> that provides a collection of Durian modules to pick the <see cref="TypeIdentity"/>s from.</param>
-        /// <exception cref="ArgumentNullException"><paramref name="assembly"/> is <see langword="null"/>. -or- <paramref name="type"/> is <see langword="null"/>. -or- <paramref name="modules"/> is <see langword="null"/>.</exception>
-        public static bool IsEnabled(this Assembly assembly, TypeIdentity type, ModuleContainer modules)
-        {
-            if (assembly is null)
-            {
-                throw new ArgumentNullException(nameof(assembly));
-            }
-
-            if (type is null)
-            {
-                throw new ArgumentNullException(nameof(type));
-            }
-
-            if (modules is null)
-            {
-                throw new ArgumentNullException(nameof(modules));
-            }
-
-            if (modules.IsEmpty)
-            {
-                return false;
-            }
-
-            DurianModule[] array = modules.AsEnums();
-
-            return IsEnabled_Internal(assembly, type, array);
-        }
-
-        /// <summary>
-        /// Determines whether the specified <paramref name="type"/> is enabled for the given <paramref name="assembly"/>.
-        /// </summary>
-        /// <param name="assembly"><see cref="Assembly"/> to check if the <paramref name="type"/> is enabled for.</param>
-        /// <param name="type"><see cref="TypeIdentity"/> to check if is enabled.</param>
-        /// <param name="modules">Array of <see cref="ModuleIdentity"/>s to pick the <see cref="TypeIdentity"/>s from.</param>
-        /// <exception cref="ArgumentNullException"><paramref name="assembly"/> is <see langword="null"/>. -or- <paramref name="type"/> is <see langword="null"/>.</exception>
-        public static bool IsEnabled(this Assembly assembly, TypeIdentity type, [NotNullWhen(true)] params ModuleIdentity[]? modules)
-        {
-            if (assembly is null)
-            {
-                throw new ArgumentNullException(nameof(assembly));
-            }
-
-            if (type is null)
-            {
-                throw new ArgumentNullException(nameof(type));
-            }
-
-            if (modules is null || modules.Length == 0)
-            {
-                return false;
-            }
-
-            DurianModule[] array = ModuleConverter.ToEnums(modules.Where(m => m is not null));
-
-            return IsEnabled_Internal(assembly, type, array);
-        }
-
-        /// <summary>
-        /// Determines whether the specified <paramref name="type"/> is enabled for the given <paramref name="assembly"/>.
-        /// </summary>
-        /// <param name="assembly"><see cref="Assembly"/> to check if the <paramref name="type"/> is enabled for.</param>
-        /// <param name="type"><see cref="TypeIdentity"/> to check if is enabled.</param>
-        /// <param name="references">Array of <see cref="ModuleReference"/>s to pick the <see cref="TypeIdentity"/>s from.</param>
-        /// <exception cref="ArgumentNullException"><paramref name="assembly"/> is <see langword="null"/>. -or- <paramref name="type"/> is <see langword="null"/>.</exception>
-        public static bool IsEnabled(this Assembly assembly, TypeIdentity type, [NotNullWhen(true)] params ModuleReference[]? references)
-        {
-            if (assembly is null)
-            {
-                throw new ArgumentNullException(nameof(assembly));
-            }
-
-            if (type is null)
-            {
-                throw new ArgumentNullException(nameof(type));
-            }
-
-            if (references is null || references.Length == 0)
-            {
-                return false;
-            }
-
-            DurianModule[] modules = ModuleConverter.ToEnums(references.Where(r => r is not null));
-
-            return IsEnabled_Internal(assembly, type, modules);
-        }
-
-        /// <summary>
-        /// Determines whether the specified <paramref name="type"/> is enabled for the given <paramref name="assembly"/>.
-        /// </summary>
-        /// <param name="assembly"><see cref="Assembly"/> to check if the <paramref name="type"/> is enabled for.</param>
-        /// <param name="type"><see cref="TypeIdentity"/> to check if is enabled.</param>
-        /// <param name="modules">Array of <see cref="DurianModule"/>s to pick the <see cref="TypeIdentity"/>s from.</param>
-        /// <exception cref="ArgumentNullException"><paramref name="assembly"/> is <see langword="null"/>. -or- <paramref name="type"/> is <see langword="null"/>.</exception>
-        /// <exception cref="InvalidOperationException">Unknown <see cref="DurianModule"/> value detected. -or- <see cref="DurianModule.None"/> is not a valid Durian module.</exception>
-        public static bool IsEnabled(this Assembly assembly, TypeIdentity type, [NotNullWhen(true)] params DurianModule[]? modules)
-        {
-            if (assembly is null)
-            {
-                throw new ArgumentNullException(nameof(assembly));
-            }
-
-            if (type is null)
-            {
-                throw new ArgumentNullException(nameof(type));
-            }
-
-            if (modules is null || modules.Length == 0)
-            {
-                return false;
-            }
-
-            foreach (DurianModule module in modules)
-            {
-                ModuleIdentity.EnsureIsValidModuleEnum(module);
-            }
-
-            return IsEnabled_Internal(assembly, type, modules);
-        }
-
-        private static bool IsEnabled_Internal(Assembly assembly, TypeIdentity type, DurianModule[] modules)
-        {
-            EnableModuleAttribute[] attributes = assembly.GetCustomAttributes<EnableModuleAttribute>().ToArray();
-
-            if (attributes.Length == 0)
-            {
-                return false;
-            }
-
-            foreach (ModuleReference m in type.Modules)
-            {
-                if (!IsEnabled_Internal(attributes, m.EnumValue))
-                {
-                    continue;
-                }
-
-                foreach (DurianModule e in modules)
-                {
-                    if (m.EnumValue == e)
-                    {
-                        return true;
-                    }
-                }
-            }
-
-            return false;
-        }
-    }
-=======
 	public static partial class AssemblyExtensions
 	{
 		/// <summary>
@@ -1356,5 +682,4 @@
 			return false;
 		}
 	}
->>>>>>> 6184197d
 }