﻿// Copyright (c) Piotr Stenke. All rights reserved.
// Licensed under the MIT license.

using System;
using System.Collections.Immutable;

namespace Durian.Info
{
<<<<<<< HEAD
    /// <summary>
    /// Contains basic information about a Durian module.
    /// </summary>
    /// <remarks>This class implements the <see cref="IEquatable{T}"/> interface - two instances are compared by their values, not references.
    /// <para>This class implements the <see cref="IDisposable"/> interface - instance should be disposed using the <see cref="Dispose"/> method if its no longer needed.</para></remarks>
    public sealed partial class ModuleIdentity : IDurianIdentity, IEquatable<ModuleIdentity>, IDisposable
    {
        private bool _disposed;

        /// <summary>
        /// A two-digit number that precedes the id of a diagnostic.
        /// </summary>
        public IdSection? AnalysisId { get; }

        /// <summary>
        /// A collection of diagnostics that can be reported by this module.
        /// </summary>
        public ImmutableArray<DiagnosticData> Diagnostics { get; }

        /// <summary>
        /// Link to documentation regarding this module. -or- empty <see cref="string"/> if the module has no documentation.
        /// </summary>
        public string Documentation { get; }

        /// <summary>
        /// Enum representation of this module.
        /// </summary>
        public DurianModule Module { get; }

        /// <summary>
        /// Name of the module.
        /// </summary>
        public string Name => Module.ToString();

        /// <summary>
        /// A collection of packages that are part of this module.
        /// </summary>
        public ImmutableArray<PackageReference> Packages { get; }

        /// <summary>
        /// A collection of types that are part of this module.
        /// </summary>
        public ImmutableArray<TypeIdentity> Types { get; }

        internal ModuleIdentity(
            DurianModule module,
            int? id,
            DurianPackage[]? packages,
            string? docsPath,
            DiagnosticData[]? diagnostics,
            TypeIdentity[]? types
        )
        {
            Module = module;
            Documentation = docsPath ?? string.Empty;

            if (id.HasValue)
            {
                AnalysisId = new IdSection(id.Value);
            }

            if (packages is null || packages.Length == 0)
            {
                Packages = ImmutableArray.Create<PackageReference>();
            }
            else
            {
                int length = packages.Length;
                ImmutableArray<PackageReference>.Builder b = ImmutableArray.CreateBuilder<PackageReference>(length);

                for (int i = 0; i < length; i++)
                {
                    b.Add(new PackageReference(packages[i], this));
                }

                Packages = b.ToImmutable();
            }

            if (types is null)
            {
                Types = ImmutableArray.Create<TypeIdentity>();
            }
            else
            {
                foreach (TypeIdentity type in types)
                {
                    type.SetModule(this);
                }

                Types = types.ToImmutableArray();
            }

            if (diagnostics is null)
            {
                Diagnostics = ImmutableArray.Create<DiagnosticData>();
            }
            else
            {
                foreach (DiagnosticData diag in diagnostics)
                {
                    diag.SetModule(this);
                }

                Diagnostics = diagnostics.ToImmutableArray();
            }

            IdentityPool.Modules.TryAdd(Name, this);
        }

        private ModuleIdentity(
            DurianModule module,
            IdSection? id,
            ImmutableArray<PackageReference> packages,
            string docsPath,
            ImmutableArray<DiagnosticData> diagnostics,
            ImmutableArray<TypeIdentity> types
        )
        {
            Module = module;
            AnalysisId = id;
            Documentation = docsPath;
            Packages = packages;
            Diagnostics = diagnostics;
            Types = types;

            // This constructor is called only when a clone is created.
            // Since this instance is a clone, it shouldn't have access to the IdentityPool.
            _disposed = true;
        }

        /// <inheritdoc/>
        public static bool operator !=(ModuleIdentity? a, ModuleIdentity? b)
        {
            return !(a == b);
        }

        /// <inheritdoc/>
        public static bool operator ==(ModuleIdentity? a, ModuleIdentity? b)
        {
            if (a is null)
            {
                return b is null;
            }

            if (b is null)
            {
                return false;
            }

            return
                a.Module == b.Module &&
                a.Documentation == b.Documentation &&
                a.AnalysisId == b.AnalysisId &&
                Utilities.CompareImmutableArrays(a.Types, b.Types) &&
                Utilities.CompareImmutableArrays(a.Diagnostics, b.Diagnostics) &&
                Utilities.CompareImmutableArrays(a.Packages, b.Packages);
        }

        /// <inheritdoc cref="ICloneable.Clone"/>
        public ModuleIdentity Clone()
        {
            return new ModuleIdentity(Module, AnalysisId, Packages, Documentation, Diagnostics, Types);
        }

        /// <inheritdoc/>
        public void Dispose()
        {
            if (!_disposed)
            {
                IdentityPool.Modules.TryRemove(Name, out _);
                _disposed = true;
            }
        }

        /// <inheritdoc/>
        public override bool Equals(object? obj)
        {
            if (obj is not ModuleIdentity other)
            {
                return false;
            }

            return other == this;
        }

        /// <inheritdoc/>
        public bool Equals(ModuleIdentity? other)
        {
            return other == this;
        }

        /// <inheritdoc/>
        public override int GetHashCode()
        {
            int hashCode = -726504116;
            hashCode = (hashCode * -1521134295) + Documentation.GetHashCode();
            hashCode = (hashCode * -1521134295) + AnalysisId.GetHashCode();
            hashCode = (hashCode * -1521134295) + Module.GetHashCode();
            hashCode = (hashCode * -1521134295) + Utilities.GetHashCodeOfImmutableArray(Types);
            hashCode = (hashCode * -1521134295) + Utilities.GetHashCodeOfImmutableArray(Packages);
            hashCode = (hashCode * -1521134295) + Utilities.GetHashCodeOfImmutableArray(Diagnostics);

            return hashCode;
        }

        /// <summary>
        /// Returns a new instance of <see cref="ModuleReference"/> pointing to the this <see cref="ModuleIdentity"/>.
        /// </summary>
        public ModuleReference GetReference()
        {
            return new ModuleReference(this);
        }

        /// <inheritdoc/>
        public override string ToString()
        {
            return Module.ToString();
        }

        object ICloneable.Clone()
        {
            return Clone();
        }

        IDurianIdentity IDurianIdentity.Clone()
        {
            return Clone();
        }

        internal void SetPackage(PackageIdentity package)
        {
            foreach (PackageReference p in Packages)
            {
                if (p.EnumValue == package.EnumValue)
                {
                    p.Accept(package);
                    return;
                }
            }
        }
    }
=======
	/// <summary>
	/// Contains basic information about a Durian module.
	/// </summary>
	/// <remarks>This class implements the <see cref="IEquatable{T}"/> interface - two instances are compared by their values, not references.
	/// <para>This class implements the <see cref="IDisposable"/> interface - instance should be disposed using the <see cref="Dispose"/> method if its no longer needed.</para></remarks>
	public sealed partial class ModuleIdentity : IDurianIdentity, IEquatable<ModuleIdentity>, IDisposable
	{
		private bool _disposed;

		/// <summary>
		/// A two-digit number that precedes the id of a diagnostic.
		/// </summary>
		public IdSection? AnalysisId { get; }

		/// <summary>
		/// A collection of diagnostics that can be reported by this module.
		/// </summary>
		public ImmutableArray<DiagnosticData> Diagnostics { get; }

		/// <summary>
		/// Link to documentation regarding this module. -or- empty <see cref="string"/> if the module has no documentation.
		/// </summary>
		public string Documentation { get; }

		/// <summary>
		/// Enum representation of this module.
		/// </summary>
		public DurianModule Module { get; }

		/// <summary>
		/// Name of the module.
		/// </summary>
		public string Name => Module.ToString();

		/// <summary>
		/// A collection of packages that are part of this module.
		/// </summary>
		public ImmutableArray<PackageReference> Packages { get; }

		/// <summary>
		/// A collection of types that are part of this module.
		/// </summary>
		public ImmutableArray<TypeIdentity> Types { get; }

		internal ModuleIdentity(
			DurianModule module,
			int? id,
			DurianPackage[]? packages,
			string? docsPath,
			DiagnosticData[]? diagnostics,
			TypeIdentity[]? types
		)
		{
			Module = module;
			Documentation = docsPath ?? string.Empty;

			if (id.HasValue)
			{
				AnalysisId = new IdSection(id.Value);
			}

			if (packages is null || packages.Length == 0)
			{
				Packages = ImmutableArray.Create<PackageReference>();
			}
			else
			{
				int length = packages.Length;
				ImmutableArray<PackageReference>.Builder b = ImmutableArray.CreateBuilder<PackageReference>(length);

				for (int i = 0; i < length; i++)
				{
					b.Add(new PackageReference(packages[i], this));
				}

				Packages = b.ToImmutable();
			}

			if (types is null)
			{
				Types = ImmutableArray.Create<TypeIdentity>();
			}
			else
			{
				foreach (TypeIdentity type in types)
				{
					type.SetModule(this);
				}

				Types = types.ToImmutableArray();
			}

			if (diagnostics is null)
			{
				Diagnostics = ImmutableArray.Create<DiagnosticData>();
			}
			else
			{
				foreach (DiagnosticData diag in diagnostics)
				{
					diag.SetModule(this);
				}

				Diagnostics = diagnostics.ToImmutableArray();
			}

			IdentityPool.Modules.TryAdd(Name, this);
		}

		private ModuleIdentity(
			DurianModule module,
			IdSection? id,
			ImmutableArray<PackageReference> packages,
			string docsPath,
			ImmutableArray<DiagnosticData> diagnostics,
			ImmutableArray<TypeIdentity> types
		)
		{
			Module = module;
			AnalysisId = id;
			Documentation = docsPath;
			Packages = packages;
			Diagnostics = diagnostics;
			Types = types;

			// This constructor is called only when a clone is created.
			// Since this instance is a clone, it shouldn't have access to the IdentityPool.
			_disposed = true;
		}

		/// <inheritdoc/>
		public static bool operator !=(ModuleIdentity? a, ModuleIdentity? b)
		{
			return !(a == b);
		}

		/// <inheritdoc/>
		public static bool operator ==(ModuleIdentity? a, ModuleIdentity? b)
		{
			if (a is null)
			{
				return b is null;
			}

			if (b is null)
			{
				return false;
			}

			return
				a.Module == b.Module &&
				a.Documentation == b.Documentation &&
				a.AnalysisId == b.AnalysisId &&
				Utilities.CompareImmutableArrays(a.Types, b.Types) &&
				Utilities.CompareImmutableArrays(a.Diagnostics, b.Diagnostics) &&
				Utilities.CompareImmutableArrays(a.Packages, b.Packages);
		}

		/// <inheritdoc cref="ICloneable.Clone"/>
		public ModuleIdentity Clone()
		{
			return new ModuleIdentity(Module, AnalysisId, Packages, Documentation, Diagnostics, Types);
		}

		/// <inheritdoc/>
		public void Dispose()
		{
			if (!_disposed)
			{
				IdentityPool.Modules.TryRemove(Name, out _);
				_disposed = true;
			}
		}

		/// <inheritdoc/>
		public override bool Equals(object? obj)
		{
			if (obj is not ModuleIdentity other)
			{
				return false;
			}

			return other == this;
		}

		/// <inheritdoc/>
		public bool Equals(ModuleIdentity? other)
		{
			return other == this;
		}

		/// <inheritdoc/>
		public override int GetHashCode()
		{
			int hashCode = -726504116;
			hashCode = (hashCode * -1521134295) + Documentation.GetHashCode();
			hashCode = (hashCode * -1521134295) + AnalysisId.GetHashCode();
			hashCode = (hashCode * -1521134295) + Module.GetHashCode();
			hashCode = (hashCode * -1521134295) + Utilities.GetHashCodeOfImmutableArray(Types);
			hashCode = (hashCode * -1521134295) + Utilities.GetHashCodeOfImmutableArray(Packages);
			hashCode = (hashCode * -1521134295) + Utilities.GetHashCodeOfImmutableArray(Diagnostics);

			return hashCode;
		}

		/// <summary>
		/// Returns a new instance of <see cref="ModuleReference"/> pointing to the this <see cref="ModuleIdentity"/>.
		/// </summary>
		public ModuleReference GetReference()
		{
			return new ModuleReference(this);
		}

		/// <inheritdoc/>
		public override string ToString()
		{
			return Module.ToString();
		}

		object ICloneable.Clone()
		{
			return Clone();
		}

		IDurianIdentity IDurianIdentity.Clone()
		{
			return Clone();
		}

		internal void SetPackage(PackageIdentity package)
		{
			foreach (PackageReference p in Packages)
			{
				if (p.EnumValue == package.EnumValue)
				{
					p.Accept(package);
					return;
				}
			}
		}
	}
>>>>>>> 6184197d
}<|MERGE_RESOLUTION|>--- conflicted
+++ resolved
@@ -6,249 +6,6 @@
 
 namespace Durian.Info
 {
-<<<<<<< HEAD
-    /// <summary>
-    /// Contains basic information about a Durian module.
-    /// </summary>
-    /// <remarks>This class implements the <see cref="IEquatable{T}"/> interface - two instances are compared by their values, not references.
-    /// <para>This class implements the <see cref="IDisposable"/> interface - instance should be disposed using the <see cref="Dispose"/> method if its no longer needed.</para></remarks>
-    public sealed partial class ModuleIdentity : IDurianIdentity, IEquatable<ModuleIdentity>, IDisposable
-    {
-        private bool _disposed;
-
-        /// <summary>
-        /// A two-digit number that precedes the id of a diagnostic.
-        /// </summary>
-        public IdSection? AnalysisId { get; }
-
-        /// <summary>
-        /// A collection of diagnostics that can be reported by this module.
-        /// </summary>
-        public ImmutableArray<DiagnosticData> Diagnostics { get; }
-
-        /// <summary>
-        /// Link to documentation regarding this module. -or- empty <see cref="string"/> if the module has no documentation.
-        /// </summary>
-        public string Documentation { get; }
-
-        /// <summary>
-        /// Enum representation of this module.
-        /// </summary>
-        public DurianModule Module { get; }
-
-        /// <summary>
-        /// Name of the module.
-        /// </summary>
-        public string Name => Module.ToString();
-
-        /// <summary>
-        /// A collection of packages that are part of this module.
-        /// </summary>
-        public ImmutableArray<PackageReference> Packages { get; }
-
-        /// <summary>
-        /// A collection of types that are part of this module.
-        /// </summary>
-        public ImmutableArray<TypeIdentity> Types { get; }
-
-        internal ModuleIdentity(
-            DurianModule module,
-            int? id,
-            DurianPackage[]? packages,
-            string? docsPath,
-            DiagnosticData[]? diagnostics,
-            TypeIdentity[]? types
-        )
-        {
-            Module = module;
-            Documentation = docsPath ?? string.Empty;
-
-            if (id.HasValue)
-            {
-                AnalysisId = new IdSection(id.Value);
-            }
-
-            if (packages is null || packages.Length == 0)
-            {
-                Packages = ImmutableArray.Create<PackageReference>();
-            }
-            else
-            {
-                int length = packages.Length;
-                ImmutableArray<PackageReference>.Builder b = ImmutableArray.CreateBuilder<PackageReference>(length);
-
-                for (int i = 0; i < length; i++)
-                {
-                    b.Add(new PackageReference(packages[i], this));
-                }
-
-                Packages = b.ToImmutable();
-            }
-
-            if (types is null)
-            {
-                Types = ImmutableArray.Create<TypeIdentity>();
-            }
-            else
-            {
-                foreach (TypeIdentity type in types)
-                {
-                    type.SetModule(this);
-                }
-
-                Types = types.ToImmutableArray();
-            }
-
-            if (diagnostics is null)
-            {
-                Diagnostics = ImmutableArray.Create<DiagnosticData>();
-            }
-            else
-            {
-                foreach (DiagnosticData diag in diagnostics)
-                {
-                    diag.SetModule(this);
-                }
-
-                Diagnostics = diagnostics.ToImmutableArray();
-            }
-
-            IdentityPool.Modules.TryAdd(Name, this);
-        }
-
-        private ModuleIdentity(
-            DurianModule module,
-            IdSection? id,
-            ImmutableArray<PackageReference> packages,
-            string docsPath,
-            ImmutableArray<DiagnosticData> diagnostics,
-            ImmutableArray<TypeIdentity> types
-        )
-        {
-            Module = module;
-            AnalysisId = id;
-            Documentation = docsPath;
-            Packages = packages;
-            Diagnostics = diagnostics;
-            Types = types;
-
-            // This constructor is called only when a clone is created.
-            // Since this instance is a clone, it shouldn't have access to the IdentityPool.
-            _disposed = true;
-        }
-
-        /// <inheritdoc/>
-        public static bool operator !=(ModuleIdentity? a, ModuleIdentity? b)
-        {
-            return !(a == b);
-        }
-
-        /// <inheritdoc/>
-        public static bool operator ==(ModuleIdentity? a, ModuleIdentity? b)
-        {
-            if (a is null)
-            {
-                return b is null;
-            }
-
-            if (b is null)
-            {
-                return false;
-            }
-
-            return
-                a.Module == b.Module &&
-                a.Documentation == b.Documentation &&
-                a.AnalysisId == b.AnalysisId &&
-                Utilities.CompareImmutableArrays(a.Types, b.Types) &&
-                Utilities.CompareImmutableArrays(a.Diagnostics, b.Diagnostics) &&
-                Utilities.CompareImmutableArrays(a.Packages, b.Packages);
-        }
-
-        /// <inheritdoc cref="ICloneable.Clone"/>
-        public ModuleIdentity Clone()
-        {
-            return new ModuleIdentity(Module, AnalysisId, Packages, Documentation, Diagnostics, Types);
-        }
-
-        /// <inheritdoc/>
-        public void Dispose()
-        {
-            if (!_disposed)
-            {
-                IdentityPool.Modules.TryRemove(Name, out _);
-                _disposed = true;
-            }
-        }
-
-        /// <inheritdoc/>
-        public override bool Equals(object? obj)
-        {
-            if (obj is not ModuleIdentity other)
-            {
-                return false;
-            }
-
-            return other == this;
-        }
-
-        /// <inheritdoc/>
-        public bool Equals(ModuleIdentity? other)
-        {
-            return other == this;
-        }
-
-        /// <inheritdoc/>
-        public override int GetHashCode()
-        {
-            int hashCode = -726504116;
-            hashCode = (hashCode * -1521134295) + Documentation.GetHashCode();
-            hashCode = (hashCode * -1521134295) + AnalysisId.GetHashCode();
-            hashCode = (hashCode * -1521134295) + Module.GetHashCode();
-            hashCode = (hashCode * -1521134295) + Utilities.GetHashCodeOfImmutableArray(Types);
-            hashCode = (hashCode * -1521134295) + Utilities.GetHashCodeOfImmutableArray(Packages);
-            hashCode = (hashCode * -1521134295) + Utilities.GetHashCodeOfImmutableArray(Diagnostics);
-
-            return hashCode;
-        }
-
-        /// <summary>
-        /// Returns a new instance of <see cref="ModuleReference"/> pointing to the this <see cref="ModuleIdentity"/>.
-        /// </summary>
-        public ModuleReference GetReference()
-        {
-            return new ModuleReference(this);
-        }
-
-        /// <inheritdoc/>
-        public override string ToString()
-        {
-            return Module.ToString();
-        }
-
-        object ICloneable.Clone()
-        {
-            return Clone();
-        }
-
-        IDurianIdentity IDurianIdentity.Clone()
-        {
-            return Clone();
-        }
-
-        internal void SetPackage(PackageIdentity package)
-        {
-            foreach (PackageReference p in Packages)
-            {
-                if (p.EnumValue == package.EnumValue)
-                {
-                    p.Accept(package);
-                    return;
-                }
-            }
-        }
-    }
-=======
 	/// <summary>
 	/// Contains basic information about a Durian module.
 	/// </summary>
@@ -490,5 +247,4 @@
 			}
 		}
 	}
->>>>>>> 6184197d
 }