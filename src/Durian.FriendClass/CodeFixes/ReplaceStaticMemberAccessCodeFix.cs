--- conflicted
+++ resolved
@@ -1,100 +1,72 @@
-﻿// Copyright (c) Piotr Stenke. All rights reserved.
-// Licensed under the MIT license.
-
-using Durian.Analysis.CodeFixes;
-using Durian.Analysis.Extensions;
-using Microsoft.CodeAnalysis;
-using Microsoft.CodeAnalysis.CSharp;
-using Microsoft.CodeAnalysis.CSharp.Syntax;
-using System.Linq;
-using static Durian.Analysis.FriendClass.FriendClassDiagnostics;
-
-namespace Durian.Analysis.FriendClass.CodeFixes
-{
-    /// <summary>
-    /// Code fix for the <see cref="DUR0314_DoNotAccessInheritedStaticMembers"/> diagnostic.
-    /// </summary>
-    public sealed class ReplaceStaticMemberAccessCodeFix : ReplaceNodeCodeFix<MemberAccessExpressionSyntax>
-    {
-        /// <inheritdoc/>
-        public override string Id => $"{Title} [{nameof(FriendClass)}]";
-
-        /// <inheritdoc/>
-        public override string Title => "Replace inherited static member access";
-
-        /// <summary>
-        /// Initializes a new instance of the <see cref="ReplaceStaticMemberAccessCodeFix"/> class.
-        /// </summary>
-        public ReplaceStaticMemberAccessCodeFix()
-        {
-        }
-
-<<<<<<< HEAD
-        /// <inheritdoc/>
-        protected override SyntaxNode GetNewNode(MemberAccessExpressionSyntax currentNode, CSharpCompilation compilation, SemanticModel semanticModel, out INamespaceSymbol[]? requiredNamespaces)
-        {
-            if (semanticModel.GetSymbolInfo(currentNode.Expression).Symbol is not INamedTypeSymbol currentType)
-            {
-                requiredNamespaces = default;
-                return currentNode;
-            }
-
-            if (semanticModel.GetSymbolInfo(currentNode.Name).Symbol is not ISymbol currentSymbol || currentSymbol.ContainingType is not INamedTypeSymbol parentType)
-            {
-                requiredNamespaces = default;
-                return currentNode;
-            }
-=======
-		/// <inheritdoc/>
-		protected override SyntaxNode GetNewNode(MemberAccessExpressionSyntax currentNode, CSharpCompilation compilation, SemanticModel semanticModel, out INamespaceSymbol[]? requiredNamespaces)
-		{
-			if (semanticModel.GetSymbolInfo(currentNode.Expression).Symbol is not INamedTypeSymbol currentType)
-			{
-				requiredNamespaces = default;
-				return currentNode;
-			}
-
-			if (semanticModel.GetSymbolInfo(currentNode.Name).Symbol is not ISymbol currentSymbol || currentSymbol.ContainingType is not INamedTypeSymbol parentType)
-			{
-				requiredNamespaces = default;
-				return currentNode;
-			}
->>>>>>> 6184197d
-
-            requiredNamespaces = new INamespaceSymbol[] { parentType.ContainingNamespace };
-
-            NameSyntax name;
-
-<<<<<<< HEAD
-            if (parentType.IsInnerType())
-            {
-                name = AnalysisUtilities.JoinIntoQualifiedName(parentType.GetContainingTypeSymbols(true).Select(t => t.Name))!;
-            }
-            else
-            {
-                name = SyntaxFactory.IdentifierName(parentType.Name);
-            }
-=======
-			if (parentType.IsInnerType())
-			{
-				name = AnalysisUtilities.GetQualifiedName(parentType.GetContainingTypes(true).Select(t => t.Name))!;
-			}
-			else
-			{
-				name = SyntaxFactory.IdentifierName(parentType.Name);
-			}
->>>>>>> 6184197d
-
-            return currentNode.WithExpression(name);
-        }
-
-        /// <inheritdoc/>
-        protected override DiagnosticDescriptor[] GetSupportedDiagnostics()
-        {
-            return new[]
-            {
-                DUR0314_DoNotAccessInheritedStaticMembers
-            };
-        }
-    }
-}+﻿// Copyright (c) Piotr Stenke. All rights reserved.
+// Licensed under the MIT license.
+
+using System.Linq;
+using Durian.Analysis.CodeFixes;
+using Durian.Analysis.Extensions;
+using Microsoft.CodeAnalysis;
+using Microsoft.CodeAnalysis.CSharp;
+using Microsoft.CodeAnalysis.CSharp.Syntax;
+using static Durian.Analysis.FriendClass.FriendClassDiagnostics;
+
+namespace Durian.Analysis.FriendClass.CodeFixes
+{
+	/// <summary>
+	/// Code fix for the <see cref="DUR0314_DoNotAccessInheritedStaticMembers"/> diagnostic.
+	/// </summary>
+	public sealed class ReplaceStaticMemberAccessCodeFix : ReplaceNodeCodeFix<MemberAccessExpressionSyntax>
+	{
+		/// <inheritdoc/>
+		public override string Id => $"{Title} [{nameof(FriendClass)}]";
+
+		/// <inheritdoc/>
+		public override string Title => "Replace inherited static member access";
+
+		/// <summary>
+		/// Initializes a new instance of the <see cref="ReplaceStaticMemberAccessCodeFix"/> class.
+		/// </summary>
+		public ReplaceStaticMemberAccessCodeFix()
+		{
+		}
+
+		/// <inheritdoc/>
+		protected override SyntaxNode GetNewNode(MemberAccessExpressionSyntax currentNode, CSharpCompilation compilation, SemanticModel semanticModel, out INamespaceSymbol[]? requiredNamespaces)
+		{
+			if (semanticModel.GetSymbolInfo(currentNode.Expression).Symbol is not INamedTypeSymbol currentType)
+			{
+				requiredNamespaces = default;
+				return currentNode;
+			}
+
+			if (semanticModel.GetSymbolInfo(currentNode.Name).Symbol is not ISymbol currentSymbol || currentSymbol.ContainingType is not INamedTypeSymbol parentType)
+			{
+				requiredNamespaces = default;
+				return currentNode;
+			}
+
+			requiredNamespaces = new INamespaceSymbol[] { parentType.ContainingNamespace };
+
+			NameSyntax name;
+
+			if (parentType.IsInnerType())
+			{
+				name = AnalysisUtilities.GetQualifiedName(parentType.GetContainingTypes(true).Select(t => t.Name))!;
+			}
+			else
+			{
+				name = SyntaxFactory.IdentifierName(parentType.Name);
+			}
+
+			return currentNode.WithExpression(name);
+		}
+
+		/// <inheritdoc/>
+		protected override DiagnosticDescriptor[] GetSupportedDiagnostics()
+		{
+			return new[]
+			{
+				DUR0314_DoNotAccessInheritedStaticMembers
+			};
+		}
+	}
+}