--- conflicted
+++ resolved
@@ -1,797 +1,403 @@
-﻿// Copyright (c) Piotr Stenke. All rights reserved.
-// Licensed under the MIT license.
-
-using Durian.Analysis.Extensions;
-using Microsoft.CodeAnalysis;
-using Microsoft.CodeAnalysis.CSharp;
-using Microsoft.CodeAnalysis.CSharp.Syntax;
-using Microsoft.CodeAnalysis.Diagnostics;
-using System.Collections.Generic;
-using System.Collections.Immutable;
-using System.Diagnostics.CodeAnalysis;
-using System.Linq;
-using static Durian.Analysis.FriendClass.FriendClassDiagnostics;
-
-namespace Durian.Analysis.FriendClass
-{
-<<<<<<< HEAD
-    /// <summary>
-    /// Analyzes classes marked by the <c>Durian.FriendClassAttribute</c>.
-    /// </summary>
-    [DiagnosticAnalyzer(LanguageNames.CSharp)]
-    public class FriendClassDeclarationAnalyzer : DurianAnalyzer<FriendClassCompilationData>
-    {
-        /// <inheritdoc/>
-        public override ImmutableArray<DiagnosticDescriptor> SupportedDiagnostics => ImmutableArray.Create(
-            DUR0301_TargetTypeIsOutsideOfAssembly,
-            DUR0303_DoNotUseFriendClassConfigurationAttributeOnTypesWithNoFriends,
-            DUR0304_ValueOfFriendClassCannotAccessTargetType,
-            DUR0305_TypeDoesNotDeclareInternalMembers,
-            DUR0306_FriendTypeSpecifiedByMultipleAttributes,
-            DUR0308_TypeIsNotValid,
-            DUR0309_TypeCannotBeFriendOfItself,
-            DUR0311_DoNotAllowChildrenOnSealedType,
-            DUR0312_InnerTypeIsImplicitFriend,
-            DUR0313_ConfigurationIsRedundant,
-            DUR0315_DoNotAllowInheritedOnTypeWithoutBaseType,
-            DUR0316_BaseTypeHasNoInternalInstanceMembers
-        );
-
-        /// <summary>
-        /// Initializes a new instance of the <see cref="FriendClassDeclarationAnalyzer"/> class.
-        /// </summary>
-        public FriendClassDeclarationAnalyzer()
-        {
-        }
-
-        /// <inheritdoc/>
-        public override void Register(IDurianAnalysisContext context, FriendClassCompilationData compilation)
-        {
-            context.RegisterSymbolAction(context => Analyze(context, compilation), SymbolKind.NamedType);
-        }
-
-        internal static bool IsInternal(ISymbol symbol)
-        {
-            return symbol.DeclaredAccessibility is Accessibility.Internal or Accessibility.ProtectedOrInternal;
-        }
-
-        /// <inheritdoc/>
-        protected override FriendClassCompilationData CreateCompilation(CSharpCompilation compilation, IDiagnosticReceiver diagnosticReceiver)
-        {
-            return new FriendClassCompilationData(compilation);
-        }
-
-        private static void Analyze(SymbolAnalysisContext context, FriendClassCompilationData compilation)
-        {
-            if (context.Symbol is not INamedTypeSymbol symbol || !(symbol.TypeKind is TypeKind.Class or TypeKind.Struct))
-            {
-                return;
-            }
-
-            AttributeData[] attributes = symbol.GetAttributes(compilation.FriendClassAttribute!).ToArray();
-
-            if (attributes.Length == 0)
-            {
-                if (TryGetInvalidConfigurationDiagnostic(symbol, compilation, out Diagnostic? d))
-                {
-                    context.ReportDiagnostic(d);
-                }
-
-                return;
-            }
-
-            FriendClassConfiguration config = GetConfiguration(symbol, compilation);
-
-            List<Diagnostic> diagnostics = new(attributes.Length * 2);
-
-            ValidateConfiguration(symbol, config, compilation, diagnostics);
-            AnalyzeAttributes(attributes, symbol, config, compilation, diagnostics);
-
-            foreach (Diagnostic d in diagnostics)
-            {
-                context.ReportDiagnostic(d);
-            }
-        }
-
-        private static void AnalyzeAttributes(
-            AttributeData[] attributes,
-            INamedTypeSymbol symbol,
-            FriendClassConfiguration config,
-            FriendClassCompilationData compilation,
-            List<Diagnostic> diagnostics
-        )
-        {
-#pragma warning disable RS1024 // Compare symbols correctly
-            HashSet<ITypeSymbol> friendTypes = new(SymbolEqualityComparer.Default);
-#pragma warning restore RS1024 // Compare symbols correctly
-
-            foreach (AttributeData attribute in attributes)
-            {
-                if (!attribute.TryGetConstructorArgumentTypeValue(0, out ITypeSymbol? friend))
-                {
-                    continue;
-                }
-
-                if (TryGetInvalidFriendTypeDiagnostic(symbol, friend, attribute, friendTypes, out Diagnostic? diagnostic))
-                {
-                    diagnostics.Add(diagnostic);
-                    continue;
-                }
-
-                if (TryGetInvalidExternalFriendTypeDiagnostic(symbol, friend!, attribute, compilation.Compilation, out diagnostic))
-                {
-                    diagnostics.Add(diagnostic);
-                    continue;
-                }
-
-                Location? location = null;
-
-                if (!compilation.Compilation.IsSymbolAccessibleWithin(symbol, friend!))
-                {
-                    InitializeFriendArgumentLocation(attribute, symbol, ref location);
-
-                    diagnostics.Add(Diagnostic.Create(
-                        descriptor: DUR0304_ValueOfFriendClassCannotAccessTargetType,
-                        location: location,
-                        messageArgs: new[] { symbol, friend }
-                    ));
-                }
-
-                if (!config.IncludeInherited && !symbol.GetMembers().Any(IsInternal))
-                {
-                    Location? attrLocation = attribute.GetLocation();
-
-                    if (attrLocation is null)
-                    {
-                        InitializeFriendArgumentLocation(attribute, symbol, ref location);
-                        attrLocation = location;
-                    }
-
-                    diagnostics.Add(Diagnostic.Create(
-                        descriptor: DUR0305_TypeDoesNotDeclareInternalMembers,
-                        location: attrLocation,
-                        messageArgs: new[] { symbol }
-                    ));
-                }
-            }
-        }
-
-        private static Location GetArgumentLocation(AttributeSyntax? syntax, ISymbol symbol, string argName)
-        {
-            if (syntax is not null &&
-                syntax.ArgumentList is not null &&
-                syntax.ArgumentList.Arguments is SeparatedSyntaxList<AttributeArgumentSyntax> { Count: > 0 } arguments &&
-                arguments.FirstOrDefault(arg => arg.NameEquals is not null && arg.NameEquals.Name.ToString() == argName) is AttributeArgumentSyntax arg
-            )
-            {
-                return arg.GetLocation();
-            }
-
-            return symbol.Locations.FirstOrDefault() ?? Location.None;
-        }
-
-        private static FriendClassConfiguration GetConfiguration(INamedTypeSymbol symbol, FriendClassCompilationData compilation)
-        {
-            if (symbol.GetAttribute(compilation.FriendClassConfigurationAttribute!) is not AttributeData attr ||
-                attr.ApplicationSyntaxReference is null ||
-                attr.ApplicationSyntaxReference.GetSyntax() is not AttributeSyntax syntax
-            )
-            {
-                return FriendClassConfiguration.Default;
-            }
-
-            bool isZeroed = true;
-
-            bool allowChildren = GetBoolProperty(FriendClassConfigurationAttributeProvider.AllowChildren, ref isZeroed);
-            bool includeInherited = GetBoolProperty(FriendClassConfigurationAttributeProvider.IncludeInherited, ref isZeroed);
-
-            return new()
-            {
-                AllowChildren = allowChildren,
-                IncludeInherited = includeInherited,
-                IsZeroed = isZeroed,
-                Syntax = syntax
-            };
-
-            bool GetBoolProperty(string name, ref bool isZeroed)
-            {
-                if (attr.TryGetNamedArgumentValue(name, out bool value))
-                {
-                    isZeroed = false;
-                }
-                else
-                {
-                    value = default;
-                }
-
-                return value;
-            }
-        }
-
-        private static Location GetFriendArgumentLocation(AttributeData attribute, INamedTypeSymbol symbol)
-        {
-            if (attribute.ApplicationSyntaxReference?.GetSyntax() is not AttributeSyntax syntax ||
-                syntax.ArgumentList is null ||
-                syntax.ArgumentList.Arguments is not SeparatedSyntaxList<AttributeArgumentSyntax> { Count: > 0 } arguments
-            )
-            {
-                return symbol.Locations.FirstOrDefault() ?? Location.None;
-            }
-
-            return arguments[0].GetLocation();
-        }
-
-        private static void InitializeFriendArgumentLocation(AttributeData attribute, INamedTypeSymbol symbol, [NotNull] ref Location? location)
-        {
-            if (location is null)
-            {
-                location = GetFriendArgumentLocation(attribute, symbol);
-            }
-        }
-
-        private static bool IsValidInternalParentMember(ISymbol symbol)
-        {
-            if (!IsInternal(symbol))
-            {
-                return false;
-            }
-
-            if (symbol.IsStatic)
-            {
-                return false;
-            }
-
-            if (symbol is IMethodSymbol method && method.MethodKind == MethodKind.Constructor)
-            {
-                return false;
-            }
-
-            return true;
-        }
-
-        private static bool TryGetInvalidConfigurationDiagnostic(
-            INamedTypeSymbol symbol,
-            FriendClassCompilationData compilation,
-            [NotNullWhen(true)] out Diagnostic? diagnostic
-        )
-        {
-            if (symbol.GetAttribute(compilation.FriendClassConfigurationAttribute!) is AttributeData attr &&
-                !attr.GetNamedArgumentValue<bool>(FriendClassConfigurationAttributeProvider.AllowChildren))
-            {
-                diagnostic = Diagnostic.Create(
-                    descriptor: DUR0303_DoNotUseFriendClassConfigurationAttributeOnTypesWithNoFriends,
-                    location: attr.ApplicationSyntaxReference?.GetSyntax()?.GetLocation() ?? symbol.Locations.FirstOrDefault(),
-                    messageArgs: symbol
-                );
-
-                return true;
-            }
-
-            diagnostic = null;
-            return false;
-        }
-
-        private static bool TryGetInvalidExternalFriendTypeDiagnostic(
-            INamedTypeSymbol symbol,
-            ITypeSymbol friend,
-            AttributeData attribute,
-            CSharpCompilation compilation,
-            [NotNullWhen(true)] out Diagnostic? diagnostic
-        )
-        {
-            if (SymbolEqualityComparer.Default.Equals(compilation.Assembly, friend.ContainingAssembly))
-            {
-                diagnostic = null;
-                return false;
-            }
-
-            diagnostic = Diagnostic.Create(
-                descriptor: DUR0301_TargetTypeIsOutsideOfAssembly,
-                location: GetFriendArgumentLocation(attribute, symbol),
-                messageArgs: new[] { symbol, friend }
-            );
-
-            return true;
-        }
-
-        private static bool TryGetInvalidFriendTypeDiagnostic(
-            INamedTypeSymbol symbol,
-            ITypeSymbol? friend,
-            AttributeData attribute,
-            HashSet<ITypeSymbol> friendTypes,
-            [NotNullWhen(true)] out Diagnostic? diagnostic
-        )
-        {
-            if (friend is null ||
-                friend is not INamedTypeSymbol ||
-                !(friend.TypeKind is TypeKind.Interface or TypeKind.Class or TypeKind.Struct)
-            )
-            {
-                diagnostic = Diagnostic.Create(
-                    descriptor: DUR0308_TypeIsNotValid,
-                    location: GetFriendArgumentLocation(attribute, symbol),
-                    messageArgs: new[] { symbol, friend }
-                );
-
-                return true;
-            }
-
-            if (SymbolEqualityComparer.Default.Equals(friend, symbol))
-            {
-                diagnostic = Diagnostic.Create(
-                    descriptor: DUR0309_TypeCannotBeFriendOfItself,
-                    location: GetFriendArgumentLocation(attribute, symbol),
-                    messageArgs: new[] { symbol }
-                );
-
-                return true;
-            }
-
-            if (!friendTypes.Add(friend))
-            {
-                diagnostic = Diagnostic.Create(
-                    descriptor: DUR0306_FriendTypeSpecifiedByMultipleAttributes,
-                    location: GetFriendArgumentLocation(attribute, symbol),
-                    messageArgs: new[] { symbol, friend }
-                );
-
-                return true;
-            }
-
-            if (symbol.ContainsSymbol(friend))
-            {
-                diagnostic = Diagnostic.Create(
-                    descriptor: DUR0312_InnerTypeIsImplicitFriend,
-                    location: GetFriendArgumentLocation(attribute, symbol),
-                    messageArgs: new[] { symbol }
-                );
-
-                return true;
-            }
-
-            diagnostic = null;
-            return false;
-        }
-
-        private static void ValidateConfiguration(
-            INamedTypeSymbol symbol,
-            FriendClassConfiguration configuration,
-            FriendClassCompilationData compilation,
-            List<Diagnostic> diagnostics
-        )
-        {
-            if (configuration.IsZeroed)
-            {
-                diagnostics.Add(Diagnostic.Create(
-                    descriptor: DUR0313_ConfigurationIsRedundant,
-                    location: configuration.Syntax.GetLocation(),
-                    messageArgs: new[] { symbol }
-                ));
-
-                return;
-            }
-
-            if (configuration.AllowChildren && symbol.IsSealedKind())
-            {
-                diagnostics.Add(Diagnostic.Create(
-                    descriptor: DUR0311_DoNotAllowChildrenOnSealedType,
-                    location: GetArgumentLocation(configuration.Syntax, symbol, FriendClassConfigurationAttributeProvider.AllowChildren),
-                    messageArgs: new[] { symbol }
-                ));
-            }
-
-            if (configuration.IncludeInherited)
-            {
-                if (symbol.HasExplicitBaseType(compilation.Compilation))
-                {
-                    if (!symbol.BaseType!.GetAllMembers().Any(IsValidInternalParentMember))
-                    {
-                        diagnostics.Add(Diagnostic.Create(
-                            descriptor: DUR0316_BaseTypeHasNoInternalInstanceMembers,
-                            location: GetArgumentLocation(configuration.Syntax, symbol, FriendClassConfigurationAttributeProvider.IncludeInherited),
-                            messageArgs: new[] { symbol }
-                        ));
-                    }
-                }
-                else
-                {
-                    diagnostics.Add(Diagnostic.Create(
-                        descriptor: DUR0315_DoNotAllowInheritedOnTypeWithoutBaseType,
-                        location: GetArgumentLocation(configuration.Syntax, symbol, FriendClassConfigurationAttributeProvider.IncludeInherited),
-                        messageArgs: new[] { symbol }
-                    ));
-                }
-            }
-        }
-    }
-}
-=======
-	/// <summary>
-	/// Analyzes classes marked by the <c>Durian.FriendClassAttribute</c>.
-	/// </summary>
-	[DiagnosticAnalyzer(LanguageNames.CSharp)]
-	public class FriendClassDeclarationAnalyzer : DurianAnalyzer<FriendClassCompilationData>
-	{
-		/// <inheritdoc/>
-		public override ImmutableArray<DiagnosticDescriptor> SupportedDiagnostics => ImmutableArray.Create(
-			DUR0301_TargetTypeIsOutsideOfAssembly,
-			DUR0303_DoNotUseFriendClassConfigurationAttributeOnTypesWithNoFriends,
-			DUR0304_ValueOfFriendClassCannotAccessTargetType,
-			DUR0305_TypeDoesNotDeclareInternalMembers,
-			DUR0306_FriendTypeSpecifiedByMultipleAttributes,
-			DUR0308_TypeIsNotValid,
-			DUR0309_TypeCannotBeFriendOfItself,
-			DUR0311_DoNotAllowChildrenOnSealedType,
-			DUR0312_InnerTypeIsImplicitFriend,
-			DUR0313_ConfigurationIsRedundant,
-			DUR0315_DoNotAllowInheritedOnTypeWithoutBaseType,
-			DUR0316_BaseTypeHasNoInternalInstanceMembers
-		);
-
-		/// <summary>
-		/// Initializes a new instance of the <see cref="FriendClassDeclarationAnalyzer"/> class.
-		/// </summary>
-		public FriendClassDeclarationAnalyzer()
-		{
-		}
-
-		/// <inheritdoc/>
-		public override void Register(IDurianAnalysisContext context, FriendClassCompilationData compilation)
-		{
-			context.RegisterSymbolAction(context => Analyze(context, compilation), SymbolKind.NamedType);
-		}
-
-		internal static bool IsInternal(ISymbol symbol)
-		{
-			return symbol.DeclaredAccessibility is Accessibility.Internal or Accessibility.ProtectedOrInternal;
-		}
-
-		/// <inheritdoc/>
-		protected override FriendClassCompilationData CreateCompilation(CSharpCompilation compilation, IDiagnosticReceiver diagnosticReceiver)
-		{
-			return new FriendClassCompilationData(compilation);
-		}
-
-		private static void Analyze(SymbolAnalysisContext context, FriendClassCompilationData compilation)
-		{
-			if (context.Symbol is not INamedTypeSymbol symbol || !(symbol.TypeKind is TypeKind.Class or TypeKind.Struct))
-			{
-				return;
-			}
-
-			AttributeData[] attributes = symbol.GetAttributes(compilation.FriendClassAttribute!).ToArray();
-
-			if (attributes.Length == 0)
-			{
-				if (TryGetInvalidConfigurationDiagnostic(symbol, compilation, out Diagnostic? d))
-				{
-					context.ReportDiagnostic(d);
-				}
-
-				return;
-			}
-
-			FriendClassConfiguration config = GetConfiguration(symbol, compilation);
-
-			List<Diagnostic> diagnostics = new(attributes.Length * 2);
-
-			ValidateConfiguration(symbol, config, diagnostics);
-			AnalyzeAttributes(attributes, symbol, config, compilation, diagnostics);
-
-			foreach (Diagnostic d in diagnostics)
-			{
-				context.ReportDiagnostic(d);
-			}
-		}
-
-		private static void AnalyzeAttributes(
-			AttributeData[] attributes,
-			INamedTypeSymbol symbol,
-			FriendClassConfiguration config,
-			FriendClassCompilationData compilation,
-			List<Diagnostic> diagnostics
-		)
-		{
-			HashSet<ITypeSymbol> friendTypes = new(SymbolEqualityComparer.Default);
-
-			foreach (AttributeData attribute in attributes)
-			{
-				if (!attribute.TryGetConstructorArgumentTypeValue(0, out ITypeSymbol? friend))
-				{
-					continue;
-				}
-
-				if (TryGetInvalidFriendTypeDiagnostic(symbol, friend, attribute, friendTypes, out Diagnostic? diagnostic))
-				{
-					diagnostics.Add(diagnostic);
-					continue;
-				}
-
-				if (TryGetInvalidExternalFriendTypeDiagnostic(symbol, friend!, attribute, compilation.Compilation, out diagnostic))
-				{
-					diagnostics.Add(diagnostic);
-					continue;
-				}
-
-				Location? location = null;
-
-				if (!compilation.Compilation.IsSymbolAccessibleWithin(symbol, friend!))
-				{
-					InitializeFriendArgumentLocation(attribute, symbol, ref location);
-
-					diagnostics.Add(Diagnostic.Create(
-						descriptor: DUR0304_ValueOfFriendClassCannotAccessTargetType,
-						location: location,
-						messageArgs: new[] { symbol, friend }
-					));
-				}
-
-				if (!config.IncludeInherited && !symbol.GetMembers().Any(IsInternal))
-				{
-					Location? attrLocation = attribute.GetLocation();
-
-					if (attrLocation is null)
-					{
-						InitializeFriendArgumentLocation(attribute, symbol, ref location);
-						attrLocation = location;
-					}
-
-					diagnostics.Add(Diagnostic.Create(
-						descriptor: DUR0305_TypeDoesNotDeclareInternalMembers,
-						location: attrLocation,
-						messageArgs: new[] { symbol }
-					));
-				}
-			}
-		}
-
-		private static Location GetArgumentLocation(AttributeSyntax? syntax, ISymbol symbol, string argName)
-		{
-			if (syntax is not null &&
-				syntax.ArgumentList is not null &&
-				syntax.ArgumentList.Arguments is SeparatedSyntaxList<AttributeArgumentSyntax> { Count: > 0 } arguments &&
-				arguments.FirstOrDefault(arg => arg.NameEquals is not null && arg.NameEquals.Name.ToString() == argName) is AttributeArgumentSyntax arg
-			)
-			{
-				return arg.GetLocation();
-			}
-
-			return symbol.Locations.FirstOrDefault() ?? Location.None;
-		}
-
-		private static FriendClassConfiguration GetConfiguration(INamedTypeSymbol symbol, FriendClassCompilationData compilation)
-		{
-			if (symbol.GetAttribute(compilation.FriendClassConfigurationAttribute!) is not AttributeData attr ||
-				attr.ApplicationSyntaxReference is null ||
-				attr.ApplicationSyntaxReference.GetSyntax() is not AttributeSyntax syntax
-			)
-			{
-				return FriendClassConfiguration.Default;
-			}
-
-			bool isZeroed = true;
-
-			bool allowChildren = GetBoolProperty(FriendClassConfigurationAttributeProvider.AllowChildren, ref isZeroed);
-			bool includeInherited = GetBoolProperty(FriendClassConfigurationAttributeProvider.IncludeInherited, ref isZeroed);
-
-			return new()
-			{
-				AllowChildren = allowChildren,
-				IncludeInherited = includeInherited,
-				IsZeroed = isZeroed,
-				Syntax = syntax
-			};
-
-			bool GetBoolProperty(string name, ref bool isZeroed)
-			{
-				if (attr.TryGetNamedArgumentValue(name, out bool value))
-				{
-					isZeroed = false;
-				}
-				else
-				{
-					value = default;
-				}
-
-				return value;
-			}
-		}
-
-		private static Location GetFriendArgumentLocation(AttributeData attribute, INamedTypeSymbol symbol)
-		{
-			if (attribute.ApplicationSyntaxReference?.GetSyntax() is not AttributeSyntax syntax ||
-				syntax.ArgumentList is null ||
-				syntax.ArgumentList.Arguments is not SeparatedSyntaxList<AttributeArgumentSyntax> { Count: > 0 } arguments
-			)
-			{
-				return symbol.Locations.FirstOrDefault() ?? Location.None;
-			}
-
-			return arguments[0].GetLocation();
-		}
-
-		private static void InitializeFriendArgumentLocation(AttributeData attribute, INamedTypeSymbol symbol, [NotNull] ref Location? location)
-		{
-			if (location is null)
-			{
-				location = GetFriendArgumentLocation(attribute, symbol);
-			}
-		}
-
-		private static bool IsValidInternalParentMember(ISymbol symbol)
-		{
-			if (!IsInternal(symbol))
-			{
-				return false;
-			}
-
-			if (symbol.IsStatic)
-			{
-				return false;
-			}
-
-			if (symbol is IMethodSymbol method && method.MethodKind == MethodKind.Constructor)
-			{
-				return false;
-			}
-
-			return true;
-		}
-
-		private static bool TryGetInvalidConfigurationDiagnostic(
-			INamedTypeSymbol symbol,
-			FriendClassCompilationData compilation,
-			[NotNullWhen(true)] out Diagnostic? diagnostic
-		)
-		{
-			if (symbol.GetAttribute(compilation.FriendClassConfigurationAttribute!) is AttributeData attr &&
-				!attr.GetNamedArgumentValue<bool>(FriendClassConfigurationAttributeProvider.AllowChildren))
-			{
-				diagnostic = Diagnostic.Create(
-					descriptor: DUR0303_DoNotUseFriendClassConfigurationAttributeOnTypesWithNoFriends,
-					location: attr.ApplicationSyntaxReference?.GetSyntax()?.GetLocation() ?? symbol.Locations.FirstOrDefault(),
-					messageArgs: symbol
-				);
-
-				return true;
-			}
-
-			diagnostic = null;
-			return false;
-		}
-
-		private static bool TryGetInvalidExternalFriendTypeDiagnostic(
-			INamedTypeSymbol symbol,
-			ITypeSymbol friend,
-			AttributeData attribute,
-			CSharpCompilation compilation,
-			[NotNullWhen(true)] out Diagnostic? diagnostic
-		)
-		{
-			if (SymbolEqualityComparer.Default.Equals(compilation.Assembly, friend.ContainingAssembly))
-			{
-				diagnostic = null;
-				return false;
-			}
-
-			diagnostic = Diagnostic.Create(
-				descriptor: DUR0301_TargetTypeIsOutsideOfAssembly,
-				location: GetFriendArgumentLocation(attribute, symbol),
-				messageArgs: new[] { symbol, friend }
-			);
-
-			return true;
-		}
-
-		private static bool TryGetInvalidFriendTypeDiagnostic(
-			INamedTypeSymbol symbol,
-			ITypeSymbol? friend,
-			AttributeData attribute,
-			HashSet<ITypeSymbol> friendTypes,
-			[NotNullWhen(true)] out Diagnostic? diagnostic
-		)
-		{
-			if (friend is null ||
-				friend is not INamedTypeSymbol ||
-				!(friend.TypeKind is TypeKind.Interface or TypeKind.Class or TypeKind.Struct)
-			)
-			{
-				diagnostic = Diagnostic.Create(
-					descriptor: DUR0308_TypeIsNotValid,
-					location: GetFriendArgumentLocation(attribute, symbol),
-					messageArgs: new[] { symbol, friend }
-				);
-
-				return true;
-			}
-
-			if (SymbolEqualityComparer.Default.Equals(friend, symbol))
-			{
-				diagnostic = Diagnostic.Create(
-					descriptor: DUR0309_TypeCannotBeFriendOfItself,
-					location: GetFriendArgumentLocation(attribute, symbol),
-					messageArgs: new[] { symbol }
-				);
-
-				return true;
-			}
-
-			if (!friendTypes.Add(friend))
-			{
-				diagnostic = Diagnostic.Create(
-					descriptor: DUR0306_FriendTypeSpecifiedByMultipleAttributes,
-					location: GetFriendArgumentLocation(attribute, symbol),
-					messageArgs: new[] { symbol, friend }
-				);
-
-				return true;
-			}
-
-			if (symbol.ContainsSymbol(friend))
-			{
-				diagnostic = Diagnostic.Create(
-					descriptor: DUR0312_InnerTypeIsImplicitFriend,
-					location: GetFriendArgumentLocation(attribute, symbol),
-					messageArgs: new[] { symbol }
-				);
-
-				return true;
-			}
-
-			diagnostic = null;
-			return false;
-		}
-
-		private static void ValidateConfiguration(
-			INamedTypeSymbol symbol,
-			FriendClassConfiguration configuration,
-			List<Diagnostic> diagnostics
-		)
-		{
-			if (configuration.IsZeroed)
-			{
-				diagnostics.Add(Diagnostic.Create(
-					descriptor: DUR0313_ConfigurationIsRedundant,
-					location: configuration.Syntax.GetLocation(),
-					messageArgs: new[] { symbol }
-				));
-
-				return;
-			}
-
-			if (configuration.AllowChildren && symbol.IsSealedKind())
-			{
-				diagnostics.Add(Diagnostic.Create(
-					descriptor: DUR0311_DoNotAllowChildrenOnSealedType,
-					location: GetArgumentLocation(configuration.Syntax, symbol, FriendClassConfigurationAttributeProvider.AllowChildren),
-					messageArgs: new[] { symbol }
-				));
-			}
-
-			if (configuration.IncludeInherited)
-			{
-				if (symbol.HasExplicitBaseType())
-				{
-					if (!symbol.BaseType!.GetAllMembers().Any(IsValidInternalParentMember))
-					{
-						diagnostics.Add(Diagnostic.Create(
-							descriptor: DUR0316_BaseTypeHasNoInternalInstanceMembers,
-							location: GetArgumentLocation(configuration.Syntax, symbol, FriendClassConfigurationAttributeProvider.IncludeInherited),
-							messageArgs: new[] { symbol }
-						));
-					}
-				}
-				else
-				{
-					diagnostics.Add(Diagnostic.Create(
-						descriptor: DUR0315_DoNotAllowInheritedOnTypeWithoutBaseType,
-						location: GetArgumentLocation(configuration.Syntax, symbol, FriendClassConfigurationAttributeProvider.IncludeInherited),
-						messageArgs: new[] { symbol }
-					));
-				}
-			}
-		}
-	}
-}
-
->>>>>>> 6184197d
+﻿// Copyright (c) Piotr Stenke. All rights reserved.
+// Licensed under the MIT license.
+
+using System.Collections.Generic;
+using System.Collections.Immutable;
+using System.Diagnostics.CodeAnalysis;
+using System.Linq;
+using Durian.Analysis.Extensions;
+using Microsoft.CodeAnalysis;
+using Microsoft.CodeAnalysis.CSharp;
+using Microsoft.CodeAnalysis.CSharp.Syntax;
+using Microsoft.CodeAnalysis.Diagnostics;
+using static Durian.Analysis.FriendClass.FriendClassDiagnostics;
+
+namespace Durian.Analysis.FriendClass
+{
+	/// <summary>
+	/// Analyzes classes marked by the <c>Durian.FriendClassAttribute</c>.
+	/// </summary>
+	[DiagnosticAnalyzer(LanguageNames.CSharp)]
+	public class FriendClassDeclarationAnalyzer : DurianAnalyzer<FriendClassCompilationData>
+	{
+		/// <inheritdoc/>
+		public override ImmutableArray<DiagnosticDescriptor> SupportedDiagnostics => ImmutableArray.Create(
+			DUR0301_TargetTypeIsOutsideOfAssembly,
+			DUR0303_DoNotUseFriendClassConfigurationAttributeOnTypesWithNoFriends,
+			DUR0304_ValueOfFriendClassCannotAccessTargetType,
+			DUR0305_TypeDoesNotDeclareInternalMembers,
+			DUR0306_FriendTypeSpecifiedByMultipleAttributes,
+			DUR0308_TypeIsNotValid,
+			DUR0309_TypeCannotBeFriendOfItself,
+			DUR0311_DoNotAllowChildrenOnSealedType,
+			DUR0312_InnerTypeIsImplicitFriend,
+			DUR0313_ConfigurationIsRedundant,
+			DUR0315_DoNotAllowInheritedOnTypeWithoutBaseType,
+			DUR0316_BaseTypeHasNoInternalInstanceMembers
+		);
+
+		/// <summary>
+		/// Initializes a new instance of the <see cref="FriendClassDeclarationAnalyzer"/> class.
+		/// </summary>
+		public FriendClassDeclarationAnalyzer()
+		{
+		}
+
+		/// <inheritdoc/>
+		public override void Register(IDurianAnalysisContext context, FriendClassCompilationData compilation)
+		{
+			context.RegisterSymbolAction(context => Analyze(context, compilation), SymbolKind.NamedType);
+		}
+
+		internal static bool IsInternal(ISymbol symbol)
+		{
+			return symbol.DeclaredAccessibility is Accessibility.Internal or Accessibility.ProtectedOrInternal;
+		}
+
+		/// <inheritdoc/>
+		protected override FriendClassCompilationData CreateCompilation(CSharpCompilation compilation, IDiagnosticReceiver diagnosticReceiver)
+		{
+			return new FriendClassCompilationData(compilation);
+		}
+
+		private static void Analyze(SymbolAnalysisContext context, FriendClassCompilationData compilation)
+		{
+			if (context.Symbol is not INamedTypeSymbol symbol || !(symbol.TypeKind is TypeKind.Class or TypeKind.Struct))
+			{
+				return;
+			}
+
+			AttributeData[] attributes = symbol.GetAttributes(compilation.FriendClassAttribute!).ToArray();
+
+			if (attributes.Length == 0)
+			{
+				if (TryGetInvalidConfigurationDiagnostic(symbol, compilation, out Diagnostic? d))
+				{
+					context.ReportDiagnostic(d);
+				}
+
+				return;
+			}
+
+			FriendClassConfiguration config = GetConfiguration(symbol, compilation);
+
+			List<Diagnostic> diagnostics = new(attributes.Length * 2);
+
+			ValidateConfiguration(symbol, config, diagnostics);
+			AnalyzeAttributes(attributes, symbol, config, compilation, diagnostics);
+
+			foreach (Diagnostic d in diagnostics)
+			{
+				context.ReportDiagnostic(d);
+			}
+		}
+
+		private static void AnalyzeAttributes(
+			AttributeData[] attributes,
+			INamedTypeSymbol symbol,
+			FriendClassConfiguration config,
+			FriendClassCompilationData compilation,
+			List<Diagnostic> diagnostics
+		)
+		{
+			HashSet<ITypeSymbol> friendTypes = new(SymbolEqualityComparer.Default);
+
+			foreach (AttributeData attribute in attributes)
+			{
+				if (!attribute.TryGetConstructorArgumentTypeValue(0, out ITypeSymbol? friend))
+				{
+					continue;
+				}
+
+				if (TryGetInvalidFriendTypeDiagnostic(symbol, friend, attribute, friendTypes, out Diagnostic? diagnostic))
+				{
+					diagnostics.Add(diagnostic);
+					continue;
+				}
+
+				if (TryGetInvalidExternalFriendTypeDiagnostic(symbol, friend!, attribute, compilation.Compilation, out diagnostic))
+				{
+					diagnostics.Add(diagnostic);
+					continue;
+				}
+
+				Location? location = null;
+
+				if (!compilation.Compilation.IsSymbolAccessibleWithin(symbol, friend!))
+				{
+					InitializeFriendArgumentLocation(attribute, symbol, ref location);
+
+					diagnostics.Add(Diagnostic.Create(
+						descriptor: DUR0304_ValueOfFriendClassCannotAccessTargetType,
+						location: location,
+						messageArgs: new[] { symbol, friend }
+					));
+				}
+
+				if (!config.IncludeInherited && !symbol.GetMembers().Any(IsInternal))
+				{
+					Location? attrLocation = attribute.GetLocation();
+
+					if (attrLocation is null)
+					{
+						InitializeFriendArgumentLocation(attribute, symbol, ref location);
+						attrLocation = location;
+					}
+
+					diagnostics.Add(Diagnostic.Create(
+						descriptor: DUR0305_TypeDoesNotDeclareInternalMembers,
+						location: attrLocation,
+						messageArgs: new[] { symbol }
+					));
+				}
+			}
+		}
+
+		private static Location GetArgumentLocation(AttributeSyntax? syntax, ISymbol symbol, string argName)
+		{
+			if (syntax is not null &&
+				syntax.ArgumentList is not null &&
+				syntax.ArgumentList.Arguments is SeparatedSyntaxList<AttributeArgumentSyntax> { Count: > 0 } arguments &&
+				arguments.FirstOrDefault(arg => arg.NameEquals is not null && arg.NameEquals.Name.ToString() == argName) is AttributeArgumentSyntax arg
+			)
+			{
+				return arg.GetLocation();
+			}
+
+			return symbol.Locations.FirstOrDefault() ?? Location.None;
+		}
+
+		private static FriendClassConfiguration GetConfiguration(INamedTypeSymbol symbol, FriendClassCompilationData compilation)
+		{
+			if (symbol.GetAttribute(compilation.FriendClassConfigurationAttribute!) is not AttributeData attr ||
+				attr.ApplicationSyntaxReference is null ||
+				attr.ApplicationSyntaxReference.GetSyntax() is not AttributeSyntax syntax
+			)
+			{
+				return FriendClassConfiguration.Default;
+			}
+
+			bool isZeroed = true;
+
+			bool allowChildren = GetBoolProperty(FriendClassConfigurationAttributeProvider.AllowChildren, ref isZeroed);
+			bool includeInherited = GetBoolProperty(FriendClassConfigurationAttributeProvider.IncludeInherited, ref isZeroed);
+
+			return new()
+			{
+				AllowChildren = allowChildren,
+				IncludeInherited = includeInherited,
+				IsZeroed = isZeroed,
+				Syntax = syntax
+			};
+
+			bool GetBoolProperty(string name, ref bool isZeroed)
+			{
+				if (attr.TryGetNamedArgumentValue(name, out bool value))
+				{
+					isZeroed = false;
+				}
+				else
+				{
+					value = default;
+				}
+
+				return value;
+			}
+		}
+
+		private static Location GetFriendArgumentLocation(AttributeData attribute, INamedTypeSymbol symbol)
+		{
+			if (attribute.ApplicationSyntaxReference?.GetSyntax() is not AttributeSyntax syntax ||
+				syntax.ArgumentList is null ||
+				syntax.ArgumentList.Arguments is not SeparatedSyntaxList<AttributeArgumentSyntax> { Count: > 0 } arguments
+			)
+			{
+				return symbol.Locations.FirstOrDefault() ?? Location.None;
+			}
+
+			return arguments[0].GetLocation();
+		}
+
+		private static void InitializeFriendArgumentLocation(AttributeData attribute, INamedTypeSymbol symbol, [NotNull] ref Location? location)
+		{
+			if (location is null)
+			{
+				location = GetFriendArgumentLocation(attribute, symbol);
+			}
+		}
+
+		private static bool IsValidInternalParentMember(ISymbol symbol)
+		{
+			if (!IsInternal(symbol))
+			{
+				return false;
+			}
+
+			if (symbol.IsStatic)
+			{
+				return false;
+			}
+
+			if (symbol is IMethodSymbol method && method.MethodKind == MethodKind.Constructor)
+			{
+				return false;
+			}
+
+			return true;
+		}
+
+		private static bool TryGetInvalidConfigurationDiagnostic(
+			INamedTypeSymbol symbol,
+			FriendClassCompilationData compilation,
+			[NotNullWhen(true)] out Diagnostic? diagnostic
+		)
+		{
+			if (symbol.GetAttribute(compilation.FriendClassConfigurationAttribute!) is AttributeData attr &&
+				!attr.GetNamedArgumentValue<bool>(FriendClassConfigurationAttributeProvider.AllowChildren))
+			{
+				diagnostic = Diagnostic.Create(
+					descriptor: DUR0303_DoNotUseFriendClassConfigurationAttributeOnTypesWithNoFriends,
+					location: attr.ApplicationSyntaxReference?.GetSyntax()?.GetLocation() ?? symbol.Locations.FirstOrDefault(),
+					messageArgs: symbol
+				);
+
+				return true;
+			}
+
+			diagnostic = null;
+			return false;
+		}
+
+		private static bool TryGetInvalidExternalFriendTypeDiagnostic(
+			INamedTypeSymbol symbol,
+			ITypeSymbol friend,
+			AttributeData attribute,
+			CSharpCompilation compilation,
+			[NotNullWhen(true)] out Diagnostic? diagnostic
+		)
+		{
+			if (SymbolEqualityComparer.Default.Equals(compilation.Assembly, friend.ContainingAssembly))
+			{
+				diagnostic = null;
+				return false;
+			}
+
+			diagnostic = Diagnostic.Create(
+				descriptor: DUR0301_TargetTypeIsOutsideOfAssembly,
+				location: GetFriendArgumentLocation(attribute, symbol),
+				messageArgs: new[] { symbol, friend }
+			);
+
+			return true;
+		}
+
+		private static bool TryGetInvalidFriendTypeDiagnostic(
+			INamedTypeSymbol symbol,
+			ITypeSymbol? friend,
+			AttributeData attribute,
+			HashSet<ITypeSymbol> friendTypes,
+			[NotNullWhen(true)] out Diagnostic? diagnostic
+		)
+		{
+			if (friend is null ||
+				friend is not INamedTypeSymbol ||
+				!(friend.TypeKind is TypeKind.Interface or TypeKind.Class or TypeKind.Struct)
+			)
+			{
+				diagnostic = Diagnostic.Create(
+					descriptor: DUR0308_TypeIsNotValid,
+					location: GetFriendArgumentLocation(attribute, symbol),
+					messageArgs: new[] { symbol, friend }
+				);
+
+				return true;
+			}
+
+			if (SymbolEqualityComparer.Default.Equals(friend, symbol))
+			{
+				diagnostic = Diagnostic.Create(
+					descriptor: DUR0309_TypeCannotBeFriendOfItself,
+					location: GetFriendArgumentLocation(attribute, symbol),
+					messageArgs: new[] { symbol }
+				);
+
+				return true;
+			}
+
+			if (!friendTypes.Add(friend))
+			{
+				diagnostic = Diagnostic.Create(
+					descriptor: DUR0306_FriendTypeSpecifiedByMultipleAttributes,
+					location: GetFriendArgumentLocation(attribute, symbol),
+					messageArgs: new[] { symbol, friend }
+				);
+
+				return true;
+			}
+
+			if (symbol.ContainsSymbol(friend))
+			{
+				diagnostic = Diagnostic.Create(
+					descriptor: DUR0312_InnerTypeIsImplicitFriend,
+					location: GetFriendArgumentLocation(attribute, symbol),
+					messageArgs: new[] { symbol }
+				);
+
+				return true;
+			}
+
+			diagnostic = null;
+			return false;
+		}
+
+		private static void ValidateConfiguration(
+			INamedTypeSymbol symbol,
+			FriendClassConfiguration configuration,
+			List<Diagnostic> diagnostics
+		)
+		{
+			if (configuration.IsZeroed)
+			{
+				diagnostics.Add(Diagnostic.Create(
+					descriptor: DUR0313_ConfigurationIsRedundant,
+					location: configuration.Syntax.GetLocation(),
+					messageArgs: new[] { symbol }
+				));
+
+				return;
+			}
+
+			if (configuration.AllowChildren && symbol.IsSealedKind())
+			{
+				diagnostics.Add(Diagnostic.Create(
+					descriptor: DUR0311_DoNotAllowChildrenOnSealedType,
+					location: GetArgumentLocation(configuration.Syntax, symbol, FriendClassConfigurationAttributeProvider.AllowChildren),
+					messageArgs: new[] { symbol }
+				));
+			}
+
+			if (configuration.IncludeInherited)
+			{
+				if (symbol.HasExplicitBaseType())
+				{
+					if (!symbol.BaseType!.GetAllMembers().Any(IsValidInternalParentMember))
+					{
+						diagnostics.Add(Diagnostic.Create(
+							descriptor: DUR0316_BaseTypeHasNoInternalInstanceMembers,
+							location: GetArgumentLocation(configuration.Syntax, symbol, FriendClassConfigurationAttributeProvider.IncludeInherited),
+							messageArgs: new[] { symbol }
+						));
+					}
+				}
+				else
+				{
+					diagnostics.Add(Diagnostic.Create(
+						descriptor: DUR0315_DoNotAllowInheritedOnTypeWithoutBaseType,
+						location: GetArgumentLocation(configuration.Syntax, symbol, FriendClassConfigurationAttributeProvider.IncludeInherited),
+						messageArgs: new[] { symbol }
+					));
+				}
+			}
+		}
+	}
+}