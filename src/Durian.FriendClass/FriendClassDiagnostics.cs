--- conflicted
+++ resolved
@@ -1,451 +1,228 @@
-﻿// Copyright (c) Piotr Stenke. All rights reserved.
-// Licensed under the MIT license.
-
-using Durian.Info;
-using Microsoft.CodeAnalysis;
-using System;
-
-namespace Durian.Analysis.FriendClass
-{
-<<<<<<< HEAD
-    /// <summary>
-    /// Contains <see cref="DiagnosticDescriptor"/>s of all the <see cref="Diagnostic"/>s that can be reported by either <see cref="FriendClassAccessAnalyzer"/> or <see cref="FriendClassDeclarationAnalyzer"/>.
-    /// </summary>
-    public static class FriendClassDiagnostics
-    {
-        /// <summary>
-        /// Provides diagnostic message indicating that <see cref="Type"/> specified by the target <c>Durian.FriendClassAttribute</c> is outside of the current assembly.
-        /// </summary>
-        public static readonly DiagnosticDescriptor DUR0301_TargetTypeIsOutsideOfAssembly = new(
-            id: "DUR0301",
-            title: "Target type is outside of the current assembly",
-            messageFormat: "'{0}': Target type is outside of the current assembly, thus FriendClass will have no effect",
-            category: "Durian.FriendClass",
-            defaultSeverity: DiagnosticSeverity.Error,
-            helpLinkUri: DocsPath + "/DUR0301.md",
-            isEnabledByDefault: true
-        );
-
-        /// <summary>
-        /// Provides diagnostic message indicating that an <see langword="internal"/> member of a certain <see cref="Type"/> cannot be accessed, because the current <see cref="Type"/> is not a friend of that <see cref="Type"/>.
-        /// </summary>
-        public static readonly DiagnosticDescriptor DUR0302_MemberCannotBeAccessedOutsideOfFriendClass = new(
-            id: "DUR0302",
-            title: "Member cannot be accessed outside of friend types",
-            messageFormat: "'{0}': Member '{1}' cannot be accessed outside of friend types",
-            category: "Durian.FriendClass",
-            defaultSeverity: DiagnosticSeverity.Error,
-            helpLinkUri: DocsPath + "/DUR0302.md",
-            isEnabledByDefault: true
-        );
-
-        /// <summary>
-        /// Provides diagnostic message indicating that the <c>Durian.Configuration.FriendClassConfigurationAttribute</c> should not be used on types with no <c>Durian.FriendClassAttribute</c> applied.
-        /// </summary>
-        public static readonly DiagnosticDescriptor DUR0303_DoNotUseFriendClassConfigurationAttributeOnTypesWithNoFriends = new(
-            id: "DUR0303",
-            title: "Do not use FriendClassConfigurationAttribute on types with no friend specified",
-            messageFormat: "'{0}': Do not use FriendClassConfigurationAttribute on types with no friend specified",
-            category: "Durian.FriendClass",
-            defaultSeverity: DiagnosticSeverity.Warning,
-            helpLinkUri: DocsPath + "/DUR0303.md",
-            isEnabledByDefault: true
-        );
-
-        /// <summary>
-        /// Provides diagnostic message indicating that the type specified by a <c>Durian.FriendClassAttribute</c> cannot access the target type.
-        /// </summary>
-        public static readonly DiagnosticDescriptor DUR0304_ValueOfFriendClassCannotAccessTargetType = new(
-            id: "DUR0304",
-            title: "Type specified by a FriendClassAttribute cannot access the target type",
-            messageFormat: "'{0}': Type '{1}' cannot access the target type",
-            category: "Durian.FriendClass",
-            defaultSeverity: DiagnosticSeverity.Warning,
-            helpLinkUri: DocsPath + "/DUR0304.md",
-            isEnabledByDefault: true
-        );
-
-        /// <summary>
-        /// Provides diagnostic message indicating that the type with one or more <c>Durian.FriendClassAttribute</c>s does not declare any <see langword="internal"/> members.
-        /// </summary>
-        public static readonly DiagnosticDescriptor DUR0305_TypeDoesNotDeclareInternalMembers = new(
-            id: "DUR0305",
-            title: "Target type does not declare any 'internal' members",
-            messageFormat: "'{0}': FriendClassAttribute is unnecessary as the target type does not declare any 'internal' members",
-            category: "Durian.FriendClass",
-            defaultSeverity: DiagnosticSeverity.Warning,
-            helpLinkUri: DocsPath + "/DUR0305.md",
-            isEnabledByDefault: true
-        );
-
-        /// <summary>
-        /// Provides diagnostic message indicating that a value of <c>Durian.FriendClassAttribute</c> was specified multiple times on the same type.
-        /// </summary>
-        public static readonly DiagnosticDescriptor DUR0306_FriendTypeSpecifiedByMultipleAttributes = new(
-            id: "DUR0306",
-            title: "Friend type is specified multiple times by two different FriendClassAttributes",
-            messageFormat: "'{0}': Friend type '{1}' is specified multiple times by two different FriendClassAttributes",
-            category: "Durian.FriendClass",
-            defaultSeverity: DiagnosticSeverity.Error,
-            helpLinkUri: DocsPath + "/DUR0306.md",
-            isEnabledByDefault: true
-        );
-
-        /// <summary>
-        /// Provides diagnostic message indicating that an <see langword="internal"/> member cannot be accessed by the <see cref="Type"/>'s child classes, unless the <c>Durian.Configuration.FriendClassConfigurationAttribute.AllowChildren</c> property is set to <see langword="true"/>.
-        /// </summary>
-        public static readonly DiagnosticDescriptor DUR0307_MemberCannotBeAccessedByChildClass = new(
-            id: "DUR0307",
-            title: "Member cannot be accessed by a child type",
-            messageFormat: "'{0}': Member '{1}' cannot be accessed by a child type",
-            category: "Durian.FriendClass",
-            defaultSeverity: DiagnosticSeverity.Error,
-            helpLinkUri: DocsPath + "/DUR0307.md",
-            isEnabledByDefault: true
-        );
-
-        /// <summary>
-        /// Provides diagnostic message indicating that a friend type is not valid or is <see langword="null"/>.
-        /// </summary>
-        public static readonly DiagnosticDescriptor DUR0308_TypeIsNotValid = new(
-            id: "DUR0308",
-            title: "Type is not a valid friend type",
-            messageFormat: "'{0}': Type '{1}' is not a valid friend type",
-            category: "Durian.FriendClass",
-            defaultSeverity: DiagnosticSeverity.Error,
-            helpLinkUri: DocsPath + "/DUR0308.md",
-            isEnabledByDefault: true
-        );
-
-        /// <summary>
-        /// Provides diagnostic message indicating that a type cannot be a friend of itself.
-        /// </summary>
-        public static readonly DiagnosticDescriptor DUR0309_TypeCannotBeFriendOfItself = new(
-            id: "DUR0309",
-            title: "Type cannot be a friend of itself",
-            messageFormat: "'{0}': Type cannot be a friend of itself",
-            category: "Durian.FriendClass",
-            defaultSeverity: DiagnosticSeverity.Error,
-            helpLinkUri: DocsPath + "/DUR0309.md",
-            isEnabledByDefault: true
-        );
-
-        /// <summary>
-        /// Provides diagnostic message indicating that an <see langword="internal"/> member cannot be accessed by child classes of a friend type, unless the <c>Durian.FriendClassAttribute.AllowFriendChildren</c> property is set to <see langword="true"/>.
-        /// </summary>
-        public static readonly DiagnosticDescriptor DUR0310_MemberCannotBeAccessedByChildClassOfFriend = new(
-            id: "DUR0310",
-            title: "Member cannot be accessed by friend type's child type",
-            messageFormat: "'{0}': Member '{1}' cannot be accessed outside by friend type's child class",
-            category: "Durian.FriendClass",
-            defaultSeverity: DiagnosticSeverity.Error,
-            helpLinkUri: DocsPath + "/DUR0310.md",
-            isEnabledByDefault: true
-        );
-
-        /// <summary>
-        /// Provides diagnostic message indicating that the <c>Durian.FriendClassAttribute.AllowChildren</c> property should not be used on structs or sealed/static classes.
-        /// </summary>
-        public static readonly DiagnosticDescriptor DUR0311_DoNotAllowChildrenOnSealedType = new(
-            id: "DUR0311",
-            title: "Do not use FriendClassConfigurationAttribute.AllowChildren on a sealed type",
-            messageFormat: "'{0}': Do not use FriendClassConfigurationAttribute.AllowChildren on a sealed type",
-            category: "Durian.FriendClass",
-            defaultSeverity: DiagnosticSeverity.Warning,
-            helpLinkUri: DocsPath + "/DUR0311.md",
-            isEnabledByDefault: true
-        );
-
-        /// <summary>
-        /// Provides diagnostic message indicating that an inner type does not need to be specified as a friend type, because it is a friend implicitly.
-        /// </summary>
-        public static readonly DiagnosticDescriptor DUR0312_InnerTypeIsImplicitFriend = new(
-            id: "DUR0312",
-            title: "Inner types don't need to be specified as friends explicitly",
-            messageFormat: "'{0}': Inner types don't need to be specified as friends explicitly",
-            category: "Durian.FriendClass",
-            defaultSeverity: DiagnosticSeverity.Warning,
-            helpLinkUri: DocsPath + "/DUR0312.md",
-            isEnabledByDefault: true
-        );
-
-        /// <summary>
-        /// Provides diagnostic message indicating that a <c>Durian.Configuration.FriendClassConfigurationAttribute</c> is redundant, because all its values are set to default.
-        /// </summary>
-        public static readonly DiagnosticDescriptor DUR0313_ConfigurationIsRedundant = new(
-            id: "DUR0313",
-            title: "FriendClassConfigurationAttribute is redundant",
-            messageFormat: "'{0}': FriendClassConfigurationAttribute is redundant",
-            category: "Durian.FriendClass",
-            defaultSeverity: DiagnosticSeverity.Warning,
-            helpLinkUri: DocsPath + "/DUR0313.md",
-            isEnabledByDefault: true
-        );
-
-        /// <summary>
-        /// Provides diagnostic message indicating that inherited static members should not be accessed by non-friend types.
-        /// </summary>
-        public static readonly DiagnosticDescriptor DUR0314_DoNotAccessInheritedStaticMembers = new(
-            id: "DUR0314",
-            title: "Inherited static members are not protected against access from non-friend types",
-            messageFormat: "'{0}': Inherited static members are not protected against access from non-friend types",
-            category: "Durian.FriendClass",
-            defaultSeverity: DiagnosticSeverity.Warning,
-            helpLinkUri: DocsPath + "/DUR0314.md",
-            isEnabledByDefault: true
-        );
-
-        /// <summary>
-        /// Provides diagnostic message indicating that the <c>Durian.Configuration.FriendClassConfigurationAttribute.IncludeInherited</c> property should not be used on types that have no base type.
-        /// </summary>
-        public static readonly DiagnosticDescriptor DUR0315_DoNotAllowInheritedOnTypeWithoutBaseType = new(
-            id: "DUR0315",
-            title: "Do not use FriendClassConfigurationAttribute.IncludeInherited on a type without parent type",
-            messageFormat: "'{0}': Do not use FriendClassConfigurationAttribute.IncludeInherited on a type without parent type",
-            category: "Durian.FriendClass",
-            defaultSeverity: DiagnosticSeverity.Error,
-            helpLinkUri: DocsPath + "/DUR0315.md",
-            isEnabledByDefault: true
-        );
-
-        /// <summary>
-        /// Provides diagnostic message indicating that the no internal instance members were inherited.
-        /// </summary>
-        public static readonly DiagnosticDescriptor DUR0316_BaseTypeHasNoInternalInstanceMembers = new(
-            id: "DUR0316",
-            title: "Base type does not provide internal instance members",
-            messageFormat: "'{0}': Base type does not provide internal instance members",
-            category: "Durian.FriendClass",
-            defaultSeverity: DiagnosticSeverity.Warning,
-            helpLinkUri: DocsPath + "/DUR0316.md",
-            isEnabledByDefault: true
-        );
-
-        /// <summary>
-        /// Documentation directory of the <c>FriendClass</c> module.
-        /// </summary>
-        public static string DocsPath => GlobalInfo.Repository + "/tree/master/docs/FriendClass";
-    }
-}
-=======
-	/// <summary>
-	/// Contains <see cref="DiagnosticDescriptor"/>s of all the <see cref="Diagnostic"/>s that can be reported by either <see cref="FriendClassAccessAnalyzer"/> or <see cref="FriendClassDeclarationAnalyzer"/>.
-	/// </summary>
-	public static class FriendClassDiagnostics
-	{
-		/// <summary>
-		/// Provides a diagnostic message indicating that <see cref="Type"/> specified by the target <c>Durian.FriendClassAttribute</c> is outside of the current assembly.
-		/// </summary>
-		public static readonly DiagnosticDescriptor DUR0301_TargetTypeIsOutsideOfAssembly = new(
-			id: "DUR0301",
-			title: "Target type is outside of the current assembly",
-			messageFormat: "'{0}': Target type is outside of the current assembly, thus FriendClass will have no effect",
-			category: "Durian.FriendClass",
-			defaultSeverity: DiagnosticSeverity.Error,
-			helpLinkUri: DocsPath + "/DUR0301.md",
-			isEnabledByDefault: true
-		);
-
-		/// <summary>
-		/// Provides a diagnostic message indicating that an <see langword="internal"/> member of a certain <see cref="Type"/> cannot be accessed, because the current <see cref="Type"/> is not a friend of that <see cref="Type"/>.
-		/// </summary>
-		public static readonly DiagnosticDescriptor DUR0302_MemberCannotBeAccessedOutsideOfFriendClass = new(
-			id: "DUR0302",
-			title: "Member cannot be accessed outside of friend types",
-			messageFormat: "'{0}': Member '{1}' cannot be accessed outside of friend types",
-			category: "Durian.FriendClass",
-			defaultSeverity: DiagnosticSeverity.Error,
-			helpLinkUri: DocsPath + "/DUR0302.md",
-			isEnabledByDefault: true
-		);
-
-		/// <summary>
-		/// Provides a diagnostic message indicating that the <c>Durian.Configuration.FriendClassConfigurationAttribute</c> should not be used on types with no <c>Durian.FriendClassAttribute</c> applied.
-		/// </summary>
-		public static readonly DiagnosticDescriptor DUR0303_DoNotUseFriendClassConfigurationAttributeOnTypesWithNoFriends = new(
-			id: "DUR0303",
-			title: "Do not use FriendClassConfigurationAttribute on types with no friend specified",
-			messageFormat: "'{0}': Do not use FriendClassConfigurationAttribute on types with no friend specified",
-			category: "Durian.FriendClass",
-			defaultSeverity: DiagnosticSeverity.Warning,
-			helpLinkUri: DocsPath + "/DUR0303.md",
-			isEnabledByDefault: true
-		);
-
-		/// <summary>
-		/// Provides a diagnostic message indicating that the type specified by a <c>Durian.FriendClassAttribute</c> cannot access the target type.
-		/// </summary>
-		public static readonly DiagnosticDescriptor DUR0304_ValueOfFriendClassCannotAccessTargetType = new(
-			id: "DUR0304",
-			title: "Type specified by a FriendClassAttribute cannot access the target type",
-			messageFormat: "'{0}': Type '{1}' cannot access the target type",
-			category: "Durian.FriendClass",
-			defaultSeverity: DiagnosticSeverity.Warning,
-			helpLinkUri: DocsPath + "/DUR0304.md",
-			isEnabledByDefault: true
-		);
-
-		/// <summary>
-		/// Provides a diagnostic message indicating that the type with one or more <c>Durian.FriendClassAttribute</c>s does not declare any <see langword="internal"/> members.
-		/// </summary>
-		public static readonly DiagnosticDescriptor DUR0305_TypeDoesNotDeclareInternalMembers = new(
-			id: "DUR0305",
-			title: "Target type does not declare any 'internal' members",
-			messageFormat: "'{0}': FriendClassAttribute is unnecessary as the target type does not declare any 'internal' members",
-			category: "Durian.FriendClass",
-			defaultSeverity: DiagnosticSeverity.Warning,
-			helpLinkUri: DocsPath + "/DUR0305.md",
-			isEnabledByDefault: true
-		);
-
-		/// <summary>
-		/// Provides a diagnostic message indicating that a value of <c>Durian.FriendClassAttribute</c> was specified multiple times on the same type.
-		/// </summary>
-		public static readonly DiagnosticDescriptor DUR0306_FriendTypeSpecifiedByMultipleAttributes = new(
-			id: "DUR0306",
-			title: "Friend type is specified multiple times by two different FriendClassAttributes",
-			messageFormat: "'{0}': Friend type '{1}' is specified multiple times by two different FriendClassAttributes",
-			category: "Durian.FriendClass",
-			defaultSeverity: DiagnosticSeverity.Error,
-			helpLinkUri: DocsPath + "/DUR0306.md",
-			isEnabledByDefault: true
-		);
-
-		/// <summary>
-		/// Provides a diagnostic message indicating that an <see langword="internal"/> member cannot be accessed by the <see cref="Type"/>'s child classes, unless the <c>Durian.Configuration.FriendClassConfigurationAttribute.AllowChildren</c> property is set to <see langword="true"/>.
-		/// </summary>
-		public static readonly DiagnosticDescriptor DUR0307_MemberCannotBeAccessedByChildClass = new(
-			id: "DUR0307",
-			title: "Member cannot be accessed by a child type",
-			messageFormat: "'{0}': Member '{1}' cannot be accessed by a child type",
-			category: "Durian.FriendClass",
-			defaultSeverity: DiagnosticSeverity.Error,
-			helpLinkUri: DocsPath + "/DUR0307.md",
-			isEnabledByDefault: true
-		);
-
-		/// <summary>
-		/// Provides a diagnostic message indicating that a friend type is not valid or is <see langword="null"/>.
-		/// </summary>
-		public static readonly DiagnosticDescriptor DUR0308_TypeIsNotValid = new(
-			id: "DUR0308",
-			title: "Type is not a valid friend type",
-			messageFormat: "'{0}': Type '{1}' is not a valid friend type",
-			category: "Durian.FriendClass",
-			defaultSeverity: DiagnosticSeverity.Error,
-			helpLinkUri: DocsPath + "/DUR0308.md",
-			isEnabledByDefault: true
-		);
-
-		/// <summary>
-		/// Provides a diagnostic message indicating that a type cannot be a friend of itself.
-		/// </summary>
-		public static readonly DiagnosticDescriptor DUR0309_TypeCannotBeFriendOfItself = new(
-			id: "DUR0309",
-			title: "Type cannot be a friend of itself",
-			messageFormat: "'{0}': Type cannot be a friend of itself",
-			category: "Durian.FriendClass",
-			defaultSeverity: DiagnosticSeverity.Error,
-			helpLinkUri: DocsPath + "/DUR0309.md",
-			isEnabledByDefault: true
-		);
-
-		/// <summary>
-		/// Provides a diagnostic message indicating that an <see langword="internal"/> member cannot be accessed by child classes of a friend type, unless the <c>Durian.FriendClassAttribute.AllowFriendChildren</c> property is set to <see langword="true"/>.
-		/// </summary>
-		public static readonly DiagnosticDescriptor DUR0310_MemberCannotBeAccessedByChildClassOfFriend = new(
-			id: "DUR0310",
-			title: "Member cannot be accessed by friend type's child type",
-			messageFormat: "'{0}': Member '{1}' cannot be accessed outside by friend type's child class",
-			category: "Durian.FriendClass",
-			defaultSeverity: DiagnosticSeverity.Error,
-			helpLinkUri: DocsPath + "/DUR0310.md",
-			isEnabledByDefault: true
-		);
-
-		/// <summary>
-		/// Provides a diagnostic message indicating that the <c>Durian.FriendClassAttribute.AllowChildren</c> property should not be used on structs or sealed/static classes.
-		/// </summary>
-		public static readonly DiagnosticDescriptor DUR0311_DoNotAllowChildrenOnSealedType = new(
-			id: "DUR0311",
-			title: "Do not use FriendClassConfigurationAttribute.AllowChildren on a sealed type",
-			messageFormat: "'{0}': Do not use FriendClassConfigurationAttribute.AllowChildren on a sealed type",
-			category: "Durian.FriendClass",
-			defaultSeverity: DiagnosticSeverity.Warning,
-			helpLinkUri: DocsPath + "/DUR0311.md",
-			isEnabledByDefault: true
-		);
-
-		/// <summary>
-		/// Provides a diagnostic message indicating that an inner type does not need to be specified as a friend type, because it is a friend implicitly.
-		/// </summary>
-		public static readonly DiagnosticDescriptor DUR0312_InnerTypeIsImplicitFriend = new(
-			id: "DUR0312",
-			title: "Inner types don't need to be specified as friends explicitly",
-			messageFormat: "'{0}': Inner types don't need to be specified as friends explicitly",
-			category: "Durian.FriendClass",
-			defaultSeverity: DiagnosticSeverity.Warning,
-			helpLinkUri: DocsPath + "/DUR0312.md",
-			isEnabledByDefault: true
-		);
-
-		/// <summary>
-		/// Provides a diagnostic message indicating that a <c>Durian.Configuration.FriendClassConfigurationAttribute</c> is redundant, because all its values are set to default.
-		/// </summary>
-		public static readonly DiagnosticDescriptor DUR0313_ConfigurationIsRedundant = new(
-			id: "DUR0313",
-			title: "FriendClassConfigurationAttribute is redundant",
-			messageFormat: "'{0}': FriendClassConfigurationAttribute is redundant",
-			category: "Durian.FriendClass",
-			defaultSeverity: DiagnosticSeverity.Warning,
-			helpLinkUri: DocsPath + "/DUR0313.md",
-			isEnabledByDefault: true
-		);
-
-		/// <summary>
-		/// Provides a diagnostic message indicating that inherited static members should not be accessed by non-friend types.
-		/// </summary>
-		public static readonly DiagnosticDescriptor DUR0314_DoNotAccessInheritedStaticMembers = new(
-			id: "DUR0314",
-			title: "Inherited static members are not protected against access from non-friend types",
-			messageFormat: "'{0}': Inherited static members are not protected against access from non-friend types",
-			category: "Durian.FriendClass",
-			defaultSeverity: DiagnosticSeverity.Warning,
-			helpLinkUri: DocsPath + "/DUR0314.md",
-			isEnabledByDefault: true
-		);
-
-		/// <summary>
-		/// Provides a diagnostic message indicating that the <c>Durian.Configuration.FriendClassConfigurationAttribute.IncludeInherited</c> property should not be used on types that have no base type.
-		/// </summary>
-		public static readonly DiagnosticDescriptor DUR0315_DoNotAllowInheritedOnTypeWithoutBaseType = new(
-			id: "DUR0315",
-			title: "Do not use FriendClassConfigurationAttribute.IncludeInherited on a type without parent type",
-			messageFormat: "'{0}': Do not use FriendClassConfigurationAttribute.IncludeInherited on a type without parent type",
-			category: "Durian.FriendClass",
-			defaultSeverity: DiagnosticSeverity.Error,
-			helpLinkUri: DocsPath + "/DUR0315.md",
-			isEnabledByDefault: true
-		);
-
-		/// <summary>
-		/// Provides a diagnostic message indicating that the no internal instance members were inherited.
-		/// </summary>
-		public static readonly DiagnosticDescriptor DUR0316_BaseTypeHasNoInternalInstanceMembers = new(
-			id: "DUR0316",
-			title: "Base type does not provide internal instance members",
-			messageFormat: "'{0}': Base type does not provide internal instance members",
-			category: "Durian.FriendClass",
-			defaultSeverity: DiagnosticSeverity.Warning,
-			helpLinkUri: DocsPath + "/DUR0316.md",
-			isEnabledByDefault: true
-		);
-
-		/// <summary>
-		/// Documentation directory of the <c>FriendClass</c> module.
-		/// </summary>
-		public static string DocsPath => GlobalInfo.Repository + "/tree/master/docs/FriendClass";
-	}
-}
-
->>>>>>> 6184197d
+﻿// Copyright (c) Piotr Stenke. All rights reserved.
+// Licensed under the MIT license.
+
+using System;
+using Durian.Info;
+using Microsoft.CodeAnalysis;
+
+namespace Durian.Analysis.FriendClass
+{
+	/// <summary>
+	/// Contains <see cref="DiagnosticDescriptor"/>s of all the <see cref="Diagnostic"/>s that can be reported by either <see cref="FriendClassAccessAnalyzer"/> or <see cref="FriendClassDeclarationAnalyzer"/>.
+	/// </summary>
+	public static class FriendClassDiagnostics
+	{
+		/// <summary>
+		/// Provides a diagnostic message indicating that <see cref="Type"/> specified by the target <c>Durian.FriendClassAttribute</c> is outside of the current assembly.
+		/// </summary>
+		public static readonly DiagnosticDescriptor DUR0301_TargetTypeIsOutsideOfAssembly = new(
+			id: "DUR0301",
+			title: "Target type is outside of the current assembly",
+			messageFormat: "'{0}': Target type is outside of the current assembly, thus FriendClass will have no effect",
+			category: "Durian.FriendClass",
+			defaultSeverity: DiagnosticSeverity.Error,
+			helpLinkUri: DocsPath + "/DUR0301.md",
+			isEnabledByDefault: true
+		);
+
+		/// <summary>
+		/// Provides a diagnostic message indicating that an <see langword="internal"/> member of a certain <see cref="Type"/> cannot be accessed, because the current <see cref="Type"/> is not a friend of that <see cref="Type"/>.
+		/// </summary>
+		public static readonly DiagnosticDescriptor DUR0302_MemberCannotBeAccessedOutsideOfFriendClass = new(
+			id: "DUR0302",
+			title: "Member cannot be accessed outside of friend types",
+			messageFormat: "'{0}': Member '{1}' cannot be accessed outside of friend types",
+			category: "Durian.FriendClass",
+			defaultSeverity: DiagnosticSeverity.Error,
+			helpLinkUri: DocsPath + "/DUR0302.md",
+			isEnabledByDefault: true
+		);
+
+		/// <summary>
+		/// Provides a diagnostic message indicating that the <c>Durian.Configuration.FriendClassConfigurationAttribute</c> should not be used on types with no <c>Durian.FriendClassAttribute</c> applied.
+		/// </summary>
+		public static readonly DiagnosticDescriptor DUR0303_DoNotUseFriendClassConfigurationAttributeOnTypesWithNoFriends = new(
+			id: "DUR0303",
+			title: "Do not use FriendClassConfigurationAttribute on types with no friend specified",
+			messageFormat: "'{0}': Do not use FriendClassConfigurationAttribute on types with no friend specified",
+			category: "Durian.FriendClass",
+			defaultSeverity: DiagnosticSeverity.Warning,
+			helpLinkUri: DocsPath + "/DUR0303.md",
+			isEnabledByDefault: true
+		);
+
+		/// <summary>
+		/// Provides a diagnostic message indicating that the type specified by a <c>Durian.FriendClassAttribute</c> cannot access the target type.
+		/// </summary>
+		public static readonly DiagnosticDescriptor DUR0304_ValueOfFriendClassCannotAccessTargetType = new(
+			id: "DUR0304",
+			title: "Type specified by a FriendClassAttribute cannot access the target type",
+			messageFormat: "'{0}': Type '{1}' cannot access the target type",
+			category: "Durian.FriendClass",
+			defaultSeverity: DiagnosticSeverity.Warning,
+			helpLinkUri: DocsPath + "/DUR0304.md",
+			isEnabledByDefault: true
+		);
+
+		/// <summary>
+		/// Provides a diagnostic message indicating that the type with one or more <c>Durian.FriendClassAttribute</c>s does not declare any <see langword="internal"/> members.
+		/// </summary>
+		public static readonly DiagnosticDescriptor DUR0305_TypeDoesNotDeclareInternalMembers = new(
+			id: "DUR0305",
+			title: "Target type does not declare any 'internal' members",
+			messageFormat: "'{0}': FriendClassAttribute is unnecessary as the target type does not declare any 'internal' members",
+			category: "Durian.FriendClass",
+			defaultSeverity: DiagnosticSeverity.Warning,
+			helpLinkUri: DocsPath + "/DUR0305.md",
+			isEnabledByDefault: true
+		);
+
+		/// <summary>
+		/// Provides a diagnostic message indicating that a value of <c>Durian.FriendClassAttribute</c> was specified multiple times on the same type.
+		/// </summary>
+		public static readonly DiagnosticDescriptor DUR0306_FriendTypeSpecifiedByMultipleAttributes = new(
+			id: "DUR0306",
+			title: "Friend type is specified multiple times by two different FriendClassAttributes",
+			messageFormat: "'{0}': Friend type '{1}' is specified multiple times by two different FriendClassAttributes",
+			category: "Durian.FriendClass",
+			defaultSeverity: DiagnosticSeverity.Error,
+			helpLinkUri: DocsPath + "/DUR0306.md",
+			isEnabledByDefault: true
+		);
+
+		/// <summary>
+		/// Provides a diagnostic message indicating that an <see langword="internal"/> member cannot be accessed by the <see cref="Type"/>'s child classes, unless the <c>Durian.Configuration.FriendClassConfigurationAttribute.AllowChildren</c> property is set to <see langword="true"/>.
+		/// </summary>
+		public static readonly DiagnosticDescriptor DUR0307_MemberCannotBeAccessedByChildClass = new(
+			id: "DUR0307",
+			title: "Member cannot be accessed by a child type",
+			messageFormat: "'{0}': Member '{1}' cannot be accessed by a child type",
+			category: "Durian.FriendClass",
+			defaultSeverity: DiagnosticSeverity.Error,
+			helpLinkUri: DocsPath + "/DUR0307.md",
+			isEnabledByDefault: true
+		);
+
+		/// <summary>
+		/// Provides a diagnostic message indicating that a friend type is not valid or is <see langword="null"/>.
+		/// </summary>
+		public static readonly DiagnosticDescriptor DUR0308_TypeIsNotValid = new(
+			id: "DUR0308",
+			title: "Type is not a valid friend type",
+			messageFormat: "'{0}': Type '{1}' is not a valid friend type",
+			category: "Durian.FriendClass",
+			defaultSeverity: DiagnosticSeverity.Error,
+			helpLinkUri: DocsPath + "/DUR0308.md",
+			isEnabledByDefault: true
+		);
+
+		/// <summary>
+		/// Provides a diagnostic message indicating that a type cannot be a friend of itself.
+		/// </summary>
+		public static readonly DiagnosticDescriptor DUR0309_TypeCannotBeFriendOfItself = new(
+			id: "DUR0309",
+			title: "Type cannot be a friend of itself",
+			messageFormat: "'{0}': Type cannot be a friend of itself",
+			category: "Durian.FriendClass",
+			defaultSeverity: DiagnosticSeverity.Error,
+			helpLinkUri: DocsPath + "/DUR0309.md",
+			isEnabledByDefault: true
+		);
+
+		/// <summary>
+		/// Provides a diagnostic message indicating that an <see langword="internal"/> member cannot be accessed by child classes of a friend type, unless the <c>Durian.FriendClassAttribute.AllowFriendChildren</c> property is set to <see langword="true"/>.
+		/// </summary>
+		public static readonly DiagnosticDescriptor DUR0310_MemberCannotBeAccessedByChildClassOfFriend = new(
+			id: "DUR0310",
+			title: "Member cannot be accessed by friend type's child type",
+			messageFormat: "'{0}': Member '{1}' cannot be accessed outside by friend type's child class",
+			category: "Durian.FriendClass",
+			defaultSeverity: DiagnosticSeverity.Error,
+			helpLinkUri: DocsPath + "/DUR0310.md",
+			isEnabledByDefault: true
+		);
+
+		/// <summary>
+		/// Provides a diagnostic message indicating that the <c>Durian.FriendClassAttribute.AllowChildren</c> property should not be used on structs or sealed/static classes.
+		/// </summary>
+		public static readonly DiagnosticDescriptor DUR0311_DoNotAllowChildrenOnSealedType = new(
+			id: "DUR0311",
+			title: "Do not use FriendClassConfigurationAttribute.AllowChildren on a sealed type",
+			messageFormat: "'{0}': Do not use FriendClassConfigurationAttribute.AllowChildren on a sealed type",
+			category: "Durian.FriendClass",
+			defaultSeverity: DiagnosticSeverity.Warning,
+			helpLinkUri: DocsPath + "/DUR0311.md",
+			isEnabledByDefault: true
+		);
+
+		/// <summary>
+		/// Provides a diagnostic message indicating that an inner type does not need to be specified as a friend type, because it is a friend implicitly.
+		/// </summary>
+		public static readonly DiagnosticDescriptor DUR0312_InnerTypeIsImplicitFriend = new(
+			id: "DUR0312",
+			title: "Inner types don't need to be specified as friends explicitly",
+			messageFormat: "'{0}': Inner types don't need to be specified as friends explicitly",
+			category: "Durian.FriendClass",
+			defaultSeverity: DiagnosticSeverity.Warning,
+			helpLinkUri: DocsPath + "/DUR0312.md",
+			isEnabledByDefault: true
+		);
+
+		/// <summary>
+		/// Provides a diagnostic message indicating that a <c>Durian.Configuration.FriendClassConfigurationAttribute</c> is redundant, because all its values are set to default.
+		/// </summary>
+		public static readonly DiagnosticDescriptor DUR0313_ConfigurationIsRedundant = new(
+			id: "DUR0313",
+			title: "FriendClassConfigurationAttribute is redundant",
+			messageFormat: "'{0}': FriendClassConfigurationAttribute is redundant",
+			category: "Durian.FriendClass",
+			defaultSeverity: DiagnosticSeverity.Warning,
+			helpLinkUri: DocsPath + "/DUR0313.md",
+			isEnabledByDefault: true
+		);
+
+		/// <summary>
+		/// Provides a diagnostic message indicating that inherited static members should not be accessed by non-friend types.
+		/// </summary>
+		public static readonly DiagnosticDescriptor DUR0314_DoNotAccessInheritedStaticMembers = new(
+			id: "DUR0314",
+			title: "Inherited static members are not protected against access from non-friend types",
+			messageFormat: "'{0}': Inherited static members are not protected against access from non-friend types",
+			category: "Durian.FriendClass",
+			defaultSeverity: DiagnosticSeverity.Warning,
+			helpLinkUri: DocsPath + "/DUR0314.md",
+			isEnabledByDefault: true
+		);
+
+		/// <summary>
+		/// Provides a diagnostic message indicating that the <c>Durian.Configuration.FriendClassConfigurationAttribute.IncludeInherited</c> property should not be used on types that have no base type.
+		/// </summary>
+		public static readonly DiagnosticDescriptor DUR0315_DoNotAllowInheritedOnTypeWithoutBaseType = new(
+			id: "DUR0315",
+			title: "Do not use FriendClassConfigurationAttribute.IncludeInherited on a type without parent type",
+			messageFormat: "'{0}': Do not use FriendClassConfigurationAttribute.IncludeInherited on a type without parent type",
+			category: "Durian.FriendClass",
+			defaultSeverity: DiagnosticSeverity.Error,
+			helpLinkUri: DocsPath + "/DUR0315.md",
+			isEnabledByDefault: true
+		);
+
+		/// <summary>
+		/// Provides a diagnostic message indicating that the no internal instance members were inherited.
+		/// </summary>
+		public static readonly DiagnosticDescriptor DUR0316_BaseTypeHasNoInternalInstanceMembers = new(
+			id: "DUR0316",
+			title: "Base type does not provide internal instance members",
+			messageFormat: "'{0}': Base type does not provide internal instance members",
+			category: "Durian.FriendClass",
+			defaultSeverity: DiagnosticSeverity.Warning,
+			helpLinkUri: DocsPath + "/DUR0316.md",
+			isEnabledByDefault: true
+		);
+
+		/// <summary>
+		/// Documentation directory of the <c>FriendClass</c> module.
+		/// </summary>
+		public static string DocsPath => GlobalInfo.Repository + "/tree/master/docs/FriendClass";
+	}
+}