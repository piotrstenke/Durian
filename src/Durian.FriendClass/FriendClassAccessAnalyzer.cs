﻿// Copyright (c) Piotr Stenke. All rights reserved.
// Licensed under the MIT license.

using Durian.Analysis.Extensions;
using Microsoft.CodeAnalysis;
using Microsoft.CodeAnalysis.CSharp;
using Microsoft.CodeAnalysis.CSharp.Syntax;
using Microsoft.CodeAnalysis.Diagnostics;
using System;
using System.Collections.Generic;
using System.Collections.Immutable;
using System.Diagnostics.CodeAnalysis;
using System.Linq;
using static Durian.Analysis.FriendClass.FriendClassDiagnostics;

namespace Durian.Analysis.FriendClass
{
<<<<<<< HEAD
    /// <summary>
    /// Analyzes expressions that attempt to access members of a <see cref="Type"/> with at least one <c>Durian.FriendClassAttribute</c> specified.
    /// </summary>
    [DiagnosticAnalyzer(LanguageNames.CSharp)]
    public class FriendClassAccessAnalyzer : DurianAnalyzer<FriendClassCompilationData>
    {
        /// <inheritdoc/>
        public override ImmutableArray<DiagnosticDescriptor> SupportedDiagnostics => ImmutableArray.Create(
            DUR0302_MemberCannotBeAccessedOutsideOfFriendClass,
            DUR0307_MemberCannotBeAccessedByChildClass,
            DUR0310_MemberCannotBeAccessedByChildClassOfFriend,
            DUR0314_DoNotAccessInheritedStaticMembers
        );

        /// <summary>
        /// Initializes a new instance of the <see cref="FriendClassAccessAnalyzer"/> class.
        /// </summary>
        public FriendClassAccessAnalyzer()
        {
        }

        /// <inheritdoc/>
        public override void Register(IDurianAnalysisContext context, FriendClassCompilationData compilation)
        {
            context.RegisterSyntaxNodeAction(context => AnalyzeIndentifierName(context, compilation),
                SyntaxKind.IdentifierName,
                SyntaxKind.ImplicitObjectCreationExpression
            );

            context.RegisterSyntaxNodeAction(context => AnalyzeMemberDeclaration(context, compilation),
                SyntaxKind.MethodDeclaration,
                SyntaxKind.PropertyDeclaration,
                SyntaxKind.IndexerDeclaration,
                SyntaxKind.EventDeclaration,
                SyntaxKind.EventFieldDeclaration
            );

            context.RegisterSyntaxNodeAction(context => AnalyzeTypeOrConstructorDeclaration(context, compilation),
                SyntaxKind.ConstructorDeclaration,
                SyntaxKind.ClassDeclaration,
                SyntaxKind.RecordDeclaration
            );
        }

        /// <inheritdoc/>
        protected override FriendClassCompilationData CreateCompilation(CSharpCompilation compilation, IDiagnosticReceiver diagnosticReceiver)
        {
            return new FriendClassCompilationData(compilation);
        }

        private static void AnalyzeIndentifierName(SyntaxNodeAnalysisContext context, FriendClassCompilationData compilation)
        {
            if (context.Node.Parent is NameMemberCrefSyntax)
            {
                return;
            }

            if (GetCurrentType(context.ContainingSymbol) is not INamedTypeSymbol currentType)
            {
                return;
            }

            ISymbol? accessedSymbol = context.SemanticModel.GetSymbolInfo(context.Node).Symbol;

            if (accessedSymbol is null || !FriendClassDeclarationAnalyzer.IsInternal(accessedSymbol))
            {
                return;
            }

            Diagnostic? diagnostic = GetDiagnosticWithAccessCheck(accessedSymbol, currentType, context.Node, compilation, context.SemanticModel);

            if (diagnostic is not null)
            {
                context.ReportDiagnostic(diagnostic);
            }
        }

        private static void AnalyzeMemberDeclaration(SyntaxNodeAnalysisContext context, FriendClassCompilationData compilation)
        {
            if (GetCurrentType(context.ContainingSymbol) is not INamedTypeSymbol currentType)
            {
                return;
            }

            ISymbol? accessedSymbol = context.SemanticModel.GetDeclaredSymbol(context.Node);

            if (accessedSymbol is null || !FriendClassDeclarationAnalyzer.IsInternal(accessedSymbol))
            {
                return;
            }

            if (!HandleMemberDeclaration(context.Node, ref accessedSymbol))
            {
                return;
            }

            Diagnostic? diagnostic = GetDiagnostic(accessedSymbol, currentType, context.Node, compilation);

            if (diagnostic is not null)
            {
                context.ReportDiagnostic(diagnostic);
            }
        }

        private static void AnalyzeTypeOrConstructorDeclaration(SyntaxNodeAnalysisContext context, FriendClassCompilationData compilation)
        {
            if (GetCurrentType(context.ContainingSymbol) is not INamedTypeSymbol currentType)
            {
                return;
            }

            IMethodSymbol? accessedCtor = GetAccessedConstructorSymbol(context.Node, context.SemanticModel, currentType);

            if (accessedCtor is null || !FriendClassDeclarationAnalyzer.IsInternal(accessedCtor))
            {
                return;
            }

            Diagnostic? diagnostic = GetDiagnostic(accessedCtor, currentType, context.Node, compilation);

            if (diagnostic is not null)
            {
                context.ReportDiagnostic(diagnostic);
            }
        }

        private static IMethodSymbol? GetAccessedConstructorSymbol(SyntaxNode node, SemanticModel semanticModel, INamedTypeSymbol currentType)
        {
            switch (node)
            {
                case ConstructorDeclarationSyntax ctor:
                    {
                        if (ctor.Initializer is null)
                        {
                            if (currentType.BaseType?.GetParameterlessConstructor() is IMethodSymbol baseCtor)
                            {
                                return baseCtor;
                            }
                        }
                        else if (semanticModel.GetSymbolInfo(ctor.Initializer).Symbol is IMethodSymbol baseCtor)
                        {
                            return baseCtor;
                        }

                        break;
                    }

                case ClassDeclarationSyntax @class:
                    {
                        if (@class.BaseList is not null &&
                            GetParameterlessConstructorFromSymbol(currentType) is IMethodSymbol baseCtor
                        )
                        {
                            return baseCtor;
                        }

                        break;
                    }

                case RecordDeclarationSyntax record:
                    {
                        if (record.BaseList is not null && record.BaseList.Types.Any())
                        {
                            BaseTypeSyntax baseType = record.BaseList.Types[0];
                            ISymbol? symbol = semanticModel.GetSymbolInfo(baseType).Symbol;

                            if (symbol is IMethodSymbol baseCtor)
                            {
                                return baseCtor;
                            }

                            if (symbol is INamedTypeSymbol type && GetParameterlessConstructorFromSymbol(type) is IMethodSymbol ctor)
                            {
                                return ctor;
                            }
                        }

                        break;
                    }
            }

            return null;

            static IMethodSymbol? GetParameterlessConstructorFromSymbol(INamedTypeSymbol? type)
            {
                if (type is not null &&
                    type.TypeKind == TypeKind.Class &&
                    type.InstanceConstructors.Length == 1 &&
                    type.BaseType?.GetParameterlessConstructor() is IMethodSymbol baseCtor
                )
                {
                    return baseCtor;
                }

                return default;
            }
        }

        private static INamedTypeSymbol? GetAccessedType(ISymbol accessedSymbol, INamedTypeSymbol currentType)
        {
            if (accessedSymbol.ContainingType is INamedTypeSymbol accessedType &&
                !currentType.ContainsSymbol(accessedType) &&
                !SymbolEqualityComparer.Default.Equals(currentType, accessedType)
            )
            {
                return accessedType;
            }

            return null;
        }

        private static bool GetConfigurationBoolValue(
            INamedTypeSymbol accessedType,
            FriendClassCompilationData compilation,
            AttributeData? configurationAttribute,
            bool accessedConfigurationAttribute,
            string argumentName)
        {
            if (configurationAttribute is null)
            {
                if (accessedConfigurationAttribute || accessedType.GetAttribute(compilation.FriendClassConfigurationAttribute!) is not AttributeData attr)
                {
                    return false;
                }

                configurationAttribute = attr;
            }

            return configurationAttribute.GetNamedArgumentValue<bool>(argumentName);
        }

        private static INamedTypeSymbol? GetCurrentType(ISymbol? symbol)
        {
            if (symbol is INamedTypeSymbol type)
            {
                return type;
            }

            return symbol?.ContainingType;
        }

        private static Diagnostic? GetDiagnostic(
            ISymbol accessedSymbol,
            INamedTypeSymbol currentType,
            SyntaxNode node,
            FriendClassCompilationData compilation
        )
        {
            if (GetAccessedType(accessedSymbol, currentType) is not INamedTypeSymbol accessedType)
            {
                return null;
            }

            if (TryGetInvalidFriendDiagnostic(
                accessedSymbol,
                currentType,
                accessedType,
                compilation,
                null,
                false,
                out DiagnosticDescriptor? descriptor)
            )
            {
                return Diagnostic.Create(
                    descriptor: descriptor,
                    location: node.GetLocation(),
                    messageArgs: new object[] { currentType, accessedSymbol }
                );
            }

            return null;
        }

        private static Diagnostic? GetDiagnosticWithAccessCheck(
            ISymbol accessedSymbol,
            INamedTypeSymbol currentType,
            SyntaxNode node,
            FriendClassCompilationData compilation,
            SemanticModel semanticModel
        )
        {
            if (GetAccessedType(accessedSymbol, currentType) is not INamedTypeSymbol accessedType)
            {
                return null;
            }

            HandleSpecificSyntaxNodeTypes(
                node,
                semanticModel,
                compilation,
                currentType,
                ref accessedType,
                out AttributeData? configurationAttribute,
                out bool accessedConfigurationAttribute,
                out bool reportStaticAccess
            );

            if (TryGetInvalidFriendDiagnostic(
                accessedSymbol,
                currentType,
                accessedType,
                compilation,
                configurationAttribute,
                accessedConfigurationAttribute,
                out DiagnosticDescriptor? descriptor
            ))
            {
                if (reportStaticAccess)
                {
                    return Diagnostic.Create(
                        descriptor: DUR0314_DoNotAccessInheritedStaticMembers,
                        location: node.GetLocation(),
                        messageArgs: new object[] { currentType }
                    );
                }

                return Diagnostic.Create(
                    descriptor: descriptor,
                    location: node.GetLocation(),
                    messageArgs: new object[] { currentType, accessedSymbol }
                );
            }

            return null;
        }

        private static bool HandleMemberDeclaration(SyntaxNode node, ref ISymbol accessedSymbol)
        {
            switch (node)
            {
                case MethodDeclarationSyntax:
                    {
                        if (accessedSymbol is IMethodSymbol method && method.IsOverride && method.OverriddenMethod is not null)
                        {
                            accessedSymbol = method.OverriddenMethod;
                            return true;
                        }

                        break;
                    }

                case PropertyDeclarationSyntax:
                case IndexerDeclarationSyntax:
                    {
                        if (accessedSymbol is IPropertySymbol property && property.IsOverride && property.OverriddenProperty is not null)
                        {
                            accessedSymbol = property.OverriddenProperty;
                            return true;
                        }

                        break;
                    }

                case EventDeclarationSyntax:
                case EventFieldDeclarationSyntax:
                    {
                        if (accessedSymbol is IEventSymbol @event && @event.IsOverride && @event.OverriddenEvent is not null)
                        {
                            accessedSymbol = @event.OverriddenEvent;
                            return true;
                        }

                        break;
                    }
            }

            return false;
        }

        private static void HandleSpecificSyntaxNodeTypes(
            SyntaxNode node,
            SemanticModel semanticModel,
            FriendClassCompilationData compilation,
            INamedTypeSymbol currentType,
            ref INamedTypeSymbol accessedType,
            out AttributeData? configurationAttribute,
            out bool accessedConfigurationAttribute,
            out bool reportStaticAccess
        )
        {
            if (node.Parent is MemberAccessExpressionSyntax memberAccess && memberAccess.Expression is not ThisExpressionSyntax)
            {
                if (semanticModel.GetSymbolInfo(memberAccess.Expression).Symbol is INamedTypeSymbol targetType && targetType.InheritsFrom(accessedType, false))
                {
                    accessedType = targetType;
                    reportStaticAccess = true;
                    accessedConfigurationAttribute = false;
                    configurationAttribute = null;

                    return;
                }
                else if (semanticModel.GetTypeInfo(memberAccess.Expression).Type is INamedTypeSymbol type && type.InheritsFrom(accessedType, false))
                {
                    CheckIncludeInherited(type, ref accessedType, out configurationAttribute, out accessedConfigurationAttribute);

                    reportStaticAccess = false;
                    return;
                }
            }
            else
            {
                reportStaticAccess = false;

                if (currentType.InheritsFrom(accessedType))
                {
                    CheckIncludeInherited(currentType, ref accessedType, out configurationAttribute, out accessedConfigurationAttribute);

                    return;
                }
                else
                {
                    foreach (SyntaxNode ancestor in node.Ancestors())
                    {
                        if (ancestor is InitializerExpressionSyntax initializer)
                        {
                            if (semanticModel.GetTypeInfo(initializer.Parent!).Type is INamedTypeSymbol type)
                            {
                                CheckIncludeInherited(type, ref accessedType, out configurationAttribute, out accessedConfigurationAttribute);
                                return;
                            }

                            break;
                        }

                        if (ancestor is IsPatternExpressionSyntax pattern)
                        {
                            if (semanticModel.GetTypeInfo(pattern.Expression).Type is INamedTypeSymbol type)
                            {
                                CheckIncludeInherited(type, ref accessedType, out configurationAttribute, out accessedConfigurationAttribute);
                                return;
                            }

                            break;
                        }

                        if (ancestor is MemberDeclarationSyntax)
                        {
                            break;
                        }
                    }
                }
            }

            configurationAttribute = null;
            accessedConfigurationAttribute = false;
            reportStaticAccess = false;

            bool CheckIncludeInherited(
                INamedTypeSymbol target,
                ref INamedTypeSymbol accessedType,
                [NotNullWhen(true)] out AttributeData? configurationAttribute,
                out bool accessedConfigurationAttribute
            )
            {
                (INamedTypeSymbol? type, AttributeData? configAttr) = target
                    .GetBaseTypes(true)
                    .Select(t => (type: t, attribute: t.GetAttribute(compilation.FriendClassConfigurationAttribute!)))
                    .FirstOrDefault(t => t.attribute is not null);

                bool hasConfig = false;

                if (configAttr is null)
                {
                    configurationAttribute = null;
                }
                else
                {
                    configurationAttribute = configAttr;

                    if (configAttr.GetNamedArgumentValue<bool>(FriendClassConfigurationAttributeProvider.IncludeInherited))
                    {
                        accessedType = type;
                        hasConfig = true;
                    }
                }

                accessedConfigurationAttribute = true;
                return hasConfig;
            }
        }

        private static bool IsChildOfAccessedType(INamedTypeSymbol currentType, INamedTypeSymbol accessedType)
        {
            INamedTypeSymbol? current = currentType;

            while (current is not null)
            {
                if (IsChildOfAccessedType(current))
                {
                    return true;
                }

                current = current.ContainingType;
            }

            return false;

            bool IsChildOfAccessedType(INamedTypeSymbol current)
            {
                INamedTypeSymbol? parent = current;

                while ((parent = parent!.BaseType) is not null)
                {
                    if (SymbolEqualityComparer.Default.Equals(parent, accessedType))
                    {
                        return true;
                    }
                }

                return false;
            }
        }

        private static bool IsChildOfFriend(
            INamedTypeSymbol currentType,
            List<(AttributeData attr, INamedTypeSymbol friend)> friends,
            out int targetFriendIndex
        )
        {
            INamedTypeSymbol? current = currentType;

            while (current is not null)
            {
                if (IsChildOfFriend(current, out int index))
                {
                    targetFriendIndex = index;
                    return true;
                }

                current = current.ContainingType;
            }

            targetFriendIndex = default;
            return false;

            bool IsChildOfFriend(INamedTypeSymbol current, out int targetFriendIndex)
            {
                INamedTypeSymbol? parent = current;

                while ((parent = parent!.BaseType) is not null)
                {
                    for (int i = 0; i < friends.Count; i++)
                    {
                        if (SymbolEqualityComparer.Default.Equals(friends[i].friend, parent))
                        {
                            targetFriendIndex = i;
                            return true;
                        }
                    }
                }

                targetFriendIndex = default;
                return false;
            }
        }

        private static bool IsInnerClassOfFriend(INamedTypeSymbol currentType, List<(AttributeData, INamedTypeSymbol)> friends)
        {
            INamedTypeSymbol? parent = currentType;

            while ((parent = parent!.ContainingType) is not null)
            {
                foreach ((_, INamedTypeSymbol friend) in friends)
                {
                    if (SymbolEqualityComparer.Default.Equals(friend, parent))
                    {
                        return true;
                    }
                }
            }

            return false;
        }

        private static bool IsSpecifiedFriend(
            INamedTypeSymbol currentType,
            AttributeData[] attributes,
            [NotNullWhen(false)] out List<(AttributeData attribute, INamedTypeSymbol friend)>? friendList
        )
        {
            List<(AttributeData, INamedTypeSymbol)> friends = new(attributes.Length);

            foreach (AttributeData attr in attributes)
            {
                if (attr.TryGetConstructorArgumentTypeValue(0, out INamedTypeSymbol? friend) && friend is not null)
                {
                    if (SymbolEqualityComparer.Default.Equals(friend, currentType))
                    {
                        friendList = null;
                        return true;
                    }

                    friends.Add((attr, friend));
                }
            }

            if (IsInnerClassOfFriend(currentType, friends))
            {
                friendList = null;
                return true;
            }

            friendList = friends;
            return false;
        }

        private static bool TryGetInvalidFriendDiagnostic(
            ISymbol accessedSymbol,
            INamedTypeSymbol currentType,
            INamedTypeSymbol accessedType,
            FriendClassCompilationData compilation,
            AttributeData? configurationAttribute,
            bool accessedConfigurationAttribute,
            [NotNullWhen(true)] out DiagnosticDescriptor? descriptor
        )
        {
            bool isProtected = accessedSymbol.DeclaredAccessibility == Accessibility.ProtectedOrInternal;

            if (isProtected && IsChildOfAccessedType(currentType, accessedType))
            {
                descriptor = null;
                return false;
            }

            AttributeData[] attributes = accessedType.GetAttributes(compilation.FriendClassAttribute!).ToArray();

            if (attributes.Length == 0)
            {
                descriptor = null;
                return false;
            }

            if (!IsSpecifiedFriend(currentType, attributes, out List<(AttributeData attribute, INamedTypeSymbol friend)>? friends))
            {
                if (!isProtected && IsChildOfAccessedType(currentType, accessedType))
                {
                    if (!GetConfigurationBoolValue(accessedType, compilation, configurationAttribute, accessedConfigurationAttribute, FriendClassConfigurationAttributeProvider.AllowChildren))
                    {
                        descriptor = DUR0307_MemberCannotBeAccessedByChildClass;
                        return true;
                    }
                }
                else if (IsChildOfFriend(currentType, friends, out int targetFriendIndex))
                {
                    if (!friends[targetFriendIndex].attribute.GetNamedArgumentValue<bool>(FriendClassAttributeProvider.AllowFriendChildren))
                    {
                        descriptor = DUR0310_MemberCannotBeAccessedByChildClassOfFriend;
                        return true;
                    }
                }
                else
                {
                    descriptor = DUR0302_MemberCannotBeAccessedOutsideOfFriendClass;
                    return true;
                }
            }

            descriptor = null;
            return false;
        }
    }
}
=======
	/// <summary>
	/// Analyzes expressions that attempt to access members of a <see cref="Type"/> with at least one <c>Durian.FriendClassAttribute</c> specified.
	/// </summary>
	[DiagnosticAnalyzer(LanguageNames.CSharp)]
	public class FriendClassAccessAnalyzer : DurianAnalyzer<FriendClassCompilationData>
	{
		/// <inheritdoc/>
		public override ImmutableArray<DiagnosticDescriptor> SupportedDiagnostics => ImmutableArray.Create(
			DUR0302_MemberCannotBeAccessedOutsideOfFriendClass,
			DUR0307_MemberCannotBeAccessedByChildClass,
			DUR0310_MemberCannotBeAccessedByChildClassOfFriend,
			DUR0314_DoNotAccessInheritedStaticMembers
		);

		/// <summary>
		/// Initializes a new instance of the <see cref="FriendClassAccessAnalyzer"/> class.
		/// </summary>
		public FriendClassAccessAnalyzer()
		{
		}

		/// <inheritdoc/>
		public override void Register(IDurianAnalysisContext context, FriendClassCompilationData compilation)
		{
			context.RegisterSyntaxNodeAction(context => AnalyzeIndentifierName(context, compilation),
				SyntaxKind.IdentifierName,
				SyntaxKind.ImplicitObjectCreationExpression
			);

			context.RegisterSyntaxNodeAction(context => AnalyzeMemberDeclaration(context, compilation),
				SyntaxKind.MethodDeclaration,
				SyntaxKind.PropertyDeclaration,
				SyntaxKind.IndexerDeclaration,
				SyntaxKind.EventDeclaration,
				SyntaxKind.EventFieldDeclaration
			);

			context.RegisterSyntaxNodeAction(context => AnalyzeTypeOrConstructorDeclaration(context, compilation),
				SyntaxKind.ConstructorDeclaration,
				SyntaxKind.ClassDeclaration,
				SyntaxKind.RecordDeclaration
			);
		}

		/// <inheritdoc/>
		protected override FriendClassCompilationData CreateCompilation(CSharpCompilation compilation, IDiagnosticReceiver diagnosticReceiver)
		{
			return new FriendClassCompilationData(compilation);
		}

		private static void AnalyzeIndentifierName(SyntaxNodeAnalysisContext context, FriendClassCompilationData compilation)
		{
			if (context.Node.Parent is NameMemberCrefSyntax)
			{
				return;
			}

			if (GetCurrentType(context.ContainingSymbol) is not INamedTypeSymbol currentType)
			{
				return;
			}

			ISymbol? accessedSymbol = context.SemanticModel.GetSymbolInfo(context.Node).Symbol;

			if (accessedSymbol is null || !FriendClassDeclarationAnalyzer.IsInternal(accessedSymbol))
			{
				return;
			}

			Diagnostic? diagnostic = GetDiagnosticWithAccessCheck(accessedSymbol, currentType, context.Node, compilation, context.SemanticModel);

			if (diagnostic is not null)
			{
				context.ReportDiagnostic(diagnostic);
			}
		}

		private static void AnalyzeMemberDeclaration(SyntaxNodeAnalysisContext context, FriendClassCompilationData compilation)
		{
			if (GetCurrentType(context.ContainingSymbol) is not INamedTypeSymbol currentType)
			{
				return;
			}

			ISymbol? accessedSymbol = context.SemanticModel.GetDeclaredSymbol(context.Node);

			if (accessedSymbol is null || !FriendClassDeclarationAnalyzer.IsInternal(accessedSymbol))
			{
				return;
			}

			if (!HandleMemberDeclaration(context.Node, ref accessedSymbol))
			{
				return;
			}

			Diagnostic? diagnostic = GetDiagnostic(accessedSymbol, currentType, context.Node, compilation);

			if (diagnostic is not null)
			{
				context.ReportDiagnostic(diagnostic);
			}
		}

		private static void AnalyzeTypeOrConstructorDeclaration(SyntaxNodeAnalysisContext context, FriendClassCompilationData compilation)
		{
			if (GetCurrentType(context.ContainingSymbol) is not INamedTypeSymbol currentType)
			{
				return;
			}

			IMethodSymbol? accessedCtor = GetAccessedConstructorSymbol(context.Node, context.SemanticModel, currentType);

			if (accessedCtor is null || !FriendClassDeclarationAnalyzer.IsInternal(accessedCtor))
			{
				return;
			}

			Diagnostic? diagnostic = GetDiagnostic(accessedCtor, currentType, context.Node, compilation);

			if (diagnostic is not null)
			{
				context.ReportDiagnostic(diagnostic);
			}
		}

		private static IMethodSymbol? GetAccessedConstructorSymbol(SyntaxNode node, SemanticModel semanticModel, INamedTypeSymbol currentType)
		{
			switch (node)
			{
				case ConstructorDeclarationSyntax ctor:
				{
					if (ctor.Initializer is null)
					{
						if (currentType.BaseType?.GetSpecialConstructor(SpecialConstructor.Parameterless) is IMethodSymbol baseCtor)
						{
							return baseCtor;
						}
					}
					else if (semanticModel.GetSymbolInfo(ctor.Initializer).Symbol is IMethodSymbol baseCtor)
					{
						return baseCtor;
					}

					break;
				}

				case ClassDeclarationSyntax @class:
				{
					if (@class.BaseList is not null &&
						GetParameterlessConstructorFromSymbol(currentType) is IMethodSymbol baseCtor
					)
					{
						return baseCtor;
					}

					break;
				}

				case RecordDeclarationSyntax record:
				{
					if (record.BaseList is not null && record.BaseList.Types.Any())
					{
						BaseTypeSyntax baseType = record.BaseList.Types[0];
						ISymbol? symbol = semanticModel.GetSymbolInfo(baseType).Symbol;

						if (symbol is IMethodSymbol baseCtor)
						{
							return baseCtor;
						}

						if (symbol is INamedTypeSymbol type && GetParameterlessConstructorFromSymbol(type) is IMethodSymbol ctor)
						{
							return ctor;
						}
					}

					break;
				}
			}

			return null;

			static IMethodSymbol? GetParameterlessConstructorFromSymbol(INamedTypeSymbol? type)
			{
				if (type is not null &&
					type.TypeKind == TypeKind.Class &&
					type.InstanceConstructors.Length == 1 &&
					type.BaseType?.GetSpecialConstructor(SpecialConstructor.Parameterless) is IMethodSymbol baseCtor
				)
				{
					return baseCtor;
				}

				return default;
			}
		}

		private static INamedTypeSymbol? GetAccessedType(ISymbol accessedSymbol, INamedTypeSymbol currentType)
		{
			if (accessedSymbol.ContainingType is INamedTypeSymbol accessedType &&
				!currentType.ContainsSymbol(accessedType) &&
				!SymbolEqualityComparer.Default.Equals(currentType, accessedType)
			)
			{
				return accessedType;
			}

			return null;
		}

		private static bool GetConfigurationBoolValue(
			INamedTypeSymbol accessedType,
			FriendClassCompilationData compilation,
			AttributeData? configurationAttribute,
			bool accessedConfigurationAttribute,
			string argumentName)
		{
			if (configurationAttribute is null)
			{
				if (accessedConfigurationAttribute || accessedType.GetAttribute(compilation.FriendClassConfigurationAttribute!) is not AttributeData attr)
				{
					return false;
				}

				configurationAttribute = attr;
			}

			return configurationAttribute.GetNamedArgumentValue<bool>(argumentName);
		}

		private static INamedTypeSymbol? GetCurrentType(ISymbol? symbol)
		{
			if (symbol is INamedTypeSymbol type)
			{
				return type;
			}

			return symbol?.ContainingType;
		}

		private static Diagnostic? GetDiagnostic(
			ISymbol accessedSymbol,
			INamedTypeSymbol currentType,
			SyntaxNode node,
			FriendClassCompilationData compilation
		)
		{
			if (GetAccessedType(accessedSymbol, currentType) is not INamedTypeSymbol accessedType)
			{
				return null;
			}

			if (TryGetInvalidFriendDiagnostic(
				accessedSymbol,
				currentType,
				accessedType,
				compilation,
				null,
				false,
				out DiagnosticDescriptor? descriptor)
			)
			{
				return Diagnostic.Create(
					descriptor: descriptor,
					location: node.GetLocation(),
					messageArgs: new object[] { currentType, accessedSymbol }
				);
			}

			return null;
		}

		private static Diagnostic? GetDiagnosticWithAccessCheck(
			ISymbol accessedSymbol,
			INamedTypeSymbol currentType,
			SyntaxNode node,
			FriendClassCompilationData compilation,
			SemanticModel semanticModel
		)
		{
			if (GetAccessedType(accessedSymbol, currentType) is not INamedTypeSymbol accessedType)
			{
				return null;
			}

			HandleSpecificSyntaxNodeTypes(
				node,
				semanticModel,
				compilation,
				currentType,
				ref accessedType,
				out AttributeData? configurationAttribute,
				out bool accessedConfigurationAttribute,
				out bool reportStaticAccess
			);

			if (TryGetInvalidFriendDiagnostic(
				accessedSymbol,
				currentType,
				accessedType,
				compilation,
				configurationAttribute,
				accessedConfigurationAttribute,
				out DiagnosticDescriptor? descriptor
			))
			{
				if (reportStaticAccess)
				{
					return Diagnostic.Create(
						descriptor: DUR0314_DoNotAccessInheritedStaticMembers,
						location: node.GetLocation(),
						messageArgs: new object[] { currentType }
					);
				}

				return Diagnostic.Create(
					descriptor: descriptor,
					location: node.GetLocation(),
					messageArgs: new object[] { currentType, accessedSymbol }
				);
			}

			return null;
		}

		private static bool HandleMemberDeclaration(SyntaxNode node, ref ISymbol accessedSymbol)
		{
			switch (node)
			{
				case MethodDeclarationSyntax:
				{
					if (accessedSymbol is IMethodSymbol method && method.IsOverride && method.OverriddenMethod is not null)
					{
						accessedSymbol = method.OverriddenMethod;
						return true;
					}

					break;
				}

				case PropertyDeclarationSyntax:
				case IndexerDeclarationSyntax:
				{
					if (accessedSymbol is IPropertySymbol property && property.IsOverride && property.OverriddenProperty is not null)
					{
						accessedSymbol = property.OverriddenProperty;
						return true;
					}

					break;
				}

				case EventDeclarationSyntax:
				case EventFieldDeclarationSyntax:
				{
					if (accessedSymbol is IEventSymbol @event && @event.IsOverride && @event.OverriddenEvent is not null)
					{
						accessedSymbol = @event.OverriddenEvent;
						return true;
					}

					break;
				}
			}

			return false;
		}

		private static void HandleSpecificSyntaxNodeTypes(
			SyntaxNode node,
			SemanticModel semanticModel,
			FriendClassCompilationData compilation,
			INamedTypeSymbol currentType,
			ref INamedTypeSymbol accessedType,
			out AttributeData? configurationAttribute,
			out bool accessedConfigurationAttribute,
			out bool reportStaticAccess
		)
		{
			if (node.Parent is MemberAccessExpressionSyntax memberAccess && memberAccess.Expression is not ThisExpressionSyntax)
			{
				if (semanticModel.GetSymbolInfo(memberAccess.Expression).Symbol is INamedTypeSymbol targetType && targetType.Inherits(accessedType))
				{
					accessedType = targetType;
					reportStaticAccess = true;
					accessedConfigurationAttribute = false;
					configurationAttribute = null;

					return;
				}
				else if (semanticModel.GetTypeInfo(memberAccess.Expression).Type is INamedTypeSymbol type && type.Inherits(accessedType))
				{
					CheckIncludeInherited(type, ref accessedType, out configurationAttribute, out accessedConfigurationAttribute);

					reportStaticAccess = false;
					return;
				}
			}
			else
			{
				reportStaticAccess = false;

				if (currentType.Inherits(accessedType))
				{
					CheckIncludeInherited(currentType, ref accessedType, out configurationAttribute, out accessedConfigurationAttribute);

					return;
				}
				else
				{
					foreach (SyntaxNode ancestor in node.Ancestors())
					{
						if (ancestor is InitializerExpressionSyntax initializer)
						{
							if (semanticModel.GetTypeInfo(initializer.Parent!).Type is INamedTypeSymbol type)
							{
								CheckIncludeInherited(type, ref accessedType, out configurationAttribute, out accessedConfigurationAttribute);
								return;
							}

							break;
						}

						if (ancestor is IsPatternExpressionSyntax pattern)
						{
							if (semanticModel.GetTypeInfo(pattern.Expression).Type is INamedTypeSymbol type)
							{
								CheckIncludeInherited(type, ref accessedType, out configurationAttribute, out accessedConfigurationAttribute);
								return;
							}

							break;
						}

						if (ancestor is MemberDeclarationSyntax)
						{
							break;
						}
					}
				}
			}

			configurationAttribute = null;
			accessedConfigurationAttribute = false;
			reportStaticAccess = false;

			bool CheckIncludeInherited(
				INamedTypeSymbol target,
				ref INamedTypeSymbol accessedType,
				[NotNullWhen(true)] out AttributeData? configurationAttribute,
				out bool accessedConfigurationAttribute
			)
			{
				(INamedTypeSymbol? type, AttributeData? configAttr) = target
					.GetBaseTypes(true)
					.Select(t => (type: t, attribute: t.GetAttribute(compilation.FriendClassConfigurationAttribute!)))
					.FirstOrDefault(t => t.attribute is not null);

				bool hasConfig = false;

				if (configAttr is null)
				{
					configurationAttribute = null;
				}
				else
				{
					configurationAttribute = configAttr;

					if (configAttr.GetNamedArgumentValue<bool>(FriendClassConfigurationAttributeProvider.IncludeInherited))
					{
						accessedType = type;
						hasConfig = true;
					}
				}

				accessedConfigurationAttribute = true;
				return hasConfig;
			}
		}

		private static bool IsChildOfAccessedType(INamedTypeSymbol currentType, INamedTypeSymbol accessedType)
		{
			INamedTypeSymbol? current = currentType;

			while (current is not null)
			{
				if (IsChildOfAccessedType(current))
				{
					return true;
				}

				current = current.ContainingType;
			}

			return false;

			bool IsChildOfAccessedType(INamedTypeSymbol current)
			{
				INamedTypeSymbol? parent = current;

				while ((parent = parent!.BaseType) is not null)
				{
					if (SymbolEqualityComparer.Default.Equals(parent, accessedType))
					{
						return true;
					}
				}

				return false;
			}
		}

		private static bool IsChildOfFriend(
			INamedTypeSymbol currentType,
			List<(AttributeData attr, INamedTypeSymbol friend)> friends,
			out int targetFriendIndex
		)
		{
			INamedTypeSymbol? current = currentType;

			while (current is not null)
			{
				if (IsChildOfFriend(current, out int index))
				{
					targetFriendIndex = index;
					return true;
				}

				current = current.ContainingType;
			}

			targetFriendIndex = default;
			return false;

			bool IsChildOfFriend(INamedTypeSymbol current, out int targetFriendIndex)
			{
				INamedTypeSymbol? parent = current;

				while ((parent = parent!.BaseType) is not null)
				{
					for (int i = 0; i < friends.Count; i++)
					{
						if (SymbolEqualityComparer.Default.Equals(friends[i].friend, parent))
						{
							targetFriendIndex = i;
							return true;
						}
					}
				}

				targetFriendIndex = default;
				return false;
			}
		}

		private static bool IsInnerClassOfFriend(INamedTypeSymbol currentType, List<(AttributeData, INamedTypeSymbol)> friends)
		{
			INamedTypeSymbol? parent = currentType;

			while ((parent = parent!.ContainingType) is not null)
			{
				foreach ((_, INamedTypeSymbol friend) in friends)
				{
					if (SymbolEqualityComparer.Default.Equals(friend, parent))
					{
						return true;
					}
				}
			}

			return false;
		}

		private static bool IsSpecifiedFriend(
			INamedTypeSymbol currentType,
			AttributeData[] attributes,
			[NotNullWhen(false)] out List<(AttributeData attribute, INamedTypeSymbol friend)>? friendList
		)
		{
			List<(AttributeData, INamedTypeSymbol)> friends = new(attributes.Length);

			foreach (AttributeData attr in attributes)
			{
				if (attr.TryGetConstructorArgumentTypeValue(0, out INamedTypeSymbol? friend) && friend is not null)
				{
					if (SymbolEqualityComparer.Default.Equals(friend, currentType))
					{
						friendList = null;
						return true;
					}

					friends.Add((attr, friend));
				}
			}

			if (IsInnerClassOfFriend(currentType, friends))
			{
				friendList = null;
				return true;
			}

			friendList = friends;
			return false;
		}

		private static bool TryGetInvalidFriendDiagnostic(
			ISymbol accessedSymbol,
			INamedTypeSymbol currentType,
			INamedTypeSymbol accessedType,
			FriendClassCompilationData compilation,
			AttributeData? configurationAttribute,
			bool accessedConfigurationAttribute,
			[NotNullWhen(true)] out DiagnosticDescriptor? descriptor
		)
		{
			bool isProtected = accessedSymbol.DeclaredAccessibility == Accessibility.ProtectedOrInternal;

			if (isProtected && IsChildOfAccessedType(currentType, accessedType))
			{
				descriptor = null;
				return false;
			}

			AttributeData[] attributes = accessedType.GetAttributes(compilation.FriendClassAttribute!).ToArray();

			if (attributes.Length == 0)
			{
				descriptor = null;
				return false;
			}

			if (!IsSpecifiedFriend(currentType, attributes, out List<(AttributeData attribute, INamedTypeSymbol friend)>? friends))
			{
				if (!isProtected && IsChildOfAccessedType(currentType, accessedType))
				{
					if (!GetConfigurationBoolValue(accessedType, compilation, configurationAttribute, accessedConfigurationAttribute, FriendClassConfigurationAttributeProvider.AllowChildren))
					{
						descriptor = DUR0307_MemberCannotBeAccessedByChildClass;
						return true;
					}
				}
				else if (IsChildOfFriend(currentType, friends, out int targetFriendIndex))
				{
					if (!friends[targetFriendIndex].attribute.GetNamedArgumentValue<bool>(FriendClassAttributeProvider.AllowFriendChildren))
					{
						descriptor = DUR0310_MemberCannotBeAccessedByChildClassOfFriend;
						return true;
					}
				}
				else
				{
					descriptor = DUR0302_MemberCannotBeAccessedOutsideOfFriendClass;
					return true;
				}
			}

			descriptor = null;
			return false;
		}
	}
}

>>>>>>> 6184197d
<|MERGE_RESOLUTION|>--- conflicted
+++ resolved
@@ -1,1345 +1,679 @@
-﻿// Copyright (c) Piotr Stenke. All rights reserved.
-// Licensed under the MIT license.
-
-using Durian.Analysis.Extensions;
-using Microsoft.CodeAnalysis;
-using Microsoft.CodeAnalysis.CSharp;
-using Microsoft.CodeAnalysis.CSharp.Syntax;
-using Microsoft.CodeAnalysis.Diagnostics;
-using System;
-using System.Collections.Generic;
-using System.Collections.Immutable;
-using System.Diagnostics.CodeAnalysis;
-using System.Linq;
-using static Durian.Analysis.FriendClass.FriendClassDiagnostics;
-
-namespace Durian.Analysis.FriendClass
-{
-<<<<<<< HEAD
-    /// <summary>
-    /// Analyzes expressions that attempt to access members of a <see cref="Type"/> with at least one <c>Durian.FriendClassAttribute</c> specified.
-    /// </summary>
-    [DiagnosticAnalyzer(LanguageNames.CSharp)]
-    public class FriendClassAccessAnalyzer : DurianAnalyzer<FriendClassCompilationData>
-    {
-        /// <inheritdoc/>
-        public override ImmutableArray<DiagnosticDescriptor> SupportedDiagnostics => ImmutableArray.Create(
-            DUR0302_MemberCannotBeAccessedOutsideOfFriendClass,
-            DUR0307_MemberCannotBeAccessedByChildClass,
-            DUR0310_MemberCannotBeAccessedByChildClassOfFriend,
-            DUR0314_DoNotAccessInheritedStaticMembers
-        );
-
-        /// <summary>
-        /// Initializes a new instance of the <see cref="FriendClassAccessAnalyzer"/> class.
-        /// </summary>
-        public FriendClassAccessAnalyzer()
-        {
-        }
-
-        /// <inheritdoc/>
-        public override void Register(IDurianAnalysisContext context, FriendClassCompilationData compilation)
-        {
-            context.RegisterSyntaxNodeAction(context => AnalyzeIndentifierName(context, compilation),
-                SyntaxKind.IdentifierName,
-                SyntaxKind.ImplicitObjectCreationExpression
-            );
-
-            context.RegisterSyntaxNodeAction(context => AnalyzeMemberDeclaration(context, compilation),
-                SyntaxKind.MethodDeclaration,
-                SyntaxKind.PropertyDeclaration,
-                SyntaxKind.IndexerDeclaration,
-                SyntaxKind.EventDeclaration,
-                SyntaxKind.EventFieldDeclaration
-            );
-
-            context.RegisterSyntaxNodeAction(context => AnalyzeTypeOrConstructorDeclaration(context, compilation),
-                SyntaxKind.ConstructorDeclaration,
-                SyntaxKind.ClassDeclaration,
-                SyntaxKind.RecordDeclaration
-            );
-        }
-
-        /// <inheritdoc/>
-        protected override FriendClassCompilationData CreateCompilation(CSharpCompilation compilation, IDiagnosticReceiver diagnosticReceiver)
-        {
-            return new FriendClassCompilationData(compilation);
-        }
-
-        private static void AnalyzeIndentifierName(SyntaxNodeAnalysisContext context, FriendClassCompilationData compilation)
-        {
-            if (context.Node.Parent is NameMemberCrefSyntax)
-            {
-                return;
-            }
-
-            if (GetCurrentType(context.ContainingSymbol) is not INamedTypeSymbol currentType)
-            {
-                return;
-            }
-
-            ISymbol? accessedSymbol = context.SemanticModel.GetSymbolInfo(context.Node).Symbol;
-
-            if (accessedSymbol is null || !FriendClassDeclarationAnalyzer.IsInternal(accessedSymbol))
-            {
-                return;
-            }
-
-            Diagnostic? diagnostic = GetDiagnosticWithAccessCheck(accessedSymbol, currentType, context.Node, compilation, context.SemanticModel);
-
-            if (diagnostic is not null)
-            {
-                context.ReportDiagnostic(diagnostic);
-            }
-        }
-
-        private static void AnalyzeMemberDeclaration(SyntaxNodeAnalysisContext context, FriendClassCompilationData compilation)
-        {
-            if (GetCurrentType(context.ContainingSymbol) is not INamedTypeSymbol currentType)
-            {
-                return;
-            }
-
-            ISymbol? accessedSymbol = context.SemanticModel.GetDeclaredSymbol(context.Node);
-
-            if (accessedSymbol is null || !FriendClassDeclarationAnalyzer.IsInternal(accessedSymbol))
-            {
-                return;
-            }
-
-            if (!HandleMemberDeclaration(context.Node, ref accessedSymbol))
-            {
-                return;
-            }
-
-            Diagnostic? diagnostic = GetDiagnostic(accessedSymbol, currentType, context.Node, compilation);
-
-            if (diagnostic is not null)
-            {
-                context.ReportDiagnostic(diagnostic);
-            }
-        }
-
-        private static void AnalyzeTypeOrConstructorDeclaration(SyntaxNodeAnalysisContext context, FriendClassCompilationData compilation)
-        {
-            if (GetCurrentType(context.ContainingSymbol) is not INamedTypeSymbol currentType)
-            {
-                return;
-            }
-
-            IMethodSymbol? accessedCtor = GetAccessedConstructorSymbol(context.Node, context.SemanticModel, currentType);
-
-            if (accessedCtor is null || !FriendClassDeclarationAnalyzer.IsInternal(accessedCtor))
-            {
-                return;
-            }
-
-            Diagnostic? diagnostic = GetDiagnostic(accessedCtor, currentType, context.Node, compilation);
-
-            if (diagnostic is not null)
-            {
-                context.ReportDiagnostic(diagnostic);
-            }
-        }
-
-        private static IMethodSymbol? GetAccessedConstructorSymbol(SyntaxNode node, SemanticModel semanticModel, INamedTypeSymbol currentType)
-        {
-            switch (node)
-            {
-                case ConstructorDeclarationSyntax ctor:
-                    {
-                        if (ctor.Initializer is null)
-                        {
-                            if (currentType.BaseType?.GetParameterlessConstructor() is IMethodSymbol baseCtor)
-                            {
-                                return baseCtor;
-                            }
-                        }
-                        else if (semanticModel.GetSymbolInfo(ctor.Initializer).Symbol is IMethodSymbol baseCtor)
-                        {
-                            return baseCtor;
-                        }
-
-                        break;
-                    }
-
-                case ClassDeclarationSyntax @class:
-                    {
-                        if (@class.BaseList is not null &&
-                            GetParameterlessConstructorFromSymbol(currentType) is IMethodSymbol baseCtor
-                        )
-                        {
-                            return baseCtor;
-                        }
-
-                        break;
-                    }
-
-                case RecordDeclarationSyntax record:
-                    {
-                        if (record.BaseList is not null && record.BaseList.Types.Any())
-                        {
-                            BaseTypeSyntax baseType = record.BaseList.Types[0];
-                            ISymbol? symbol = semanticModel.GetSymbolInfo(baseType).Symbol;
-
-                            if (symbol is IMethodSymbol baseCtor)
-                            {
-                                return baseCtor;
-                            }
-
-                            if (symbol is INamedTypeSymbol type && GetParameterlessConstructorFromSymbol(type) is IMethodSymbol ctor)
-                            {
-                                return ctor;
-                            }
-                        }
-
-                        break;
-                    }
-            }
-
-            return null;
-
-            static IMethodSymbol? GetParameterlessConstructorFromSymbol(INamedTypeSymbol? type)
-            {
-                if (type is not null &&
-                    type.TypeKind == TypeKind.Class &&
-                    type.InstanceConstructors.Length == 1 &&
-                    type.BaseType?.GetParameterlessConstructor() is IMethodSymbol baseCtor
-                )
-                {
-                    return baseCtor;
-                }
-
-                return default;
-            }
-        }
-
-        private static INamedTypeSymbol? GetAccessedType(ISymbol accessedSymbol, INamedTypeSymbol currentType)
-        {
-            if (accessedSymbol.ContainingType is INamedTypeSymbol accessedType &&
-                !currentType.ContainsSymbol(accessedType) &&
-                !SymbolEqualityComparer.Default.Equals(currentType, accessedType)
-            )
-            {
-                return accessedType;
-            }
-
-            return null;
-        }
-
-        private static bool GetConfigurationBoolValue(
-            INamedTypeSymbol accessedType,
-            FriendClassCompilationData compilation,
-            AttributeData? configurationAttribute,
-            bool accessedConfigurationAttribute,
-            string argumentName)
-        {
-            if (configurationAttribute is null)
-            {
-                if (accessedConfigurationAttribute || accessedType.GetAttribute(compilation.FriendClassConfigurationAttribute!) is not AttributeData attr)
-                {
-                    return false;
-                }
-
-                configurationAttribute = attr;
-            }
-
-            return configurationAttribute.GetNamedArgumentValue<bool>(argumentName);
-        }
-
-        private static INamedTypeSymbol? GetCurrentType(ISymbol? symbol)
-        {
-            if (symbol is INamedTypeSymbol type)
-            {
-                return type;
-            }
-
-            return symbol?.ContainingType;
-        }
-
-        private static Diagnostic? GetDiagnostic(
-            ISymbol accessedSymbol,
-            INamedTypeSymbol currentType,
-            SyntaxNode node,
-            FriendClassCompilationData compilation
-        )
-        {
-            if (GetAccessedType(accessedSymbol, currentType) is not INamedTypeSymbol accessedType)
-            {
-                return null;
-            }
-
-            if (TryGetInvalidFriendDiagnostic(
-                accessedSymbol,
-                currentType,
-                accessedType,
-                compilation,
-                null,
-                false,
-                out DiagnosticDescriptor? descriptor)
-            )
-            {
-                return Diagnostic.Create(
-                    descriptor: descriptor,
-                    location: node.GetLocation(),
-                    messageArgs: new object[] { currentType, accessedSymbol }
-                );
-            }
-
-            return null;
-        }
-
-        private static Diagnostic? GetDiagnosticWithAccessCheck(
-            ISymbol accessedSymbol,
-            INamedTypeSymbol currentType,
-            SyntaxNode node,
-            FriendClassCompilationData compilation,
-            SemanticModel semanticModel
-        )
-        {
-            if (GetAccessedType(accessedSymbol, currentType) is not INamedTypeSymbol accessedType)
-            {
-                return null;
-            }
-
-            HandleSpecificSyntaxNodeTypes(
-                node,
-                semanticModel,
-                compilation,
-                currentType,
-                ref accessedType,
-                out AttributeData? configurationAttribute,
-                out bool accessedConfigurationAttribute,
-                out bool reportStaticAccess
-            );
-
-            if (TryGetInvalidFriendDiagnostic(
-                accessedSymbol,
-                currentType,
-                accessedType,
-                compilation,
-                configurationAttribute,
-                accessedConfigurationAttribute,
-                out DiagnosticDescriptor? descriptor
-            ))
-            {
-                if (reportStaticAccess)
-                {
-                    return Diagnostic.Create(
-                        descriptor: DUR0314_DoNotAccessInheritedStaticMembers,
-                        location: node.GetLocation(),
-                        messageArgs: new object[] { currentType }
-                    );
-                }
-
-                return Diagnostic.Create(
-                    descriptor: descriptor,
-                    location: node.GetLocation(),
-                    messageArgs: new object[] { currentType, accessedSymbol }
-                );
-            }
-
-            return null;
-        }
-
-        private static bool HandleMemberDeclaration(SyntaxNode node, ref ISymbol accessedSymbol)
-        {
-            switch (node)
-            {
-                case MethodDeclarationSyntax:
-                    {
-                        if (accessedSymbol is IMethodSymbol method && method.IsOverride && method.OverriddenMethod is not null)
-                        {
-                            accessedSymbol = method.OverriddenMethod;
-                            return true;
-                        }
-
-                        break;
-                    }
-
-                case PropertyDeclarationSyntax:
-                case IndexerDeclarationSyntax:
-                    {
-                        if (accessedSymbol is IPropertySymbol property && property.IsOverride && property.OverriddenProperty is not null)
-                        {
-                            accessedSymbol = property.OverriddenProperty;
-                            return true;
-                        }
-
-                        break;
-                    }
-
-                case EventDeclarationSyntax:
-                case EventFieldDeclarationSyntax:
-                    {
-                        if (accessedSymbol is IEventSymbol @event && @event.IsOverride && @event.OverriddenEvent is not null)
-                        {
-                            accessedSymbol = @event.OverriddenEvent;
-                            return true;
-                        }
-
-                        break;
-                    }
-            }
-
-            return false;
-        }
-
-        private static void HandleSpecificSyntaxNodeTypes(
-            SyntaxNode node,
-            SemanticModel semanticModel,
-            FriendClassCompilationData compilation,
-            INamedTypeSymbol currentType,
-            ref INamedTypeSymbol accessedType,
-            out AttributeData? configurationAttribute,
-            out bool accessedConfigurationAttribute,
-            out bool reportStaticAccess
-        )
-        {
-            if (node.Parent is MemberAccessExpressionSyntax memberAccess && memberAccess.Expression is not ThisExpressionSyntax)
-            {
-                if (semanticModel.GetSymbolInfo(memberAccess.Expression).Symbol is INamedTypeSymbol targetType && targetType.InheritsFrom(accessedType, false))
-                {
-                    accessedType = targetType;
-                    reportStaticAccess = true;
-                    accessedConfigurationAttribute = false;
-                    configurationAttribute = null;
-
-                    return;
-                }
-                else if (semanticModel.GetTypeInfo(memberAccess.Expression).Type is INamedTypeSymbol type && type.InheritsFrom(accessedType, false))
-                {
-                    CheckIncludeInherited(type, ref accessedType, out configurationAttribute, out accessedConfigurationAttribute);
-
-                    reportStaticAccess = false;
-                    return;
-                }
-            }
-            else
-            {
-                reportStaticAccess = false;
-
-                if (currentType.InheritsFrom(accessedType))
-                {
-                    CheckIncludeInherited(currentType, ref accessedType, out configurationAttribute, out accessedConfigurationAttribute);
-
-                    return;
-                }
-                else
-                {
-                    foreach (SyntaxNode ancestor in node.Ancestors())
-                    {
-                        if (ancestor is InitializerExpressionSyntax initializer)
-                        {
-                            if (semanticModel.GetTypeInfo(initializer.Parent!).Type is INamedTypeSymbol type)
-                            {
-                                CheckIncludeInherited(type, ref accessedType, out configurationAttribute, out accessedConfigurationAttribute);
-                                return;
-                            }
-
-                            break;
-                        }
-
-                        if (ancestor is IsPatternExpressionSyntax pattern)
-                        {
-                            if (semanticModel.GetTypeInfo(pattern.Expression).Type is INamedTypeSymbol type)
-                            {
-                                CheckIncludeInherited(type, ref accessedType, out configurationAttribute, out accessedConfigurationAttribute);
-                                return;
-                            }
-
-                            break;
-                        }
-
-                        if (ancestor is MemberDeclarationSyntax)
-                        {
-                            break;
-                        }
-                    }
-                }
-            }
-
-            configurationAttribute = null;
-            accessedConfigurationAttribute = false;
-            reportStaticAccess = false;
-
-            bool CheckIncludeInherited(
-                INamedTypeSymbol target,
-                ref INamedTypeSymbol accessedType,
-                [NotNullWhen(true)] out AttributeData? configurationAttribute,
-                out bool accessedConfigurationAttribute
-            )
-            {
-                (INamedTypeSymbol? type, AttributeData? configAttr) = target
-                    .GetBaseTypes(true)
-                    .Select(t => (type: t, attribute: t.GetAttribute(compilation.FriendClassConfigurationAttribute!)))
-                    .FirstOrDefault(t => t.attribute is not null);
-
-                bool hasConfig = false;
-
-                if (configAttr is null)
-                {
-                    configurationAttribute = null;
-                }
-                else
-                {
-                    configurationAttribute = configAttr;
-
-                    if (configAttr.GetNamedArgumentValue<bool>(FriendClassConfigurationAttributeProvider.IncludeInherited))
-                    {
-                        accessedType = type;
-                        hasConfig = true;
-                    }
-                }
-
-                accessedConfigurationAttribute = true;
-                return hasConfig;
-            }
-        }
-
-        private static bool IsChildOfAccessedType(INamedTypeSymbol currentType, INamedTypeSymbol accessedType)
-        {
-            INamedTypeSymbol? current = currentType;
-
-            while (current is not null)
-            {
-                if (IsChildOfAccessedType(current))
-                {
-                    return true;
-                }
-
-                current = current.ContainingType;
-            }
-
-            return false;
-
-            bool IsChildOfAccessedType(INamedTypeSymbol current)
-            {
-                INamedTypeSymbol? parent = current;
-
-                while ((parent = parent!.BaseType) is not null)
-                {
-                    if (SymbolEqualityComparer.Default.Equals(parent, accessedType))
-                    {
-                        return true;
-                    }
-                }
-
-                return false;
-            }
-        }
-
-        private static bool IsChildOfFriend(
-            INamedTypeSymbol currentType,
-            List<(AttributeData attr, INamedTypeSymbol friend)> friends,
-            out int targetFriendIndex
-        )
-        {
-            INamedTypeSymbol? current = currentType;
-
-            while (current is not null)
-            {
-                if (IsChildOfFriend(current, out int index))
-                {
-                    targetFriendIndex = index;
-                    return true;
-                }
-
-                current = current.ContainingType;
-            }
-
-            targetFriendIndex = default;
-            return false;
-
-            bool IsChildOfFriend(INamedTypeSymbol current, out int targetFriendIndex)
-            {
-                INamedTypeSymbol? parent = current;
-
-                while ((parent = parent!.BaseType) is not null)
-                {
-                    for (int i = 0; i < friends.Count; i++)
-                    {
-                        if (SymbolEqualityComparer.Default.Equals(friends[i].friend, parent))
-                        {
-                            targetFriendIndex = i;
-                            return true;
-                        }
-                    }
-                }
-
-                targetFriendIndex = default;
-                return false;
-            }
-        }
-
-        private static bool IsInnerClassOfFriend(INamedTypeSymbol currentType, List<(AttributeData, INamedTypeSymbol)> friends)
-        {
-            INamedTypeSymbol? parent = currentType;
-
-            while ((parent = parent!.ContainingType) is not null)
-            {
-                foreach ((_, INamedTypeSymbol friend) in friends)
-                {
-                    if (SymbolEqualityComparer.Default.Equals(friend, parent))
-                    {
-                        return true;
-                    }
-                }
-            }
-
-            return false;
-        }
-
-        private static bool IsSpecifiedFriend(
-            INamedTypeSymbol currentType,
-            AttributeData[] attributes,
-            [NotNullWhen(false)] out List<(AttributeData attribute, INamedTypeSymbol friend)>? friendList
-        )
-        {
-            List<(AttributeData, INamedTypeSymbol)> friends = new(attributes.Length);
-
-            foreach (AttributeData attr in attributes)
-            {
-                if (attr.TryGetConstructorArgumentTypeValue(0, out INamedTypeSymbol? friend) && friend is not null)
-                {
-                    if (SymbolEqualityComparer.Default.Equals(friend, currentType))
-                    {
-                        friendList = null;
-                        return true;
-                    }
-
-                    friends.Add((attr, friend));
-                }
-            }
-
-            if (IsInnerClassOfFriend(currentType, friends))
-            {
-                friendList = null;
-                return true;
-            }
-
-            friendList = friends;
-            return false;
-        }
-
-        private static bool TryGetInvalidFriendDiagnostic(
-            ISymbol accessedSymbol,
-            INamedTypeSymbol currentType,
-            INamedTypeSymbol accessedType,
-            FriendClassCompilationData compilation,
-            AttributeData? configurationAttribute,
-            bool accessedConfigurationAttribute,
-            [NotNullWhen(true)] out DiagnosticDescriptor? descriptor
-        )
-        {
-            bool isProtected = accessedSymbol.DeclaredAccessibility == Accessibility.ProtectedOrInternal;
-
-            if (isProtected && IsChildOfAccessedType(currentType, accessedType))
-            {
-                descriptor = null;
-                return false;
-            }
-
-            AttributeData[] attributes = accessedType.GetAttributes(compilation.FriendClassAttribute!).ToArray();
-
-            if (attributes.Length == 0)
-            {
-                descriptor = null;
-                return false;
-            }
-
-            if (!IsSpecifiedFriend(currentType, attributes, out List<(AttributeData attribute, INamedTypeSymbol friend)>? friends))
-            {
-                if (!isProtected && IsChildOfAccessedType(currentType, accessedType))
-                {
-                    if (!GetConfigurationBoolValue(accessedType, compilation, configurationAttribute, accessedConfigurationAttribute, FriendClassConfigurationAttributeProvider.AllowChildren))
-                    {
-                        descriptor = DUR0307_MemberCannotBeAccessedByChildClass;
-                        return true;
-                    }
-                }
-                else if (IsChildOfFriend(currentType, friends, out int targetFriendIndex))
-                {
-                    if (!friends[targetFriendIndex].attribute.GetNamedArgumentValue<bool>(FriendClassAttributeProvider.AllowFriendChildren))
-                    {
-                        descriptor = DUR0310_MemberCannotBeAccessedByChildClassOfFriend;
-                        return true;
-                    }
-                }
-                else
-                {
-                    descriptor = DUR0302_MemberCannotBeAccessedOutsideOfFriendClass;
-                    return true;
-                }
-            }
-
-            descriptor = null;
-            return false;
-        }
-    }
-}
-=======
-	/// <summary>
-	/// Analyzes expressions that attempt to access members of a <see cref="Type"/> with at least one <c>Durian.FriendClassAttribute</c> specified.
-	/// </summary>
-	[DiagnosticAnalyzer(LanguageNames.CSharp)]
-	public class FriendClassAccessAnalyzer : DurianAnalyzer<FriendClassCompilationData>
-	{
-		/// <inheritdoc/>
-		public override ImmutableArray<DiagnosticDescriptor> SupportedDiagnostics => ImmutableArray.Create(
-			DUR0302_MemberCannotBeAccessedOutsideOfFriendClass,
-			DUR0307_MemberCannotBeAccessedByChildClass,
-			DUR0310_MemberCannotBeAccessedByChildClassOfFriend,
-			DUR0314_DoNotAccessInheritedStaticMembers
-		);
-
-		/// <summary>
-		/// Initializes a new instance of the <see cref="FriendClassAccessAnalyzer"/> class.
-		/// </summary>
-		public FriendClassAccessAnalyzer()
-		{
-		}
-
-		/// <inheritdoc/>
-		public override void Register(IDurianAnalysisContext context, FriendClassCompilationData compilation)
-		{
-			context.RegisterSyntaxNodeAction(context => AnalyzeIndentifierName(context, compilation),
-				SyntaxKind.IdentifierName,
-				SyntaxKind.ImplicitObjectCreationExpression
-			);
-
-			context.RegisterSyntaxNodeAction(context => AnalyzeMemberDeclaration(context, compilation),
-				SyntaxKind.MethodDeclaration,
-				SyntaxKind.PropertyDeclaration,
-				SyntaxKind.IndexerDeclaration,
-				SyntaxKind.EventDeclaration,
-				SyntaxKind.EventFieldDeclaration
-			);
-
-			context.RegisterSyntaxNodeAction(context => AnalyzeTypeOrConstructorDeclaration(context, compilation),
-				SyntaxKind.ConstructorDeclaration,
-				SyntaxKind.ClassDeclaration,
-				SyntaxKind.RecordDeclaration
-			);
-		}
-
-		/// <inheritdoc/>
-		protected override FriendClassCompilationData CreateCompilation(CSharpCompilation compilation, IDiagnosticReceiver diagnosticReceiver)
-		{
-			return new FriendClassCompilationData(compilation);
-		}
-
-		private static void AnalyzeIndentifierName(SyntaxNodeAnalysisContext context, FriendClassCompilationData compilation)
-		{
-			if (context.Node.Parent is NameMemberCrefSyntax)
-			{
-				return;
-			}
-
-			if (GetCurrentType(context.ContainingSymbol) is not INamedTypeSymbol currentType)
-			{
-				return;
-			}
-
-			ISymbol? accessedSymbol = context.SemanticModel.GetSymbolInfo(context.Node).Symbol;
-
-			if (accessedSymbol is null || !FriendClassDeclarationAnalyzer.IsInternal(accessedSymbol))
-			{
-				return;
-			}
-
-			Diagnostic? diagnostic = GetDiagnosticWithAccessCheck(accessedSymbol, currentType, context.Node, compilation, context.SemanticModel);
-
-			if (diagnostic is not null)
-			{
-				context.ReportDiagnostic(diagnostic);
-			}
-		}
-
-		private static void AnalyzeMemberDeclaration(SyntaxNodeAnalysisContext context, FriendClassCompilationData compilation)
-		{
-			if (GetCurrentType(context.ContainingSymbol) is not INamedTypeSymbol currentType)
-			{
-				return;
-			}
-
-			ISymbol? accessedSymbol = context.SemanticModel.GetDeclaredSymbol(context.Node);
-
-			if (accessedSymbol is null || !FriendClassDeclarationAnalyzer.IsInternal(accessedSymbol))
-			{
-				return;
-			}
-
-			if (!HandleMemberDeclaration(context.Node, ref accessedSymbol))
-			{
-				return;
-			}
-
-			Diagnostic? diagnostic = GetDiagnostic(accessedSymbol, currentType, context.Node, compilation);
-
-			if (diagnostic is not null)
-			{
-				context.ReportDiagnostic(diagnostic);
-			}
-		}
-
-		private static void AnalyzeTypeOrConstructorDeclaration(SyntaxNodeAnalysisContext context, FriendClassCompilationData compilation)
-		{
-			if (GetCurrentType(context.ContainingSymbol) is not INamedTypeSymbol currentType)
-			{
-				return;
-			}
-
-			IMethodSymbol? accessedCtor = GetAccessedConstructorSymbol(context.Node, context.SemanticModel, currentType);
-
-			if (accessedCtor is null || !FriendClassDeclarationAnalyzer.IsInternal(accessedCtor))
-			{
-				return;
-			}
-
-			Diagnostic? diagnostic = GetDiagnostic(accessedCtor, currentType, context.Node, compilation);
-
-			if (diagnostic is not null)
-			{
-				context.ReportDiagnostic(diagnostic);
-			}
-		}
-
-		private static IMethodSymbol? GetAccessedConstructorSymbol(SyntaxNode node, SemanticModel semanticModel, INamedTypeSymbol currentType)
-		{
-			switch (node)
-			{
-				case ConstructorDeclarationSyntax ctor:
-				{
-					if (ctor.Initializer is null)
-					{
-						if (currentType.BaseType?.GetSpecialConstructor(SpecialConstructor.Parameterless) is IMethodSymbol baseCtor)
-						{
-							return baseCtor;
-						}
-					}
-					else if (semanticModel.GetSymbolInfo(ctor.Initializer).Symbol is IMethodSymbol baseCtor)
-					{
-						return baseCtor;
-					}
-
-					break;
-				}
-
-				case ClassDeclarationSyntax @class:
-				{
-					if (@class.BaseList is not null &&
-						GetParameterlessConstructorFromSymbol(currentType) is IMethodSymbol baseCtor
-					)
-					{
-						return baseCtor;
-					}
-
-					break;
-				}
-
-				case RecordDeclarationSyntax record:
-				{
-					if (record.BaseList is not null && record.BaseList.Types.Any())
-					{
-						BaseTypeSyntax baseType = record.BaseList.Types[0];
-						ISymbol? symbol = semanticModel.GetSymbolInfo(baseType).Symbol;
-
-						if (symbol is IMethodSymbol baseCtor)
-						{
-							return baseCtor;
-						}
-
-						if (symbol is INamedTypeSymbol type && GetParameterlessConstructorFromSymbol(type) is IMethodSymbol ctor)
-						{
-							return ctor;
-						}
-					}
-
-					break;
-				}
-			}
-
-			return null;
-
-			static IMethodSymbol? GetParameterlessConstructorFromSymbol(INamedTypeSymbol? type)
-			{
-				if (type is not null &&
-					type.TypeKind == TypeKind.Class &&
-					type.InstanceConstructors.Length == 1 &&
-					type.BaseType?.GetSpecialConstructor(SpecialConstructor.Parameterless) is IMethodSymbol baseCtor
-				)
-				{
-					return baseCtor;
-				}
-
-				return default;
-			}
-		}
-
-		private static INamedTypeSymbol? GetAccessedType(ISymbol accessedSymbol, INamedTypeSymbol currentType)
-		{
-			if (accessedSymbol.ContainingType is INamedTypeSymbol accessedType &&
-				!currentType.ContainsSymbol(accessedType) &&
-				!SymbolEqualityComparer.Default.Equals(currentType, accessedType)
-			)
-			{
-				return accessedType;
-			}
-
-			return null;
-		}
-
-		private static bool GetConfigurationBoolValue(
-			INamedTypeSymbol accessedType,
-			FriendClassCompilationData compilation,
-			AttributeData? configurationAttribute,
-			bool accessedConfigurationAttribute,
-			string argumentName)
-		{
-			if (configurationAttribute is null)
-			{
-				if (accessedConfigurationAttribute || accessedType.GetAttribute(compilation.FriendClassConfigurationAttribute!) is not AttributeData attr)
-				{
-					return false;
-				}
-
-				configurationAttribute = attr;
-			}
-
-			return configurationAttribute.GetNamedArgumentValue<bool>(argumentName);
-		}
-
-		private static INamedTypeSymbol? GetCurrentType(ISymbol? symbol)
-		{
-			if (symbol is INamedTypeSymbol type)
-			{
-				return type;
-			}
-
-			return symbol?.ContainingType;
-		}
-
-		private static Diagnostic? GetDiagnostic(
-			ISymbol accessedSymbol,
-			INamedTypeSymbol currentType,
-			SyntaxNode node,
-			FriendClassCompilationData compilation
-		)
-		{
-			if (GetAccessedType(accessedSymbol, currentType) is not INamedTypeSymbol accessedType)
-			{
-				return null;
-			}
-
-			if (TryGetInvalidFriendDiagnostic(
-				accessedSymbol,
-				currentType,
-				accessedType,
-				compilation,
-				null,
-				false,
-				out DiagnosticDescriptor? descriptor)
-			)
-			{
-				return Diagnostic.Create(
-					descriptor: descriptor,
-					location: node.GetLocation(),
-					messageArgs: new object[] { currentType, accessedSymbol }
-				);
-			}
-
-			return null;
-		}
-
-		private static Diagnostic? GetDiagnosticWithAccessCheck(
-			ISymbol accessedSymbol,
-			INamedTypeSymbol currentType,
-			SyntaxNode node,
-			FriendClassCompilationData compilation,
-			SemanticModel semanticModel
-		)
-		{
-			if (GetAccessedType(accessedSymbol, currentType) is not INamedTypeSymbol accessedType)
-			{
-				return null;
-			}
-
-			HandleSpecificSyntaxNodeTypes(
-				node,
-				semanticModel,
-				compilation,
-				currentType,
-				ref accessedType,
-				out AttributeData? configurationAttribute,
-				out bool accessedConfigurationAttribute,
-				out bool reportStaticAccess
-			);
-
-			if (TryGetInvalidFriendDiagnostic(
-				accessedSymbol,
-				currentType,
-				accessedType,
-				compilation,
-				configurationAttribute,
-				accessedConfigurationAttribute,
-				out DiagnosticDescriptor? descriptor
-			))
-			{
-				if (reportStaticAccess)
-				{
-					return Diagnostic.Create(
-						descriptor: DUR0314_DoNotAccessInheritedStaticMembers,
-						location: node.GetLocation(),
-						messageArgs: new object[] { currentType }
-					);
-				}
-
-				return Diagnostic.Create(
-					descriptor: descriptor,
-					location: node.GetLocation(),
-					messageArgs: new object[] { currentType, accessedSymbol }
-				);
-			}
-
-			return null;
-		}
-
-		private static bool HandleMemberDeclaration(SyntaxNode node, ref ISymbol accessedSymbol)
-		{
-			switch (node)
-			{
-				case MethodDeclarationSyntax:
-				{
-					if (accessedSymbol is IMethodSymbol method && method.IsOverride && method.OverriddenMethod is not null)
-					{
-						accessedSymbol = method.OverriddenMethod;
-						return true;
-					}
-
-					break;
-				}
-
-				case PropertyDeclarationSyntax:
-				case IndexerDeclarationSyntax:
-				{
-					if (accessedSymbol is IPropertySymbol property && property.IsOverride && property.OverriddenProperty is not null)
-					{
-						accessedSymbol = property.OverriddenProperty;
-						return true;
-					}
-
-					break;
-				}
-
-				case EventDeclarationSyntax:
-				case EventFieldDeclarationSyntax:
-				{
-					if (accessedSymbol is IEventSymbol @event && @event.IsOverride && @event.OverriddenEvent is not null)
-					{
-						accessedSymbol = @event.OverriddenEvent;
-						return true;
-					}
-
-					break;
-				}
-			}
-
-			return false;
-		}
-
-		private static void HandleSpecificSyntaxNodeTypes(
-			SyntaxNode node,
-			SemanticModel semanticModel,
-			FriendClassCompilationData compilation,
-			INamedTypeSymbol currentType,
-			ref INamedTypeSymbol accessedType,
-			out AttributeData? configurationAttribute,
-			out bool accessedConfigurationAttribute,
-			out bool reportStaticAccess
-		)
-		{
-			if (node.Parent is MemberAccessExpressionSyntax memberAccess && memberAccess.Expression is not ThisExpressionSyntax)
-			{
-				if (semanticModel.GetSymbolInfo(memberAccess.Expression).Symbol is INamedTypeSymbol targetType && targetType.Inherits(accessedType))
-				{
-					accessedType = targetType;
-					reportStaticAccess = true;
-					accessedConfigurationAttribute = false;
-					configurationAttribute = null;
-
-					return;
-				}
-				else if (semanticModel.GetTypeInfo(memberAccess.Expression).Type is INamedTypeSymbol type && type.Inherits(accessedType))
-				{
-					CheckIncludeInherited(type, ref accessedType, out configurationAttribute, out accessedConfigurationAttribute);
-
-					reportStaticAccess = false;
-					return;
-				}
-			}
-			else
-			{
-				reportStaticAccess = false;
-
-				if (currentType.Inherits(accessedType))
-				{
-					CheckIncludeInherited(currentType, ref accessedType, out configurationAttribute, out accessedConfigurationAttribute);
-
-					return;
-				}
-				else
-				{
-					foreach (SyntaxNode ancestor in node.Ancestors())
-					{
-						if (ancestor is InitializerExpressionSyntax initializer)
-						{
-							if (semanticModel.GetTypeInfo(initializer.Parent!).Type is INamedTypeSymbol type)
-							{
-								CheckIncludeInherited(type, ref accessedType, out configurationAttribute, out accessedConfigurationAttribute);
-								return;
-							}
-
-							break;
-						}
-
-						if (ancestor is IsPatternExpressionSyntax pattern)
-						{
-							if (semanticModel.GetTypeInfo(pattern.Expression).Type is INamedTypeSymbol type)
-							{
-								CheckIncludeInherited(type, ref accessedType, out configurationAttribute, out accessedConfigurationAttribute);
-								return;
-							}
-
-							break;
-						}
-
-						if (ancestor is MemberDeclarationSyntax)
-						{
-							break;
-						}
-					}
-				}
-			}
-
-			configurationAttribute = null;
-			accessedConfigurationAttribute = false;
-			reportStaticAccess = false;
-
-			bool CheckIncludeInherited(
-				INamedTypeSymbol target,
-				ref INamedTypeSymbol accessedType,
-				[NotNullWhen(true)] out AttributeData? configurationAttribute,
-				out bool accessedConfigurationAttribute
-			)
-			{
-				(INamedTypeSymbol? type, AttributeData? configAttr) = target
-					.GetBaseTypes(true)
-					.Select(t => (type: t, attribute: t.GetAttribute(compilation.FriendClassConfigurationAttribute!)))
-					.FirstOrDefault(t => t.attribute is not null);
-
-				bool hasConfig = false;
-
-				if (configAttr is null)
-				{
-					configurationAttribute = null;
-				}
-				else
-				{
-					configurationAttribute = configAttr;
-
-					if (configAttr.GetNamedArgumentValue<bool>(FriendClassConfigurationAttributeProvider.IncludeInherited))
-					{
-						accessedType = type;
-						hasConfig = true;
-					}
-				}
-
-				accessedConfigurationAttribute = true;
-				return hasConfig;
-			}
-		}
-
-		private static bool IsChildOfAccessedType(INamedTypeSymbol currentType, INamedTypeSymbol accessedType)
-		{
-			INamedTypeSymbol? current = currentType;
-
-			while (current is not null)
-			{
-				if (IsChildOfAccessedType(current))
-				{
-					return true;
-				}
-
-				current = current.ContainingType;
-			}
-
-			return false;
-
-			bool IsChildOfAccessedType(INamedTypeSymbol current)
-			{
-				INamedTypeSymbol? parent = current;
-
-				while ((parent = parent!.BaseType) is not null)
-				{
-					if (SymbolEqualityComparer.Default.Equals(parent, accessedType))
-					{
-						return true;
-					}
-				}
-
-				return false;
-			}
-		}
-
-		private static bool IsChildOfFriend(
-			INamedTypeSymbol currentType,
-			List<(AttributeData attr, INamedTypeSymbol friend)> friends,
-			out int targetFriendIndex
-		)
-		{
-			INamedTypeSymbol? current = currentType;
-
-			while (current is not null)
-			{
-				if (IsChildOfFriend(current, out int index))
-				{
-					targetFriendIndex = index;
-					return true;
-				}
-
-				current = current.ContainingType;
-			}
-
-			targetFriendIndex = default;
-			return false;
-
-			bool IsChildOfFriend(INamedTypeSymbol current, out int targetFriendIndex)
-			{
-				INamedTypeSymbol? parent = current;
-
-				while ((parent = parent!.BaseType) is not null)
-				{
-					for (int i = 0; i < friends.Count; i++)
-					{
-						if (SymbolEqualityComparer.Default.Equals(friends[i].friend, parent))
-						{
-							targetFriendIndex = i;
-							return true;
-						}
-					}
-				}
-
-				targetFriendIndex = default;
-				return false;
-			}
-		}
-
-		private static bool IsInnerClassOfFriend(INamedTypeSymbol currentType, List<(AttributeData, INamedTypeSymbol)> friends)
-		{
-			INamedTypeSymbol? parent = currentType;
-
-			while ((parent = parent!.ContainingType) is not null)
-			{
-				foreach ((_, INamedTypeSymbol friend) in friends)
-				{
-					if (SymbolEqualityComparer.Default.Equals(friend, parent))
-					{
-						return true;
-					}
-				}
-			}
-
-			return false;
-		}
-
-		private static bool IsSpecifiedFriend(
-			INamedTypeSymbol currentType,
-			AttributeData[] attributes,
-			[NotNullWhen(false)] out List<(AttributeData attribute, INamedTypeSymbol friend)>? friendList
-		)
-		{
-			List<(AttributeData, INamedTypeSymbol)> friends = new(attributes.Length);
-
-			foreach (AttributeData attr in attributes)
-			{
-				if (attr.TryGetConstructorArgumentTypeValue(0, out INamedTypeSymbol? friend) && friend is not null)
-				{
-					if (SymbolEqualityComparer.Default.Equals(friend, currentType))
-					{
-						friendList = null;
-						return true;
-					}
-
-					friends.Add((attr, friend));
-				}
-			}
-
-			if (IsInnerClassOfFriend(currentType, friends))
-			{
-				friendList = null;
-				return true;
-			}
-
-			friendList = friends;
-			return false;
-		}
-
-		private static bool TryGetInvalidFriendDiagnostic(
-			ISymbol accessedSymbol,
-			INamedTypeSymbol currentType,
-			INamedTypeSymbol accessedType,
-			FriendClassCompilationData compilation,
-			AttributeData? configurationAttribute,
-			bool accessedConfigurationAttribute,
-			[NotNullWhen(true)] out DiagnosticDescriptor? descriptor
-		)
-		{
-			bool isProtected = accessedSymbol.DeclaredAccessibility == Accessibility.ProtectedOrInternal;
-
-			if (isProtected && IsChildOfAccessedType(currentType, accessedType))
-			{
-				descriptor = null;
-				return false;
-			}
-
-			AttributeData[] attributes = accessedType.GetAttributes(compilation.FriendClassAttribute!).ToArray();
-
-			if (attributes.Length == 0)
-			{
-				descriptor = null;
-				return false;
-			}
-
-			if (!IsSpecifiedFriend(currentType, attributes, out List<(AttributeData attribute, INamedTypeSymbol friend)>? friends))
-			{
-				if (!isProtected && IsChildOfAccessedType(currentType, accessedType))
-				{
-					if (!GetConfigurationBoolValue(accessedType, compilation, configurationAttribute, accessedConfigurationAttribute, FriendClassConfigurationAttributeProvider.AllowChildren))
-					{
-						descriptor = DUR0307_MemberCannotBeAccessedByChildClass;
-						return true;
-					}
-				}
-				else if (IsChildOfFriend(currentType, friends, out int targetFriendIndex))
-				{
-					if (!friends[targetFriendIndex].attribute.GetNamedArgumentValue<bool>(FriendClassAttributeProvider.AllowFriendChildren))
-					{
-						descriptor = DUR0310_MemberCannotBeAccessedByChildClassOfFriend;
-						return true;
-					}
-				}
-				else
-				{
-					descriptor = DUR0302_MemberCannotBeAccessedOutsideOfFriendClass;
-					return true;
-				}
-			}
-
-			descriptor = null;
-			return false;
-		}
-	}
-}
-
->>>>>>> 6184197d
+﻿// Copyright (c) Piotr Stenke. All rights reserved.
+// Licensed under the MIT license.
+
+using System;
+using System.Collections.Generic;
+using System.Collections.Immutable;
+using System.Diagnostics.CodeAnalysis;
+using System.Linq;
+using Durian.Analysis.Extensions;
+using Microsoft.CodeAnalysis;
+using Microsoft.CodeAnalysis.CSharp;
+using Microsoft.CodeAnalysis.CSharp.Syntax;
+using Microsoft.CodeAnalysis.Diagnostics;
+using static Durian.Analysis.FriendClass.FriendClassDiagnostics;
+
+namespace Durian.Analysis.FriendClass
+{
+	/// <summary>
+	/// Analyzes expressions that attempt to access members of a <see cref="Type"/> with at least one <c>Durian.FriendClassAttribute</c> specified.
+	/// </summary>
+	[DiagnosticAnalyzer(LanguageNames.CSharp)]
+	public class FriendClassAccessAnalyzer : DurianAnalyzer<FriendClassCompilationData>
+	{
+		/// <inheritdoc/>
+		public override ImmutableArray<DiagnosticDescriptor> SupportedDiagnostics => ImmutableArray.Create(
+			DUR0302_MemberCannotBeAccessedOutsideOfFriendClass,
+			DUR0307_MemberCannotBeAccessedByChildClass,
+			DUR0310_MemberCannotBeAccessedByChildClassOfFriend,
+			DUR0314_DoNotAccessInheritedStaticMembers
+		);
+
+		/// <summary>
+		/// Initializes a new instance of the <see cref="FriendClassAccessAnalyzer"/> class.
+		/// </summary>
+		public FriendClassAccessAnalyzer()
+		{
+		}
+
+		/// <inheritdoc/>
+		public override void Register(IDurianAnalysisContext context, FriendClassCompilationData compilation)
+		{
+			context.RegisterSyntaxNodeAction(context => AnalyzeIndentifierName(context, compilation),
+				SyntaxKind.IdentifierName,
+				SyntaxKind.ImplicitObjectCreationExpression
+			);
+
+			context.RegisterSyntaxNodeAction(context => AnalyzeMemberDeclaration(context, compilation),
+				SyntaxKind.MethodDeclaration,
+				SyntaxKind.PropertyDeclaration,
+				SyntaxKind.IndexerDeclaration,
+				SyntaxKind.EventDeclaration,
+				SyntaxKind.EventFieldDeclaration
+			);
+
+			context.RegisterSyntaxNodeAction(context => AnalyzeTypeOrConstructorDeclaration(context, compilation),
+				SyntaxKind.ConstructorDeclaration,
+				SyntaxKind.ClassDeclaration,
+				SyntaxKind.RecordDeclaration
+			);
+		}
+
+		/// <inheritdoc/>
+		protected override FriendClassCompilationData CreateCompilation(CSharpCompilation compilation, IDiagnosticReceiver diagnosticReceiver)
+		{
+			return new FriendClassCompilationData(compilation);
+		}
+
+		private static void AnalyzeIndentifierName(SyntaxNodeAnalysisContext context, FriendClassCompilationData compilation)
+		{
+			if (context.Node.Parent is NameMemberCrefSyntax)
+			{
+				return;
+			}
+
+			if (GetCurrentType(context.ContainingSymbol) is not INamedTypeSymbol currentType)
+			{
+				return;
+			}
+
+			ISymbol? accessedSymbol = context.SemanticModel.GetSymbolInfo(context.Node).Symbol;
+
+			if (accessedSymbol is null || !FriendClassDeclarationAnalyzer.IsInternal(accessedSymbol))
+			{
+				return;
+			}
+
+			Diagnostic? diagnostic = GetDiagnosticWithAccessCheck(accessedSymbol, currentType, context.Node, compilation, context.SemanticModel);
+
+			if (diagnostic is not null)
+			{
+				context.ReportDiagnostic(diagnostic);
+			}
+		}
+
+		private static void AnalyzeMemberDeclaration(SyntaxNodeAnalysisContext context, FriendClassCompilationData compilation)
+		{
+			if (GetCurrentType(context.ContainingSymbol) is not INamedTypeSymbol currentType)
+			{
+				return;
+			}
+
+			ISymbol? accessedSymbol = context.SemanticModel.GetDeclaredSymbol(context.Node);
+
+			if (accessedSymbol is null || !FriendClassDeclarationAnalyzer.IsInternal(accessedSymbol))
+			{
+				return;
+			}
+
+			if (!HandleMemberDeclaration(context.Node, ref accessedSymbol))
+			{
+				return;
+			}
+
+			Diagnostic? diagnostic = GetDiagnostic(accessedSymbol, currentType, context.Node, compilation);
+
+			if (diagnostic is not null)
+			{
+				context.ReportDiagnostic(diagnostic);
+			}
+		}
+
+		private static void AnalyzeTypeOrConstructorDeclaration(SyntaxNodeAnalysisContext context, FriendClassCompilationData compilation)
+		{
+			if (GetCurrentType(context.ContainingSymbol) is not INamedTypeSymbol currentType)
+			{
+				return;
+			}
+
+			IMethodSymbol? accessedCtor = GetAccessedConstructorSymbol(context.Node, context.SemanticModel, currentType);
+
+			if (accessedCtor is null || !FriendClassDeclarationAnalyzer.IsInternal(accessedCtor))
+			{
+				return;
+			}
+
+			Diagnostic? diagnostic = GetDiagnostic(accessedCtor, currentType, context.Node, compilation);
+
+			if (diagnostic is not null)
+			{
+				context.ReportDiagnostic(diagnostic);
+			}
+		}
+
+		private static IMethodSymbol? GetAccessedConstructorSymbol(SyntaxNode node, SemanticModel semanticModel, INamedTypeSymbol currentType)
+		{
+			switch (node)
+			{
+				case ConstructorDeclarationSyntax ctor:
+				{
+					if (ctor.Initializer is null)
+					{
+						if (currentType.BaseType?.GetSpecialConstructor(SpecialConstructor.Parameterless) is IMethodSymbol baseCtor)
+						{
+							return baseCtor;
+						}
+					}
+					else if (semanticModel.GetSymbolInfo(ctor.Initializer).Symbol is IMethodSymbol baseCtor)
+					{
+						return baseCtor;
+					}
+
+					break;
+				}
+
+				case ClassDeclarationSyntax @class:
+				{
+					if (@class.BaseList is not null &&
+						GetParameterlessConstructorFromSymbol(currentType) is IMethodSymbol baseCtor
+					)
+					{
+						return baseCtor;
+					}
+
+					break;
+				}
+
+				case RecordDeclarationSyntax record:
+				{
+					if (record.BaseList is not null && record.BaseList.Types.Any())
+					{
+						BaseTypeSyntax baseType = record.BaseList.Types[0];
+						ISymbol? symbol = semanticModel.GetSymbolInfo(baseType).Symbol;
+
+						if (symbol is IMethodSymbol baseCtor)
+						{
+							return baseCtor;
+						}
+
+						if (symbol is INamedTypeSymbol type && GetParameterlessConstructorFromSymbol(type) is IMethodSymbol ctor)
+						{
+							return ctor;
+						}
+					}
+
+					break;
+				}
+			}
+
+			return null;
+
+			static IMethodSymbol? GetParameterlessConstructorFromSymbol(INamedTypeSymbol? type)
+			{
+				if (type is not null &&
+					type.TypeKind == TypeKind.Class &&
+					type.InstanceConstructors.Length == 1 &&
+					type.BaseType?.GetSpecialConstructor(SpecialConstructor.Parameterless) is IMethodSymbol baseCtor
+				)
+				{
+					return baseCtor;
+				}
+
+				return default;
+			}
+		}
+
+		private static INamedTypeSymbol? GetAccessedType(ISymbol accessedSymbol, INamedTypeSymbol currentType)
+		{
+			if (accessedSymbol.ContainingType is INamedTypeSymbol accessedType &&
+				!currentType.ContainsSymbol(accessedType) &&
+				!SymbolEqualityComparer.Default.Equals(currentType, accessedType)
+			)
+			{
+				return accessedType;
+			}
+
+			return null;
+		}
+
+		private static bool GetConfigurationBoolValue(
+			INamedTypeSymbol accessedType,
+			FriendClassCompilationData compilation,
+			AttributeData? configurationAttribute,
+			bool accessedConfigurationAttribute,
+			string argumentName)
+		{
+			if (configurationAttribute is null)
+			{
+				if (accessedConfigurationAttribute || accessedType.GetAttribute(compilation.FriendClassConfigurationAttribute!) is not AttributeData attr)
+				{
+					return false;
+				}
+
+				configurationAttribute = attr;
+			}
+
+			return configurationAttribute.GetNamedArgumentValue<bool>(argumentName);
+		}
+
+		private static INamedTypeSymbol? GetCurrentType(ISymbol? symbol)
+		{
+			if (symbol is INamedTypeSymbol type)
+			{
+				return type;
+			}
+
+			return symbol?.ContainingType;
+		}
+
+		private static Diagnostic? GetDiagnostic(
+			ISymbol accessedSymbol,
+			INamedTypeSymbol currentType,
+			SyntaxNode node,
+			FriendClassCompilationData compilation
+		)
+		{
+			if (GetAccessedType(accessedSymbol, currentType) is not INamedTypeSymbol accessedType)
+			{
+				return null;
+			}
+
+			if (TryGetInvalidFriendDiagnostic(
+				accessedSymbol,
+				currentType,
+				accessedType,
+				compilation,
+				null,
+				false,
+				out DiagnosticDescriptor? descriptor)
+			)
+			{
+				return Diagnostic.Create(
+					descriptor: descriptor,
+					location: node.GetLocation(),
+					messageArgs: new object[] { currentType, accessedSymbol }
+				);
+			}
+
+			return null;
+		}
+
+		private static Diagnostic? GetDiagnosticWithAccessCheck(
+			ISymbol accessedSymbol,
+			INamedTypeSymbol currentType,
+			SyntaxNode node,
+			FriendClassCompilationData compilation,
+			SemanticModel semanticModel
+		)
+		{
+			if (GetAccessedType(accessedSymbol, currentType) is not INamedTypeSymbol accessedType)
+			{
+				return null;
+			}
+
+			HandleSpecificSyntaxNodeTypes(
+				node,
+				semanticModel,
+				compilation,
+				currentType,
+				ref accessedType,
+				out AttributeData? configurationAttribute,
+				out bool accessedConfigurationAttribute,
+				out bool reportStaticAccess
+			);
+
+			if (TryGetInvalidFriendDiagnostic(
+				accessedSymbol,
+				currentType,
+				accessedType,
+				compilation,
+				configurationAttribute,
+				accessedConfigurationAttribute,
+				out DiagnosticDescriptor? descriptor
+			))
+			{
+				if (reportStaticAccess)
+				{
+					return Diagnostic.Create(
+						descriptor: DUR0314_DoNotAccessInheritedStaticMembers,
+						location: node.GetLocation(),
+						messageArgs: new object[] { currentType }
+					);
+				}
+
+				return Diagnostic.Create(
+					descriptor: descriptor,
+					location: node.GetLocation(),
+					messageArgs: new object[] { currentType, accessedSymbol }
+				);
+			}
+
+			return null;
+		}
+
+		private static bool HandleMemberDeclaration(SyntaxNode node, ref ISymbol accessedSymbol)
+		{
+			switch (node)
+			{
+				case MethodDeclarationSyntax:
+				{
+					if (accessedSymbol is IMethodSymbol method && method.IsOverride && method.OverriddenMethod is not null)
+					{
+						accessedSymbol = method.OverriddenMethod;
+						return true;
+					}
+
+					break;
+				}
+
+				case PropertyDeclarationSyntax:
+				case IndexerDeclarationSyntax:
+				{
+					if (accessedSymbol is IPropertySymbol property && property.IsOverride && property.OverriddenProperty is not null)
+					{
+						accessedSymbol = property.OverriddenProperty;
+						return true;
+					}
+
+					break;
+				}
+
+				case EventDeclarationSyntax:
+				case EventFieldDeclarationSyntax:
+				{
+					if (accessedSymbol is IEventSymbol @event && @event.IsOverride && @event.OverriddenEvent is not null)
+					{
+						accessedSymbol = @event.OverriddenEvent;
+						return true;
+					}
+
+					break;
+				}
+			}
+
+			return false;
+		}
+
+		private static void HandleSpecificSyntaxNodeTypes(
+			SyntaxNode node,
+			SemanticModel semanticModel,
+			FriendClassCompilationData compilation,
+			INamedTypeSymbol currentType,
+			ref INamedTypeSymbol accessedType,
+			out AttributeData? configurationAttribute,
+			out bool accessedConfigurationAttribute,
+			out bool reportStaticAccess
+		)
+		{
+			if (node.Parent is MemberAccessExpressionSyntax memberAccess && memberAccess.Expression is not ThisExpressionSyntax)
+			{
+				if (semanticModel.GetSymbolInfo(memberAccess.Expression).Symbol is INamedTypeSymbol targetType && targetType.Inherits(accessedType))
+				{
+					accessedType = targetType;
+					reportStaticAccess = true;
+					accessedConfigurationAttribute = false;
+					configurationAttribute = null;
+
+					return;
+				}
+				else if (semanticModel.GetTypeInfo(memberAccess.Expression).Type is INamedTypeSymbol type && type.Inherits(accessedType))
+				{
+					CheckIncludeInherited(type, ref accessedType, out configurationAttribute, out accessedConfigurationAttribute);
+
+					reportStaticAccess = false;
+					return;
+				}
+			}
+			else
+			{
+				reportStaticAccess = false;
+
+				if (currentType.Inherits(accessedType))
+				{
+					CheckIncludeInherited(currentType, ref accessedType, out configurationAttribute, out accessedConfigurationAttribute);
+
+					return;
+				}
+				else
+				{
+					foreach (SyntaxNode ancestor in node.Ancestors())
+					{
+						if (ancestor is InitializerExpressionSyntax initializer)
+						{
+							if (semanticModel.GetTypeInfo(initializer.Parent!).Type is INamedTypeSymbol type)
+							{
+								CheckIncludeInherited(type, ref accessedType, out configurationAttribute, out accessedConfigurationAttribute);
+								return;
+							}
+
+							break;
+						}
+
+						if (ancestor is IsPatternExpressionSyntax pattern)
+						{
+							if (semanticModel.GetTypeInfo(pattern.Expression).Type is INamedTypeSymbol type)
+							{
+								CheckIncludeInherited(type, ref accessedType, out configurationAttribute, out accessedConfigurationAttribute);
+								return;
+							}
+
+							break;
+						}
+
+						if (ancestor is MemberDeclarationSyntax)
+						{
+							break;
+						}
+					}
+				}
+			}
+
+			configurationAttribute = null;
+			accessedConfigurationAttribute = false;
+			reportStaticAccess = false;
+
+			bool CheckIncludeInherited(
+				INamedTypeSymbol target,
+				ref INamedTypeSymbol accessedType,
+				[NotNullWhen(true)] out AttributeData? configurationAttribute,
+				out bool accessedConfigurationAttribute
+			)
+			{
+				(INamedTypeSymbol? type, AttributeData? configAttr) = target
+					.GetBaseTypes(true)
+					.Select(t => (type: t, attribute: t.GetAttribute(compilation.FriendClassConfigurationAttribute!)))
+					.FirstOrDefault(t => t.attribute is not null);
+
+				bool hasConfig = false;
+
+				if (configAttr is null)
+				{
+					configurationAttribute = null;
+				}
+				else
+				{
+					configurationAttribute = configAttr;
+
+					if (configAttr.GetNamedArgumentValue<bool>(FriendClassConfigurationAttributeProvider.IncludeInherited))
+					{
+						accessedType = type;
+						hasConfig = true;
+					}
+				}
+
+				accessedConfigurationAttribute = true;
+				return hasConfig;
+			}
+		}
+
+		private static bool IsChildOfAccessedType(INamedTypeSymbol currentType, INamedTypeSymbol accessedType)
+		{
+			INamedTypeSymbol? current = currentType;
+
+			while (current is not null)
+			{
+				if (IsChildOfAccessedType(current))
+				{
+					return true;
+				}
+
+				current = current.ContainingType;
+			}
+
+			return false;
+
+			bool IsChildOfAccessedType(INamedTypeSymbol current)
+			{
+				INamedTypeSymbol? parent = current;
+
+				while ((parent = parent!.BaseType) is not null)
+				{
+					if (SymbolEqualityComparer.Default.Equals(parent, accessedType))
+					{
+						return true;
+					}
+				}
+
+				return false;
+			}
+		}
+
+		private static bool IsChildOfFriend(
+			INamedTypeSymbol currentType,
+			List<(AttributeData attr, INamedTypeSymbol friend)> friends,
+			out int targetFriendIndex
+		)
+		{
+			INamedTypeSymbol? current = currentType;
+
+			while (current is not null)
+			{
+				if (IsChildOfFriend(current, out int index))
+				{
+					targetFriendIndex = index;
+					return true;
+				}
+
+				current = current.ContainingType;
+			}
+
+			targetFriendIndex = default;
+			return false;
+
+			bool IsChildOfFriend(INamedTypeSymbol current, out int targetFriendIndex)
+			{
+				INamedTypeSymbol? parent = current;
+
+				while ((parent = parent!.BaseType) is not null)
+				{
+					for (int i = 0; i < friends.Count; i++)
+					{
+						if (SymbolEqualityComparer.Default.Equals(friends[i].friend, parent))
+						{
+							targetFriendIndex = i;
+							return true;
+						}
+					}
+				}
+
+				targetFriendIndex = default;
+				return false;
+			}
+		}
+
+		private static bool IsInnerClassOfFriend(INamedTypeSymbol currentType, List<(AttributeData, INamedTypeSymbol)> friends)
+		{
+			INamedTypeSymbol? parent = currentType;
+
+			while ((parent = parent!.ContainingType) is not null)
+			{
+				foreach ((_, INamedTypeSymbol friend) in friends)
+				{
+					if (SymbolEqualityComparer.Default.Equals(friend, parent))
+					{
+						return true;
+					}
+				}
+			}
+
+			return false;
+		}
+
+		private static bool IsSpecifiedFriend(
+			INamedTypeSymbol currentType,
+			AttributeData[] attributes,
+			[NotNullWhen(false)] out List<(AttributeData attribute, INamedTypeSymbol friend)>? friendList
+		)
+		{
+			List<(AttributeData, INamedTypeSymbol)> friends = new(attributes.Length);
+
+			foreach (AttributeData attr in attributes)
+			{
+				if (attr.TryGetConstructorArgumentTypeValue(0, out INamedTypeSymbol? friend) && friend is not null)
+				{
+					if (SymbolEqualityComparer.Default.Equals(friend, currentType))
+					{
+						friendList = null;
+						return true;
+					}
+
+					friends.Add((attr, friend));
+				}
+			}
+
+			if (IsInnerClassOfFriend(currentType, friends))
+			{
+				friendList = null;
+				return true;
+			}
+
+			friendList = friends;
+			return false;
+		}
+
+		private static bool TryGetInvalidFriendDiagnostic(
+			ISymbol accessedSymbol,
+			INamedTypeSymbol currentType,
+			INamedTypeSymbol accessedType,
+			FriendClassCompilationData compilation,
+			AttributeData? configurationAttribute,
+			bool accessedConfigurationAttribute,
+			[NotNullWhen(true)] out DiagnosticDescriptor? descriptor
+		)
+		{
+			bool isProtected = accessedSymbol.DeclaredAccessibility == Accessibility.ProtectedOrInternal;
+
+			if (isProtected && IsChildOfAccessedType(currentType, accessedType))
+			{
+				descriptor = null;
+				return false;
+			}
+
+			AttributeData[] attributes = accessedType.GetAttributes(compilation.FriendClassAttribute!).ToArray();
+
+			if (attributes.Length == 0)
+			{
+				descriptor = null;
+				return false;
+			}
+
+			if (!IsSpecifiedFriend(currentType, attributes, out List<(AttributeData attribute, INamedTypeSymbol friend)>? friends))
+			{
+				if (!isProtected && IsChildOfAccessedType(currentType, accessedType))
+				{
+					if (!GetConfigurationBoolValue(accessedType, compilation, configurationAttribute, accessedConfigurationAttribute, FriendClassConfigurationAttributeProvider.AllowChildren))
+					{
+						descriptor = DUR0307_MemberCannotBeAccessedByChildClass;
+						return true;
+					}
+				}
+				else if (IsChildOfFriend(currentType, friends, out int targetFriendIndex))
+				{
+					if (!friends[targetFriendIndex].attribute.GetNamedArgumentValue<bool>(FriendClassAttributeProvider.AllowFriendChildren))
+					{
+						descriptor = DUR0310_MemberCannotBeAccessedByChildClassOfFriend;
+						return true;
+					}
+				}
+				else
+				{
+					descriptor = DUR0302_MemberCannotBeAccessedOutsideOfFriendClass;
+					return true;
+				}
+			}
+
+			descriptor = null;
+			return false;
+		}
+	}
+}