--- conflicted
+++ resolved
@@ -1,590 +1,584 @@
-<div align="left">
-	<a href="https://www.nuget.org/packages/Durian.FriendClass">
-		<img src="https://img.shields.io/nuget/v/Durian.FriendClass?color=seagreen&style=flat-square" alt="Version"/>
-	</a>
-	<a href="https://www.nuget.org/packages/Durian.FriendClass">
-		<img src="https://img.shields.io/nuget/dt/Durian.FriendClass?color=blue&style=flat-square" alt="Downloads"/>
-	</a> <br />
-</div>
-
-<div align="center">
-		<img src="../../img/icons/Durian-256.png" alt="Durian logo"/>
-</div>
-
-##
-
-***FriendClass* allows to limit access to 'internal' members by specifying a fixed list of friend types.**
-
-1. [Structure](#structure)
-2. [Setup](#setup)
-3. [Basics](#basics)
-4. [Member rules](#member-rules)
-<<<<<<< HEAD
-    1. [Allowed members](#allowed-members]
-    2. [Accessibility](#accessibility)
-    3. [Inner types](#inner-types)
-=======
-	1. [Allowed members](#allowed-members)
-	2. [Accessibility](#accessibility)
-	3. [Inner types](#inner-types)
->>>>>>> 6184197d
-5. [Inheritance](#inheritance)
-	1. [Child types](#child-types)
-	2. [Inherited members](#inherited-members)
-	3. [External assemblies](#external-assemblies)
-
-## Structure
-
-Packages that are part of the *FriendClass* module:
-
- - [*Durian.FriendClass*](https://www.nuget.org/packages/Durian.FriendClass/)
-
-*FriendClass* provides 2 types:
-
- - [Durian.FriendClassAttribute](../Durian.FriendClass/FriendClassAttributeProvider.cs)
- - [Durian.Configuration.FriendClassConfigurationAttribute](../Durian.FriendClass/FriendClassConfigurationAttributeProvider.cs)
-
-## Setup
-
-To start using *FriendClass*, reference either the [*Durian.FriendClass*](https://www.nuget.org/packages/Durian.InterfaceTargets/) or [*Durian*](https://www.nuget.org/packages/Durian/) package.
-
-**Note**: 
-Like with other Durian modules, the target project must reference the [Durian.Core](../Durian.Core/README.md) package as well.
-
-## Basics
-
-To limit access of 'internal' members, specify a [Durian.FriendClassAttribute](../Durian.FriendClass/FriendClassAttributeProvider.cs) with the target friend type as argument.
-
-```csharp
-using Durian;
-
-[FriendClass(typeof(A))]
-public class Test
-{
-	internal static string Key { get; }
-}
-
-public class A
-{
-	public string GetKey()
-	{
-		// Success!
-		// Type 'A' is a friend of 'Test', so it can safely access internal members.
-		return Test.Key;
-	}
-}
-
-public class B
-{
-	public string GetKey()
-	{
-		// Error!
-		// Type 'B' is not a friend of 'Test', so it cannot access internal members.
-		return Test.Key;
-	}
-}
-
-```
-
-A single type can have multiple friend types.
-
-```csharp
-using Durian;
-
-[FriendClass(typeof(A))]
-[FriendClass(typeof(B))]
-public class Test
-{
-	internal static string Key { get; }
-}
-
-public class A
-{
-	public string GetKey()
-	{
-		// Success!
-		// Type 'A' is a friend of 'Test', so it can safely access internal members.
-		return Test.Key;
-	}
-}
-
-public class B
-{
-	public string GetKey()
-	{
-		// Success!
-		// Type 'B' is a friend of 'Test', so it can safely access internal members.
-		return Test.Key;
-	}
-}
-
-```
-
-## Member rules
-
-To ensure proper usage, *FriendClass* enforces a set of limitations on a potential target and its friend types.
-
-### Allowed members
-
-[Durian.FriendClassAttribute](../Durian.FriendClass/FriendClassAttributeProvider.cs) can be applied to classes, structs and records. Other type members, like enums, interfaces and delegates are not allowed.
-
-### Accessibility
-
-*FriendClass* protects all 'internal' members of the target type, including instance and static members, constructors, inner types etc.
-
-```csharp
-using Durian;
-
-[FriendClass(typeof(A))]
-public class Test
-{
-	internal readonly string _key;
-
-	internal Test(string key)
-	{
-		_key = key;
-	}
-
-	internal static Test Default { get; } = new Test("default");
-
-	internal class Inner
-	{
-	}
-}
-
-public class A
-{
-	public string GetKey()
-	{
-		// Success!
-		// Type 'A' is a friend of 'Test', so it can safely access all available kinds of internal members.
-
-		Test custom = new Test("custom");
-		Test def = Test.Default;
-		Test.Inner inner = new Test.Inner();
-
-		return def._key;
-	}
-}
-
-public class B
-{
-	public string GetKey()
-	{
-		// Error!
-		// Type 'B' is not a friend of 'Test', so it has no access to any of the internal members.
-
-		Test custom = new Test("custom");
-		Test def = Test.Default;
-		Test.Inner inner = new Test.Inner();
-
-		return def._key;
-	}
-}
-
-```
-
-Members with the 'protected internal' are also protected, but only against external access - inherited classes still can access them.
-
-```csharp
-using Durian;
-
-[FriendClass(typeof(A))]
-public class Test
-{
-	protected internal static string Key { get; }
-}
-
-public class A
-{
-	public string GetKey()
-	{
-		// Success!
-		// Class 'A' is a friend of 'Test'.
-		return Test.Key;
-	}
-}
-
-public class B
-{
-	public string GetKey()
-	{
-		// Error!
-		// Class 'B' is NOT a friend of 'Test'.
-		return Test.Key;
-	}
-}
-
-public class C : Test
-{
-	public string GetKey()
-	{
-		// Success!
-		// Class 'A' is a child of 'Test', so Key is not protected.
-		return Test.Key;
-	}
-}
-
-```
-
-### Inner types
-
-Inner types of the target type are implicit friends, meaning they don't have to be specified using the [Durian.FriendClassAttribute](../Durian.FriendClass/FriendClassAttributeProvider.cs). This behavior cannot be changed.
-
-```csharp
-using Durian;
-
-// FriendClassAttribute is redundant - Inner1 is an implicit friend type.
-[FriendClass(typeof(Inner1))]
-public class Test
-{
-	internal static string Key { get; }
-
-	class Inner1
-	{
-		public string GetKey()
-		{
-			// Success!
-			// 'Key' can be accessed, because 'Inner1' is an implicit friend type.
-			return Key;
-		}
-	}
-
-	class Inner2
-	{
-		public string GetKey()
-		{
-			// Success!
-			// 'Key' can be accessed, because 'Inner2' is an implicit friend type.
-			return Key;
-		}
-	}
-}
-
-```
-
-The same rule applies to inner types of friends.
-
-```csharp
-using Durian;
-
-[FriendClass(typeof(Other))]
-public class Test
-{
-	internal static string Key { get; }
-}
-
-public class Other
-{
-	public string GetKey()
-	{
-		// Success!
-		// Type 'Other' is a friend of 'Test', so it can safely access internal members.
-		return Test.Key;
-	}
-
-	public class Inner
-	{
-		public string GetKey()
-		{
-			// Success!
-			// Type 'Inner' is an inner type of friend of 'Test', so it can safely access internal members.
-			return Test.Key;
-		}
-	}
-}
-
-```
-
-Inner types can also be friend types.
-
-```csharp
-using Durian;
-
-[FriendClass(typeof(Other.Inner))]
-public class Test
-{
-	internal static string Key { get; }
-}
-
-public class Other
-{
-	public string GetKey()
-	{
-		// Error!
-		// Type 'Other' is not a friend of 'Test', so it cannot access internal members.
-		return Test.Key;
-	}
-
-	public class Inner
-	{
-		public string GetKey()
-		{
-			// Success!
-			// Type 'Inner' is an inner type of friend of 'Test', so it can safely access internal members.
-			return Test.Key;
-		}
-	}
-}
-
-```
-
-## Inheritance
-
-*FriendClass* fully supports class inheritance and provides multiple ways to configure it.
-
-### Child types
-
-By default, child types of target are not considered friends.
-
-```csharp
-using Durian;
-
-[FriendClass(typeof(Other))]
-public class Test
-{
-	internal static string Key { get; }
-}
-
-public class Other
-{
-}
-
-public class Child : Test
-{
-	public string GetKey()
-	{
-		// Error!
-		// Type 'Child' is not a friend of 'Test', so it cannot access internal members.
-		return Key;
-	}
-}
-
-```
-
-The same rules applies to children of friends.
-
-```csharp
-using Durian;
-
-[FriendClass(typeof(Other))]
-public class Test
-{
-	internal static string Key { get; }
-}
-
-public class Other
-{
-}
-
-public class Child : Other
-{
-	public string GetKey()
-	{
-		// Error!
-		// Type 'Child' is not a friend of 'Test', so it cannot access internal members.
-		return Test.Key;
-	}
-}
-
-```
-
-However, both features can be easily configured - children of target using the *AllowChildren* property of the [Durian.Configuration.FriendClassConfigurationAttribute](../Durian.FriendClass/FriendClassConfigurationAttributeProvider.cs)...
-
-```csharp
-using Durian;
-using Durian.Configuration;
-
-[FriendClass(typeof(Other))]
-[FriendClassConfiguration(AllowChildren = true)]
-public class Test
-{
-	internal static string Key { get; }
-}
-
-public class Other
-{
-}
-
-public class Child : Test
-{
-	public string GetKey()
-	{
-		// Success!
-		// Type 'Child' is an inner type of friend of 'Test', so it can safely access internal members.
-		return Key;
-	}
-}
-
-```
-
-...and children of friends using the *AllowFriendChildren* property of the [Durian.FriendClassAttribute](../Durian.FriendClass/FriendClassAttributeProvider.cs).
-
-```csharp
-using Durian;
-
-[FriendClass(typeof(Other), AllowFriendChildren = true)]
-public class Test
-{
-	internal static string Key { get; }
-}
-
-public class Other
-{
-}
-
-public class Child : Other
-{
-	public string GetKey()
-	{
-		// Success!
-		// Type 'Child' is an inner type of friend of 'Test', so it can safely access internal members.
-		return Test.Key;
-	}
-}
-
-```
-
-**Note**: Setting the *AllowChildren* property of the [Durian.Configuration.FriendClassConfigurationAttribute](../Durian.FriendClass/FriendClassConfigurationAttributeProvider.cs) to *true* on structs or sealed/static classes is not allowed.
-
-### Inherited members
-
-By default, inherited 'internal' members are not protected against external usage. 
-
-```csharp
-using Durian;
-
-[FriendClass(typeof(Other))]
-public class Test : Parent
-{
-}
-
-public class Parent
-{
-	internal string Name { get; set; }  
-}
-
-public class Other
-{
-}
-
-public class NotFriend
-{
-	public string GetName()
-	{
-		// Success! Inherited 'internal' members are not protected.
-		Test test = new();
-		test.Name = "";
-		return test.Name;
-	}
-}
-
-```
-
-If such behaviour is not desirable, it can be easily configured.
-
-```csharp
-using Durian;
-using Durian.Configuration;
-
-[FriendClass(typeof(Other))]
-[FriendClassConfiguration(IncludeInherited = true)]
-public class Test : Parent
-{
-}
-
-public class Parent
-{
-	internal string Name { get; set; }  
-}
-
-public class Other
-{
-}
-
-public class NotFriend
-{
-	public string GetName()
-	{
-		// Error! Inherited member cannot be accessed.
-		Test test = new();
-		test.Name = "";
-		return test.Name;
-	}
-}
-
-```
-
-**Note**: Setting the *IncludeInherited* property of the [Durian.Configuration.FriendClassConfigurationAttribute](../Durian.FriendClass/FriendClassConfigurationAttributeProvider.cs) to *true* on structs or static classes or classes with direct base type other than [System.Object](https://docs.microsoft.com/en-us/dotnet/api/system.object) is not allowed.
-
-Even with the *IncludeInherited* property set to true, inherited static members still can be accessed, but with a proper diagnostic.
-
-```csharp
-using Durian;
-using Durian.Configuration;
-
-[FriendClass(typeof(Other))]
-[FriendClassConfiguration(IncludeInherited = true)]
-public class Test : Parent
-{
-}
-
-public class Parent
-{
-	internal static string Name { get; set; }  
-}
-
-public class Other
-{
-}
-
-public class NotFriend
-{
-	public void SetName()
-	{
-		// Success! Inherited static members are not protected.
-		Test.Name = "";
-	}
-}
-```
-
-### External assemblies
-
-Members with the 'internal' modifier specified in other assembly can be accessed if the [System.Runtime.CompilerServices.InternalsVisibleToAttribute](https://docs.microsoft.com/en-us/dotnet/api/system.runtime.compilerservices.internalsvisibletoattribute) is applied.
-
-```csharp
-using Durian;
-using Durian.Configuration;
-
-[FriendClass(typeof(Other))]
-[FriendClassConfiguration(IncludeInherited = true)]
-public class Test : Parent
-{
-}
-
-public class Other
-{
-}
-
-public class NotFriend
-{
-	public string GetName()
-	{
-		// Error! Inherited member cannot be accessed.
-		Test test = new();
-		test.Name = "";
-		return test.Name;
-	}
-}
-
-// In different assembly...
-
-public class Parent
-{
-	internal string Name { get; set; }  
-}
-```
-
-##
-
-*\(Written by Piotr Stenke\)*
+<div align="left">
+	<a href="https://www.nuget.org/packages/Durian.FriendClass">
+		<img src="https://img.shields.io/nuget/v/Durian.FriendClass?color=seagreen&style=flat-square" alt="Version"/>
+	</a>
+	<a href="https://www.nuget.org/packages/Durian.FriendClass">
+		<img src="https://img.shields.io/nuget/dt/Durian.FriendClass?color=blue&style=flat-square" alt="Downloads"/>
+	</a> <br />
+</div>
+
+<div align="center">
+		<img src="../../img/icons/Durian-256.png" alt="Durian logo"/>
+</div>
+
+##
+
+***FriendClass* allows to limit access to 'internal' members by specifying a fixed list of friend types.**
+
+1. [Structure](#structure)
+2. [Setup](#setup)
+3. [Basics](#basics)
+4. [Member rules](#member-rules)
+	1. [Allowed members](#allowed-members)
+	2. [Accessibility](#accessibility)
+	3. [Inner types](#inner-types)
+5. [Inheritance](#inheritance)
+	1. [Child types](#child-types)
+	2. [Inherited members](#inherited-members)
+	3. [External assemblies](#external-assemblies)
+
+## Structure
+
+Packages that are part of the *FriendClass* module:
+
+ - [*Durian.FriendClass*](https://www.nuget.org/packages/Durian.FriendClass/)
+
+*FriendClass* provides 2 types:
+
+ - [Durian.FriendClassAttribute](../Durian.FriendClass/FriendClassAttributeProvider.cs)
+ - [Durian.Configuration.FriendClassConfigurationAttribute](../Durian.FriendClass/FriendClassConfigurationAttributeProvider.cs)
+
+## Setup
+
+To start using *FriendClass*, reference either the [*Durian.FriendClass*](https://www.nuget.org/packages/Durian.InterfaceTargets/) or [*Durian*](https://www.nuget.org/packages/Durian/) package.
+
+**Note**: 
+Like with other Durian modules, the target project must reference the [Durian.Core](../Durian.Core/README.md) package as well.
+
+## Basics
+
+To limit access of 'internal' members, specify a [Durian.FriendClassAttribute](../Durian.FriendClass/FriendClassAttributeProvider.cs) with the target friend type as argument.
+
+```csharp
+using Durian;
+
+[FriendClass(typeof(A))]
+public class Test
+{
+	internal static string Key { get; }
+}
+
+public class A
+{
+	public string GetKey()
+	{
+		// Success!
+		// Type 'A' is a friend of 'Test', so it can safely access internal members.
+		return Test.Key;
+	}
+}
+
+public class B
+{
+	public string GetKey()
+	{
+		// Error!
+		// Type 'B' is not a friend of 'Test', so it cannot access internal members.
+		return Test.Key;
+	}
+}
+
+```
+
+A single type can have multiple friend types.
+
+```csharp
+using Durian;
+
+[FriendClass(typeof(A))]
+[FriendClass(typeof(B))]
+public class Test
+{
+	internal static string Key { get; }
+}
+
+public class A
+{
+	public string GetKey()
+	{
+		// Success!
+		// Type 'A' is a friend of 'Test', so it can safely access internal members.
+		return Test.Key;
+	}
+}
+
+public class B
+{
+	public string GetKey()
+	{
+		// Success!
+		// Type 'B' is a friend of 'Test', so it can safely access internal members.
+		return Test.Key;
+	}
+}
+
+```
+
+## Member rules
+
+To ensure proper usage, *FriendClass* enforces a set of limitations on a potential target and its friend types.
+
+### Allowed members
+
+[Durian.FriendClassAttribute](../Durian.FriendClass/FriendClassAttributeProvider.cs) can be applied to classes, structs and records. Other type members, like enums, interfaces and delegates are not allowed.
+
+### Accessibility
+
+*FriendClass* protects all 'internal' members of the target type, including instance and static members, constructors, inner types etc.
+
+```csharp
+using Durian;
+
+[FriendClass(typeof(A))]
+public class Test
+{
+	internal readonly string _key;
+
+	internal Test(string key)
+	{
+		_key = key;
+	}
+
+	internal static Test Default { get; } = new Test("default");
+
+	internal class Inner
+	{
+	}
+}
+
+public class A
+{
+	public string GetKey()
+	{
+		// Success!
+		// Type 'A' is a friend of 'Test', so it can safely access all available kinds of internal members.
+
+		Test custom = new Test("custom");
+		Test def = Test.Default;
+		Test.Inner inner = new Test.Inner();
+
+		return def._key;
+	}
+}
+
+public class B
+{
+	public string GetKey()
+	{
+		// Error!
+		// Type 'B' is not a friend of 'Test', so it has no access to any of the internal members.
+
+		Test custom = new Test("custom");
+		Test def = Test.Default;
+		Test.Inner inner = new Test.Inner();
+
+		return def._key;
+	}
+}
+
+```
+
+Members with the 'protected internal' are also protected, but only against external access - inherited classes still can access them.
+
+```csharp
+using Durian;
+
+[FriendClass(typeof(A))]
+public class Test
+{
+	protected internal static string Key { get; }
+}
+
+public class A
+{
+	public string GetKey()
+	{
+		// Success!
+		// Class 'A' is a friend of 'Test'.
+		return Test.Key;
+	}
+}
+
+public class B
+{
+	public string GetKey()
+	{
+		// Error!
+		// Class 'B' is NOT a friend of 'Test'.
+		return Test.Key;
+	}
+}
+
+public class C : Test
+{
+	public string GetKey()
+	{
+		// Success!
+		// Class 'A' is a child of 'Test', so Key is not protected.
+		return Test.Key;
+	}
+}
+
+```
+
+### Inner types
+
+Inner types of the target type are implicit friends, meaning they don't have to be specified using the [Durian.FriendClassAttribute](../Durian.FriendClass/FriendClassAttributeProvider.cs). This behavior cannot be changed.
+
+```csharp
+using Durian;
+
+// FriendClassAttribute is redundant - Inner1 is an implicit friend type.
+[FriendClass(typeof(Inner1))]
+public class Test
+{
+	internal static string Key { get; }
+
+	class Inner1
+	{
+		public string GetKey()
+		{
+			// Success!
+			// 'Key' can be accessed, because 'Inner1' is an implicit friend type.
+			return Key;
+		}
+	}
+
+	class Inner2
+	{
+		public string GetKey()
+		{
+			// Success!
+			// 'Key' can be accessed, because 'Inner2' is an implicit friend type.
+			return Key;
+		}
+	}
+}
+
+```
+
+The same rule applies to inner types of friends.
+
+```csharp
+using Durian;
+
+[FriendClass(typeof(Other))]
+public class Test
+{
+	internal static string Key { get; }
+}
+
+public class Other
+{
+	public string GetKey()
+	{
+		// Success!
+		// Type 'Other' is a friend of 'Test', so it can safely access internal members.
+		return Test.Key;
+	}
+
+	public class Inner
+	{
+		public string GetKey()
+		{
+			// Success!
+			// Type 'Inner' is an inner type of friend of 'Test', so it can safely access internal members.
+			return Test.Key;
+		}
+	}
+}
+
+```
+
+Inner types can also be friend types.
+
+```csharp
+using Durian;
+
+[FriendClass(typeof(Other.Inner))]
+public class Test
+{
+	internal static string Key { get; }
+}
+
+public class Other
+{
+	public string GetKey()
+	{
+		// Error!
+		// Type 'Other' is not a friend of 'Test', so it cannot access internal members.
+		return Test.Key;
+	}
+
+	public class Inner
+	{
+		public string GetKey()
+		{
+			// Success!
+			// Type 'Inner' is an inner type of friend of 'Test', so it can safely access internal members.
+			return Test.Key;
+		}
+	}
+}
+
+```
+
+## Inheritance
+
+*FriendClass* fully supports class inheritance and provides multiple ways to configure it.
+
+### Child types
+
+By default, child types of target are not considered friends.
+
+```csharp
+using Durian;
+
+[FriendClass(typeof(Other))]
+public class Test
+{
+	internal static string Key { get; }
+}
+
+public class Other
+{
+}
+
+public class Child : Test
+{
+	public string GetKey()
+	{
+		// Error!
+		// Type 'Child' is not a friend of 'Test', so it cannot access internal members.
+		return Key;
+	}
+}
+
+```
+
+The same rules applies to children of friends.
+
+```csharp
+using Durian;
+
+[FriendClass(typeof(Other))]
+public class Test
+{
+	internal static string Key { get; }
+}
+
+public class Other
+{
+}
+
+public class Child : Other
+{
+	public string GetKey()
+	{
+		// Error!
+		// Type 'Child' is not a friend of 'Test', so it cannot access internal members.
+		return Test.Key;
+	}
+}
+
+```
+
+However, both features can be easily configured - children of target using the *AllowChildren* property of the [Durian.Configuration.FriendClassConfigurationAttribute](../Durian.FriendClass/FriendClassConfigurationAttributeProvider.cs)...
+
+```csharp
+using Durian;
+using Durian.Configuration;
+
+[FriendClass(typeof(Other))]
+[FriendClassConfiguration(AllowChildren = true)]
+public class Test
+{
+	internal static string Key { get; }
+}
+
+public class Other
+{
+}
+
+public class Child : Test
+{
+	public string GetKey()
+	{
+		// Success!
+		// Type 'Child' is an inner type of friend of 'Test', so it can safely access internal members.
+		return Key;
+	}
+}
+
+```
+
+...and children of friends using the *AllowFriendChildren* property of the [Durian.FriendClassAttribute](../Durian.FriendClass/FriendClassAttributeProvider.cs).
+
+```csharp
+using Durian;
+
+[FriendClass(typeof(Other), AllowFriendChildren = true)]
+public class Test
+{
+	internal static string Key { get; }
+}
+
+public class Other
+{
+}
+
+public class Child : Other
+{
+	public string GetKey()
+	{
+		// Success!
+		// Type 'Child' is an inner type of friend of 'Test', so it can safely access internal members.
+		return Test.Key;
+	}
+}
+
+```
+
+**Note**: Setting the *AllowChildren* property of the [Durian.Configuration.FriendClassConfigurationAttribute](../Durian.FriendClass/FriendClassConfigurationAttributeProvider.cs) to *true* on structs or sealed/static classes is not allowed.
+
+### Inherited members
+
+By default, inherited 'internal' members are not protected against external usage. 
+
+```csharp
+using Durian;
+
+[FriendClass(typeof(Other))]
+public class Test : Parent
+{
+}
+
+public class Parent
+{
+	internal string Name { get; set; }  
+}
+
+public class Other
+{
+}
+
+public class NotFriend
+{
+	public string GetName()
+	{
+		// Success! Inherited 'internal' members are not protected.
+		Test test = new();
+		test.Name = "";
+		return test.Name;
+	}
+}
+
+```
+
+If such behaviour is not desirable, it can be easily configured.
+
+```csharp
+using Durian;
+using Durian.Configuration;
+
+[FriendClass(typeof(Other))]
+[FriendClassConfiguration(IncludeInherited = true)]
+public class Test : Parent
+{
+}
+
+public class Parent
+{
+	internal string Name { get; set; }  
+}
+
+public class Other
+{
+}
+
+public class NotFriend
+{
+	public string GetName()
+	{
+		// Error! Inherited member cannot be accessed.
+		Test test = new();
+		test.Name = "";
+		return test.Name;
+	}
+}
+
+```
+
+**Note**: Setting the *IncludeInherited* property of the [Durian.Configuration.FriendClassConfigurationAttribute](../Durian.FriendClass/FriendClassConfigurationAttributeProvider.cs) to *true* on structs or static classes or classes with direct base type other than [System.Object](https://docs.microsoft.com/en-us/dotnet/api/system.object) is not allowed.
+
+Even with the *IncludeInherited* property set to true, inherited static members still can be accessed, but with a proper diagnostic.
+
+```csharp
+using Durian;
+using Durian.Configuration;
+
+[FriendClass(typeof(Other))]
+[FriendClassConfiguration(IncludeInherited = true)]
+public class Test : Parent
+{
+}
+
+public class Parent
+{
+	internal static string Name { get; set; }  
+}
+
+public class Other
+{
+}
+
+public class NotFriend
+{
+	public void SetName()
+	{
+		// Success! Inherited static members are not protected.
+		Test.Name = "";
+	}
+}
+```
+
+### External assemblies
+
+Members with the 'internal' modifier specified in other assembly can be accessed if the [System.Runtime.CompilerServices.InternalsVisibleToAttribute](https://docs.microsoft.com/en-us/dotnet/api/system.runtime.compilerservices.internalsvisibletoattribute) is applied.
+
+```csharp
+using Durian;
+using Durian.Configuration;
+
+[FriendClass(typeof(Other))]
+[FriendClassConfiguration(IncludeInherited = true)]
+public class Test : Parent
+{
+}
+
+public class Other
+{
+}
+
+public class NotFriend
+{
+	public string GetName()
+	{
+		// Error! Inherited member cannot be accessed.
+		Test test = new();
+		test.Name = "";
+		return test.Name;
+	}
+}
+
+// In different assembly...
+
+public class Parent
+{
+	internal string Name { get; set; }  
+}
+```
+
+##
+
+*\(Written by Piotr Stenke\)*