﻿// Copyright (c) Piotr Stenke. All rights reserved.
// Licensed under the MIT license.

namespace Durian.Samples.InterfaceTargets
{
<<<<<<< HEAD
    // Success!
    public class Class : IInterface
    {
    }
=======
	// Success!
	public class Class : IInterface
	{
	}
>>>>>>> 6184197d

    internal class Program
    {
        private static void Main()
        {
        }
    }

<<<<<<< HEAD
    // This interface can only be implemented by classes.
    [InterfaceTargets(Durian.InterfaceTargets.Class)]
    public interface IInterface
    {
    }
=======
	internal class Program
	{
		private static void Main()
		{
		}
	}
>>>>>>> 6184197d

    // Error!
    //public struct Struct : IInterface
    //{
    //}
}<|MERGE_RESOLUTION|>--- conflicted
+++ resolved
@@ -3,42 +3,26 @@
 
 namespace Durian.Samples.InterfaceTargets
 {
-<<<<<<< HEAD
-    // Success!
-    public class Class : IInterface
-    {
-    }
-=======
 	// Success!
 	public class Class : IInterface
 	{
 	}
->>>>>>> 6184197d
 
-    internal class Program
-    {
-        private static void Main()
-        {
-        }
-    }
+	// This interface can only be implemented by classes.
+	[InterfaceTargets(Durian.InterfaceTargets.Class)]
+	public interface IInterface
+	{
+	}
 
-<<<<<<< HEAD
-    // This interface can only be implemented by classes.
-    [InterfaceTargets(Durian.InterfaceTargets.Class)]
-    public interface IInterface
-    {
-    }
-=======
 	internal class Program
 	{
 		private static void Main()
 		{
 		}
 	}
->>>>>>> 6184197d
 
-    // Error!
-    //public struct Struct : IInterface
-    //{
-    //}
+	// Error!
+	//public struct Struct : IInterface
+	//{
+	//}
 }