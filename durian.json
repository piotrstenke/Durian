--- conflicted
+++ resolved
@@ -144,15 +144,10 @@
       ],
       "includedTypes": [
         "Durian.CopyFromTypeAttribute",
-<<<<<<< HEAD
-        "Durian.CopyFromMethodAttribute",
-        "Durian.PatternAttribute"
-=======
 		"Durian.CopyFromMethodAttribute",
 		"Durian.Configuration.CopyFromAdditionalNodes",
         "Durian.PatternAttribute",
         "Durian.PartialNameAttribute"
->>>>>>> 6184197d
       ],
       "diagnosticIdPrefix": "02",
       "diagnosticFiles": [
