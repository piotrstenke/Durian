﻿<div align="left">
    <a href="https://www.nuget.org/packages/Durian">
        <img src="https://img.shields.io/nuget/v/Durian?color=seagreen&style=flat-square" alt="Version"/>
    </a>
    <a href="https://www.nuget.org/packages/Durian">
        <img src="https://img.shields.io/nuget/dt/Durian?color=blue&style=flat-square" alt="Downloads"/>
    </a> <br />
    <a href="https://github.com/piotrstenke/Durian/actions">
        <img src="https://img.shields.io/github/workflow/status/piotrstenke/Durian/.NET?style=flat-square" alt="Build"/>
    </a>
    <a href="https://github.com//piotrstenke/Durian/blob/master/LICENSE.md">
        <img src="https://img.shields.io/github/license/piotrstenke/Durian?color=orange&style=flat-square" alt="License"/>
    </a>
</div>

<div align="center">
        <img src="img/icons/Durian-256.png" alt="Durian logo"/>
</div>

##

**Durian is a collection of Roslyn-based analyzers, source generators and utility libraries that bring many extensions to C#, with heavy emphasis on features that can be found in other existing languages. It's main goal is to make C# easier and more pleasant to use through reducing necessary boilerplate code, while at the same time providing additional layers of flexibility.**

## Table of Contents

1. [Current State](#current-state)
2. [Features](#features)
    1. [DefaultParam](#defaultparam)
    2. [InterfaceTargets](#interfacetargets)
    3. [FriendClass](#friendclass)
3. [In Progress](#in-progress)
   1. [CopyFrom](#copyfrom)
4. [Experimental](#experimental) 
   1. [ConstExpr](#constexpr)

## Current State

Durian is at an early stage of its evolution - many core features are still missing, being either in early development or planning phase. As for now, three fully-fledged modules are ready - *DefaultParam*, *InterfaceTargets* and *FriendClass*.

## Features

To see more about a specific feature, click on its name.

### [DefaultParam](src/Durian.DefaultParam/README.md)
*DefaultParam* allows to specify a default type for a generic parameter.

```csharp
using Durian;

public class Test<[DefaultParam(typeof(string))]T>
{
    public T Value { get; }

    public Test(T value)
    {
        Value = value;
    }
}

public class Program
{
    static void Main()
    {
        // Test<T> can be used without type parameters - 'T' defaults to 'string'.
        Test test1 = new Test("");
        
        // Type parameter can be stated explicitly.
        Test<string> test2 = new Test<string>("");
    }
}

```

### [InterfaceTargets](src/Durian.InterfaceTargets/README.md)

*InterfaceTargets*, similar to how [System.AttributeUsageAttribute](https://docs.microsoft.com/en-us/dotnet/api/system.attributeusageattribute) works, allows to specify what kinds of members an interface can be implemented by.

```csharp
using Durian;

[InterfaceTargets(InterfaceTargets.Class)]
public interface ITest
{
}

// Success!
// ITest can be implemented, because ClassTest is a class.
public class ClassTest : ITest
{
}

// Error!
// ITest cannot be implemented, because StructTest is a struct, and ITest is valid only for classes.
public struct StructTest : ITest
{
}

```

### [FriendClass](src/Durian.FriendClass/README.md)

*FriendClass* allows to limit access to 'internal' members by specifying a fixed list of friend types.

```csharp
using Durian;

[FriendClass(typeof(A))]
public class Test
{
    internal static string Key { get; }
}

public class A
{
    public string GetKey()
    {
        // Success!
        // Type 'A' is a friend of 'Test', so it can safely access internal members.
        return Test.Key;
    }
}

public class B
{
    public string GetKey()
    {
        // Error!
        // Type 'B' is not a friend of 'Test', so it cannot access internal members.
        return Test.Key;
    }
}
```

## In Progress

The following modules are still in active development and are yet to be released in a not-yet-specified future.

### [CopyFrom](src/Durian.CopyFrom/README.md)

*CopyFrom* allows to copy implementations of members to other members, without the need for inheritance. A regex pattern can be provided to customize the copied implementation.

```csharp
using Durian;

[CopyFromType(typeof(Other)), Pattern("text", "name")]
public partial class Test
{
}

public class Other
{
    private string _text;

    void Set(string text)
    {
        _text = text;
    }
}

// Generated

partial class Test
{
    private string _name;

    void Set(string name)
    {
        _name = name;
    }
}

```

## Experimental

Experimental stage is a playground of sorts - modules included here are very early in development and there in no guarantee that they will be ever actually released.

### [ConstExpr](src/Durian.ConstExpr/README.md)

*ConstExpr* allows a method to be executed at compile-time, producing actual constants.

```csharp
using Durian;

public static class Utility
{
    [ConstExpr]
    public static int Sum(params int[] values)
    {
        int sum = 0;

        for(int i = 0; i < values.Length; i++)
        {
            sum += values[i];
        }

<<<<<<< HEAD
### [CopyFrom](src/Durian.CopyFrom/README.md)

CopyFrom allows to copy implementations of members to other members, without the need for inheritance. A regex pattern can be provided to customize the copied implementation.

```csharp
using Durian;

[CopyFromType(typeof(Other)), Pattern("text", "name")]
public partial class Test
{
}

public class Other
{
    private string _text;

    void Set(string text)
    {
        _text = text;
    }
=======
        return sum;
    }
}

[ConstExprSource("Utility.Sum", 1, 2, 3, 4, 5, 6, 7, 8, 9, 10, Name = "Sum_10")]
public static partial class Constants
{
>>>>>>> 6184197d
}

// Generated

<<<<<<< HEAD
partial class Test
{
    private string _name;

    void Set(string name)
    {
        _name = name;
    }
=======
public static partial class Constants
{
    public const int Sum_10 = 55;
>>>>>>> 6184197d
}

```

##

*\(Written by Piotr Stenke\)*<|MERGE_RESOLUTION|>--- conflicted
+++ resolved
@@ -194,28 +194,6 @@
             sum += values[i];
         }
 
-<<<<<<< HEAD
-### [CopyFrom](src/Durian.CopyFrom/README.md)
-
-CopyFrom allows to copy implementations of members to other members, without the need for inheritance. A regex pattern can be provided to customize the copied implementation.
-
-```csharp
-using Durian;
-
-[CopyFromType(typeof(Other)), Pattern("text", "name")]
-public partial class Test
-{
-}
-
-public class Other
-{
-    private string _text;
-
-    void Set(string text)
-    {
-        _text = text;
-    }
-=======
         return sum;
     }
 }
@@ -223,25 +201,13 @@
 [ConstExprSource("Utility.Sum", 1, 2, 3, 4, 5, 6, 7, 8, 9, 10, Name = "Sum_10")]
 public static partial class Constants
 {
->>>>>>> 6184197d
 }
 
 // Generated
 
-<<<<<<< HEAD
-partial class Test
-{
-    private string _name;
-
-    void Set(string name)
-    {
-        _name = name;
-    }
-=======
 public static partial class Constants
 {
     public const int Sum_10 = 55;
->>>>>>> 6184197d
 }
 
 ```
