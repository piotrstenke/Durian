﻿// Copyright (c) Piotr Stenke. All rights reserved.
// Licensed under the MIT license.

using Durian.TestServices;
using System.Collections.Generic;
using System.Threading.Tasks;
using Xunit;
using static Durian.Analysis.InterfaceTargets.InterfaceTargetsDiagnostics;

namespace Durian.Analysis.InterfaceTargets.Tests
{
    public sealed class AnalyzerTests : AnalyzerTest<InterfaceTargetsAnalyzer>
    {
        [Theory]
        [InlineData("class")]
        [InlineData("interface")]
        [InlineData("struct")]
        [InlineData("record")]
        [InlineData("record struct")]
        public async Task Error_When_IsReflectionOnly(string memberType)
        {
            string input =
@$"using {DurianStrings.MainNamespace};

[{InterfaceTargetsAttributeProvider.TypeName}({InterfaceTargetsProvider.TypeName}.{InterfaceTargetsProvider.ReflectionOnly})]
public interface ITest
{{
}}

public {memberType} Test : ITest
{{
}}
";

<<<<<<< HEAD
            Assert.Contains(await RunAnalyzer(input), d => d.Id == DUR0403_InterfaceIsNotDirectlyAccessible.Id);
        }

        [Theory]
        [InlineData("interface")]
        [InlineData("struct")]
        [InlineData("record")]
        [InlineData("record struct")]
        public async Task Error_When_IsValidOnClass_And_TargetIsNotClass(string memberType)
        {
            string input =
=======
			Assert.Contains(await RunAnalyzer(input), d => d.Id == DUR0403_InterfaceIsNotDirectlyAccessible.Id);
		}

		[Theory]
		[InlineData("interface")]
		[InlineData("struct")]
		[InlineData("record")]
		[InlineData("record struct")]
		public async Task Error_When_IsValidOnClass_And_TargetIsNotClass(string memberType)
		{
			string input =
>>>>>>> 6184197d
@$"using {DurianStrings.MainNamespace};

[{InterfaceTargetsAttributeProvider.TypeName}({InterfaceTargetsProvider.TypeName}.{InterfaceTargetsProvider.Class})]
public interface ITest
{{
}}

public {memberType} Test : ITest
{{
}}
";
<<<<<<< HEAD
            string diag = GetDiagnosticId(memberType);

            Assert.Contains(await RunAnalyzer(input), d => d.Id == diag);
        }

        [Theory]
        [InlineData("class")]
        [InlineData("struct")]
        [InlineData("record")]
        [InlineData("record struct")]
        public async Task Error_When_IsValidOnInterface_And_TargetIsNotInterface(string memberType)
        {
            string input =
=======
			string diag = GetDiagnosticId(memberType);

			Assert.Contains(await RunAnalyzer(input), d => d.Id == diag);
		}

		[Theory]
		[InlineData("class")]
		[InlineData("struct")]
		[InlineData("record")]
		[InlineData("record struct")]
		public async Task Error_When_IsValidOnInterface_And_TargetIsNotInterface(string memberType)
		{
			string input =
>>>>>>> 6184197d
@$"using {DurianStrings.MainNamespace};

[{InterfaceTargetsAttributeProvider.TypeName}({InterfaceTargetsProvider.TypeName}.{InterfaceTargetsProvider.Interface})]
public interface ITest
{{
}}

public {memberType} Test : ITest
{{
}}
";
            string diag = GetDiagnosticId(memberType);

<<<<<<< HEAD
            Assert.Contains(await RunAnalyzer(input), d => d.Id == diag);
        }
=======
			Assert.Contains(await RunAnalyzer(input), d => d.Id == diag);
		}
>>>>>>> 6184197d

        [Fact]
        public async Task Error_When_IsValidOnMultipleMemberTypes_And_IsNotOneOfTypes()
        {
            string input =
@$"using {DurianStrings.MainNamespace};

[{InterfaceTargetsAttributeProvider.TypeName}(
	{InterfaceTargetsProvider.TypeName}.{InterfaceTargetsProvider.Class} |
	{InterfaceTargetsProvider.TypeName}.{InterfaceTargetsProvider.Struct})]
public interface ITest
{{
}}

public record Test : ITest
{{
}}
";
<<<<<<< HEAD
            Assert.Contains(await RunAnalyzer(input), d => d.Id == DUR0401_InterfaceCannotBeImplementedByMembersOfThisKind.Id);
        }

        [Theory]
        [InlineData("class")]
        [InlineData("struct")]
        [InlineData("interface")]
        [InlineData("record struct")]
        public async Task Error_When_IsValidOnRecordClass_And_TargetIsNotRecordClass(string memberType)
        {
            string input =
=======
			Assert.Contains(await RunAnalyzer(input), d => d.Id == DUR0401_InterfaceCannotBeImplementedByMembersOfThisKind.Id);
		}

		[Theory]
		[InlineData("class")]
		[InlineData("struct")]
		[InlineData("interface")]
		[InlineData("record struct")]
		public async Task Error_When_IsValidOnRecordClass_And_TargetIsNotRecordClass(string memberType)
		{
			string input =
>>>>>>> 6184197d
@$"using {DurianStrings.MainNamespace};

[{InterfaceTargetsAttributeProvider.TypeName}({InterfaceTargetsProvider.TypeName}.{InterfaceTargetsProvider.RecordClass})]
public interface ITest
{{
}}

public {memberType} Test : ITest
{{
}}
";
<<<<<<< HEAD
            string diag = GetDiagnosticId(memberType);

            Assert.Contains(await RunAnalyzer(input), d => d.Id == diag);
        }

        [Theory]
        [InlineData("struct")]
        [InlineData("class")]
        [InlineData("interface")]
        [InlineData("record")]
        public async Task Error_When_IsValidOnRecordStruct_And_TargetIsNotRecordStruct(string memberType)
        {
            string input =
=======
			string diag = GetDiagnosticId(memberType);

			Assert.Contains(await RunAnalyzer(input), d => d.Id == diag);
		}

		[Theory]
		[InlineData("struct")]
		[InlineData("class")]
		[InlineData("interface")]
		[InlineData("record")]
		public async Task Error_When_IsValidOnRecordStruct_And_TargetIsNotRecordStruct(string memberType)
		{
			string input =
>>>>>>> 6184197d
@$"using {DurianStrings.MainNamespace};

[{InterfaceTargetsAttributeProvider.TypeName}({InterfaceTargetsProvider.TypeName}.{InterfaceTargetsProvider.RecordStruct})]
public interface ITest
{{
}}

public {memberType} Test : ITest
{{
}}
";
<<<<<<< HEAD
            string diag = GetDiagnosticId(memberType);

            Assert.Contains(await RunAnalyzer(input), d => d.Id == diag);
        }

        [Theory]
        [InlineData("class")]
        [InlineData("interface")]
        [InlineData("record")]
        [InlineData("record struct")]
        public async Task Error_When_IsValidOnStruct_And_TargetIsNotStruct(string memberType)
        {
            string input =
=======
			string diag = GetDiagnosticId(memberType);

			Assert.Contains(await RunAnalyzer(input), d => d.Id == diag);
		}

		[Theory]
		[InlineData("class")]
		[InlineData("interface")]
		[InlineData("record")]
		[InlineData("record struct")]
		public async Task Error_When_IsValidOnStruct_And_TargetIsNotStruct(string memberType)
		{
			string input =
>>>>>>> 6184197d
@$"using {DurianStrings.MainNamespace};

[{InterfaceTargetsAttributeProvider.TypeName}({InterfaceTargetsProvider.TypeName}.{InterfaceTargetsProvider.Struct})]
public interface ITest
{{
}}

public {memberType} Test : ITest
{{
}}
";
<<<<<<< HEAD
            string diag = GetDiagnosticId(memberType);

            Assert.Contains(await RunAnalyzer(input), d => d.Id == diag);
        }

        [Theory]
        [InlineData("class")]
        [InlineData("interface")]
        [InlineData("struct")]
        [InlineData("record")]
        [InlineData("record struct")]
        public async Task NoneHasSameEffectAsReflectionOnly(string memberType)
        {
            string input =
=======
			string diag = GetDiagnosticId(memberType);

			Assert.Contains(await RunAnalyzer(input), d => d.Id == diag);
		}

		[Theory]
		[InlineData("class")]
		[InlineData("interface")]
		[InlineData("struct")]
		[InlineData("record")]
		[InlineData("record struct")]
		public async Task NoneHasSameEffectAsReflectionOnly(string memberType)
		{
			string input =
>>>>>>> 6184197d
@$"using {DurianStrings.MainNamespace};

[{InterfaceTargetsAttributeProvider.TypeName}({InterfaceTargetsProvider.TypeName}.{InterfaceTargetsProvider.None})]
public interface ITest
{{
}}

public {memberType} Test : ITest
{{
}}
";

<<<<<<< HEAD
            Assert.Contains(await RunAnalyzer(input), d => d.Id == DUR0403_InterfaceIsNotDirectlyAccessible.Id);
        }
=======
			Assert.Contains(await RunAnalyzer(input), d => d.Id == DUR0403_InterfaceIsNotDirectlyAccessible.Id);
		}
>>>>>>> 6184197d

        [Fact]
        public async Task Success_When_IsValidOnClass_And_TargetIsClass()
        {
            string input =
@$"using {DurianStrings.MainNamespace};

[{InterfaceTargetsAttributeProvider.TypeName}({InterfaceTargetsProvider.TypeName}.{InterfaceTargetsProvider.Class})]
public interface ITest
{{
}}

public class Test : ITest
{{
}}
";
<<<<<<< HEAD
            Assert.Empty(await RunAnalyzer(input));
        }
=======
			Assert.Empty(await RunAnalyzer(input));
		}
>>>>>>> 6184197d

        [Fact]
        public async Task Success_When_IsValidOnInterface_And_TargetIsInterface()
        {
            string input =
@$"using {DurianStrings.MainNamespace};

[{InterfaceTargetsAttributeProvider.TypeName}({InterfaceTargetsProvider.TypeName}.{InterfaceTargetsProvider.Interface})]
public interface ITest
{{
}}

public interface Test : ITest
{{
}}
";
<<<<<<< HEAD
            Assert.Empty(await RunAnalyzer(input));
        }
=======
			Assert.Empty(await RunAnalyzer(input));
		}
>>>>>>> 6184197d

        [Fact]
        public async Task Success_When_IsValidOnMultipleMemberTypes_And_IsOneOfTypes()
        {
            string input =
@$"using {DurianStrings.MainNamespace};

[{InterfaceTargetsAttributeProvider.TypeName}(
	{InterfaceTargetsProvider.TypeName}.{InterfaceTargetsProvider.Class} |
	{InterfaceTargetsProvider.TypeName}.{InterfaceTargetsProvider.Struct})]
public interface ITest
{{
}}

public struct Test : ITest
{{
}}
";
<<<<<<< HEAD
            Assert.Empty(await RunAnalyzer(input));
        }
=======
			Assert.Empty(await RunAnalyzer(input));
		}
>>>>>>> 6184197d

        [Fact]
        public async Task Success_When_IsValidOnRecordClass_And_TargetIsRecorClass()
        {
            string input =
@$"using {DurianStrings.MainNamespace};

[{InterfaceTargetsAttributeProvider.TypeName}({InterfaceTargetsProvider.TypeName}.{InterfaceTargetsProvider.RecordClass})]
public interface ITest
{{
}}

public record Test : ITest
{{
}}
";
<<<<<<< HEAD
            Assert.Empty(await RunAnalyzer(input));
        }
=======
			Assert.Empty(await RunAnalyzer(input));
		}
>>>>>>> 6184197d

        [Fact]
        public async Task Success_When_IsValidOnRecordStruct_And_TargetIsRecordStruct()
        {
            string input =
@$"using {DurianStrings.MainNamespace};

[{InterfaceTargetsAttributeProvider.TypeName}({InterfaceTargetsProvider.TypeName}.{InterfaceTargetsProvider.RecordStruct})]
public interface ITest
{{
}}

public record struct Test : ITest
{{
}}
";
<<<<<<< HEAD
            Assert.Empty(await RunAnalyzer(input));
        }
=======
			Assert.Empty(await RunAnalyzer(input));
		}
>>>>>>> 6184197d

        [Fact]
        public async Task Success_When_IsValidOnStruct_And_TargetIsStruct()
        {
            string input =
@$"using {DurianStrings.MainNamespace};

[{InterfaceTargetsAttributeProvider.TypeName}({InterfaceTargetsProvider.TypeName}.{InterfaceTargetsProvider.Struct})]
public interface ITest
{{
}}

public struct Test : ITest
{{
}}
";
<<<<<<< HEAD
            Assert.Empty(await RunAnalyzer(input));
        }

        protected override IEnumerable<ISourceTextProvider>? GetInitialSources()
        {
            return InterfaceTargetsGenerator.GetSourceProviders();
        }

        private static string GetDiagnosticId(string memberType)
        {
            if (memberType == "interface")
            {
                return DUR0402_InterfaceCannotBeBaseOfAnotherInterface.Id;
            }

            return DUR0401_InterfaceCannotBeImplementedByMembersOfThisKind.Id;
        }
    }
=======
			Assert.Empty(await RunAnalyzer(input));
		}

		protected override IEnumerable<ISourceTextProvider>? GetInitialSources()
		{
			return InterfaceTargetsGenerator.GetSourceProviders();
		}

		private static string GetDiagnosticId(string memberType)
		{
			if (memberType == "interface")
			{
				return DUR0402_InterfaceCannotBeBaseOfAnotherInterface.Id;
			}

			return DUR0401_InterfaceCannotBeImplementedByMembersOfThisKind.Id;
		}
	}
>>>>>>> 6184197d
}<|MERGE_RESOLUTION|>--- conflicted
+++ resolved
@@ -1,25 +1,25 @@
 ﻿// Copyright (c) Piotr Stenke. All rights reserved.
 // Licensed under the MIT license.
 
-using Durian.TestServices;
 using System.Collections.Generic;
 using System.Threading.Tasks;
+using Durian.TestServices;
 using Xunit;
 using static Durian.Analysis.InterfaceTargets.InterfaceTargetsDiagnostics;
 
 namespace Durian.Analysis.InterfaceTargets.Tests
 {
-    public sealed class AnalyzerTests : AnalyzerTest<InterfaceTargetsAnalyzer>
-    {
-        [Theory]
-        [InlineData("class")]
-        [InlineData("interface")]
-        [InlineData("struct")]
-        [InlineData("record")]
-        [InlineData("record struct")]
-        public async Task Error_When_IsReflectionOnly(string memberType)
-        {
-            string input =
+	public sealed class AnalyzerTests : AnalyzerTest<InterfaceTargetsAnalyzer>
+	{
+		[Theory]
+		[InlineData("class")]
+		[InlineData("interface")]
+		[InlineData("struct")]
+		[InlineData("record")]
+		[InlineData("record struct")]
+		public async Task Error_When_IsReflectionOnly(string memberType)
+		{
+			string input =
 @$"using {DurianStrings.MainNamespace};
 
 [{InterfaceTargetsAttributeProvider.TypeName}({InterfaceTargetsProvider.TypeName}.{InterfaceTargetsProvider.ReflectionOnly})]
@@ -32,19 +32,6 @@
 }}
 ";
 
-<<<<<<< HEAD
-            Assert.Contains(await RunAnalyzer(input), d => d.Id == DUR0403_InterfaceIsNotDirectlyAccessible.Id);
-        }
-
-        [Theory]
-        [InlineData("interface")]
-        [InlineData("struct")]
-        [InlineData("record")]
-        [InlineData("record struct")]
-        public async Task Error_When_IsValidOnClass_And_TargetIsNotClass(string memberType)
-        {
-            string input =
-=======
 			Assert.Contains(await RunAnalyzer(input), d => d.Id == DUR0403_InterfaceIsNotDirectlyAccessible.Id);
 		}
 
@@ -56,7 +43,6 @@
 		public async Task Error_When_IsValidOnClass_And_TargetIsNotClass(string memberType)
 		{
 			string input =
->>>>>>> 6184197d
 @$"using {DurianStrings.MainNamespace};
 
 [{InterfaceTargetsAttributeProvider.TypeName}({InterfaceTargetsProvider.TypeName}.{InterfaceTargetsProvider.Class})]
@@ -68,21 +54,6 @@
 {{
 }}
 ";
-<<<<<<< HEAD
-            string diag = GetDiagnosticId(memberType);
-
-            Assert.Contains(await RunAnalyzer(input), d => d.Id == diag);
-        }
-
-        [Theory]
-        [InlineData("class")]
-        [InlineData("struct")]
-        [InlineData("record")]
-        [InlineData("record struct")]
-        public async Task Error_When_IsValidOnInterface_And_TargetIsNotInterface(string memberType)
-        {
-            string input =
-=======
 			string diag = GetDiagnosticId(memberType);
 
 			Assert.Contains(await RunAnalyzer(input), d => d.Id == diag);
@@ -96,7 +67,6 @@
 		public async Task Error_When_IsValidOnInterface_And_TargetIsNotInterface(string memberType)
 		{
 			string input =
->>>>>>> 6184197d
 @$"using {DurianStrings.MainNamespace};
 
 [{InterfaceTargetsAttributeProvider.TypeName}({InterfaceTargetsProvider.TypeName}.{InterfaceTargetsProvider.Interface})]
@@ -108,20 +78,15 @@
 {{
 }}
 ";
-            string diag = GetDiagnosticId(memberType);
-
-<<<<<<< HEAD
-            Assert.Contains(await RunAnalyzer(input), d => d.Id == diag);
-        }
-=======
-			Assert.Contains(await RunAnalyzer(input), d => d.Id == diag);
-		}
->>>>>>> 6184197d
-
-        [Fact]
-        public async Task Error_When_IsValidOnMultipleMemberTypes_And_IsNotOneOfTypes()
-        {
-            string input =
+			string diag = GetDiagnosticId(memberType);
+
+			Assert.Contains(await RunAnalyzer(input), d => d.Id == diag);
+		}
+
+		[Fact]
+		public async Task Error_When_IsValidOnMultipleMemberTypes_And_IsNotOneOfTypes()
+		{
+			string input =
 @$"using {DurianStrings.MainNamespace};
 
 [{InterfaceTargetsAttributeProvider.TypeName}(
@@ -135,19 +100,6 @@
 {{
 }}
 ";
-<<<<<<< HEAD
-            Assert.Contains(await RunAnalyzer(input), d => d.Id == DUR0401_InterfaceCannotBeImplementedByMembersOfThisKind.Id);
-        }
-
-        [Theory]
-        [InlineData("class")]
-        [InlineData("struct")]
-        [InlineData("interface")]
-        [InlineData("record struct")]
-        public async Task Error_When_IsValidOnRecordClass_And_TargetIsNotRecordClass(string memberType)
-        {
-            string input =
-=======
 			Assert.Contains(await RunAnalyzer(input), d => d.Id == DUR0401_InterfaceCannotBeImplementedByMembersOfThisKind.Id);
 		}
 
@@ -159,7 +111,6 @@
 		public async Task Error_When_IsValidOnRecordClass_And_TargetIsNotRecordClass(string memberType)
 		{
 			string input =
->>>>>>> 6184197d
 @$"using {DurianStrings.MainNamespace};
 
 [{InterfaceTargetsAttributeProvider.TypeName}({InterfaceTargetsProvider.TypeName}.{InterfaceTargetsProvider.RecordClass})]
@@ -171,21 +122,6 @@
 {{
 }}
 ";
-<<<<<<< HEAD
-            string diag = GetDiagnosticId(memberType);
-
-            Assert.Contains(await RunAnalyzer(input), d => d.Id == diag);
-        }
-
-        [Theory]
-        [InlineData("struct")]
-        [InlineData("class")]
-        [InlineData("interface")]
-        [InlineData("record")]
-        public async Task Error_When_IsValidOnRecordStruct_And_TargetIsNotRecordStruct(string memberType)
-        {
-            string input =
-=======
 			string diag = GetDiagnosticId(memberType);
 
 			Assert.Contains(await RunAnalyzer(input), d => d.Id == diag);
@@ -199,7 +135,6 @@
 		public async Task Error_When_IsValidOnRecordStruct_And_TargetIsNotRecordStruct(string memberType)
 		{
 			string input =
->>>>>>> 6184197d
 @$"using {DurianStrings.MainNamespace};
 
 [{InterfaceTargetsAttributeProvider.TypeName}({InterfaceTargetsProvider.TypeName}.{InterfaceTargetsProvider.RecordStruct})]
@@ -211,21 +146,6 @@
 {{
 }}
 ";
-<<<<<<< HEAD
-            string diag = GetDiagnosticId(memberType);
-
-            Assert.Contains(await RunAnalyzer(input), d => d.Id == diag);
-        }
-
-        [Theory]
-        [InlineData("class")]
-        [InlineData("interface")]
-        [InlineData("record")]
-        [InlineData("record struct")]
-        public async Task Error_When_IsValidOnStruct_And_TargetIsNotStruct(string memberType)
-        {
-            string input =
-=======
 			string diag = GetDiagnosticId(memberType);
 
 			Assert.Contains(await RunAnalyzer(input), d => d.Id == diag);
@@ -239,7 +159,6 @@
 		public async Task Error_When_IsValidOnStruct_And_TargetIsNotStruct(string memberType)
 		{
 			string input =
->>>>>>> 6184197d
 @$"using {DurianStrings.MainNamespace};
 
 [{InterfaceTargetsAttributeProvider.TypeName}({InterfaceTargetsProvider.TypeName}.{InterfaceTargetsProvider.Struct})]
@@ -251,22 +170,6 @@
 {{
 }}
 ";
-<<<<<<< HEAD
-            string diag = GetDiagnosticId(memberType);
-
-            Assert.Contains(await RunAnalyzer(input), d => d.Id == diag);
-        }
-
-        [Theory]
-        [InlineData("class")]
-        [InlineData("interface")]
-        [InlineData("struct")]
-        [InlineData("record")]
-        [InlineData("record struct")]
-        public async Task NoneHasSameEffectAsReflectionOnly(string memberType)
-        {
-            string input =
-=======
 			string diag = GetDiagnosticId(memberType);
 
 			Assert.Contains(await RunAnalyzer(input), d => d.Id == diag);
@@ -281,7 +184,6 @@
 		public async Task NoneHasSameEffectAsReflectionOnly(string memberType)
 		{
 			string input =
->>>>>>> 6184197d
 @$"using {DurianStrings.MainNamespace};
 
 [{InterfaceTargetsAttributeProvider.TypeName}({InterfaceTargetsProvider.TypeName}.{InterfaceTargetsProvider.None})]
@@ -294,18 +196,13 @@
 }}
 ";
 
-<<<<<<< HEAD
-            Assert.Contains(await RunAnalyzer(input), d => d.Id == DUR0403_InterfaceIsNotDirectlyAccessible.Id);
-        }
-=======
 			Assert.Contains(await RunAnalyzer(input), d => d.Id == DUR0403_InterfaceIsNotDirectlyAccessible.Id);
 		}
->>>>>>> 6184197d
-
-        [Fact]
-        public async Task Success_When_IsValidOnClass_And_TargetIsClass()
-        {
-            string input =
+
+		[Fact]
+		public async Task Success_When_IsValidOnClass_And_TargetIsClass()
+		{
+			string input =
 @$"using {DurianStrings.MainNamespace};
 
 [{InterfaceTargetsAttributeProvider.TypeName}({InterfaceTargetsProvider.TypeName}.{InterfaceTargetsProvider.Class})]
@@ -317,18 +214,13 @@
 {{
 }}
 ";
-<<<<<<< HEAD
-            Assert.Empty(await RunAnalyzer(input));
-        }
-=======
-			Assert.Empty(await RunAnalyzer(input));
-		}
->>>>>>> 6184197d
-
-        [Fact]
-        public async Task Success_When_IsValidOnInterface_And_TargetIsInterface()
-        {
-            string input =
+			Assert.Empty(await RunAnalyzer(input));
+		}
+
+		[Fact]
+		public async Task Success_When_IsValidOnInterface_And_TargetIsInterface()
+		{
+			string input =
 @$"using {DurianStrings.MainNamespace};
 
 [{InterfaceTargetsAttributeProvider.TypeName}({InterfaceTargetsProvider.TypeName}.{InterfaceTargetsProvider.Interface})]
@@ -340,18 +232,13 @@
 {{
 }}
 ";
-<<<<<<< HEAD
-            Assert.Empty(await RunAnalyzer(input));
-        }
-=======
-			Assert.Empty(await RunAnalyzer(input));
-		}
->>>>>>> 6184197d
-
-        [Fact]
-        public async Task Success_When_IsValidOnMultipleMemberTypes_And_IsOneOfTypes()
-        {
-            string input =
+			Assert.Empty(await RunAnalyzer(input));
+		}
+
+		[Fact]
+		public async Task Success_When_IsValidOnMultipleMemberTypes_And_IsOneOfTypes()
+		{
+			string input =
 @$"using {DurianStrings.MainNamespace};
 
 [{InterfaceTargetsAttributeProvider.TypeName}(
@@ -365,18 +252,13 @@
 {{
 }}
 ";
-<<<<<<< HEAD
-            Assert.Empty(await RunAnalyzer(input));
-        }
-=======
-			Assert.Empty(await RunAnalyzer(input));
-		}
->>>>>>> 6184197d
-
-        [Fact]
-        public async Task Success_When_IsValidOnRecordClass_And_TargetIsRecorClass()
-        {
-            string input =
+			Assert.Empty(await RunAnalyzer(input));
+		}
+
+		[Fact]
+		public async Task Success_When_IsValidOnRecordClass_And_TargetIsRecorClass()
+		{
+			string input =
 @$"using {DurianStrings.MainNamespace};
 
 [{InterfaceTargetsAttributeProvider.TypeName}({InterfaceTargetsProvider.TypeName}.{InterfaceTargetsProvider.RecordClass})]
@@ -388,18 +270,13 @@
 {{
 }}
 ";
-<<<<<<< HEAD
-            Assert.Empty(await RunAnalyzer(input));
-        }
-=======
-			Assert.Empty(await RunAnalyzer(input));
-		}
->>>>>>> 6184197d
-
-        [Fact]
-        public async Task Success_When_IsValidOnRecordStruct_And_TargetIsRecordStruct()
-        {
-            string input =
+			Assert.Empty(await RunAnalyzer(input));
+		}
+
+		[Fact]
+		public async Task Success_When_IsValidOnRecordStruct_And_TargetIsRecordStruct()
+		{
+			string input =
 @$"using {DurianStrings.MainNamespace};
 
 [{InterfaceTargetsAttributeProvider.TypeName}({InterfaceTargetsProvider.TypeName}.{InterfaceTargetsProvider.RecordStruct})]
@@ -411,18 +288,13 @@
 {{
 }}
 ";
-<<<<<<< HEAD
-            Assert.Empty(await RunAnalyzer(input));
-        }
-=======
-			Assert.Empty(await RunAnalyzer(input));
-		}
->>>>>>> 6184197d
-
-        [Fact]
-        public async Task Success_When_IsValidOnStruct_And_TargetIsStruct()
-        {
-            string input =
+			Assert.Empty(await RunAnalyzer(input));
+		}
+
+		[Fact]
+		public async Task Success_When_IsValidOnStruct_And_TargetIsStruct()
+		{
+			string input =
 @$"using {DurianStrings.MainNamespace};
 
 [{InterfaceTargetsAttributeProvider.TypeName}({InterfaceTargetsProvider.TypeName}.{InterfaceTargetsProvider.Struct})]
@@ -434,26 +306,6 @@
 {{
 }}
 ";
-<<<<<<< HEAD
-            Assert.Empty(await RunAnalyzer(input));
-        }
-
-        protected override IEnumerable<ISourceTextProvider>? GetInitialSources()
-        {
-            return InterfaceTargetsGenerator.GetSourceProviders();
-        }
-
-        private static string GetDiagnosticId(string memberType)
-        {
-            if (memberType == "interface")
-            {
-                return DUR0402_InterfaceCannotBeBaseOfAnotherInterface.Id;
-            }
-
-            return DUR0401_InterfaceCannotBeImplementedByMembersOfThisKind.Id;
-        }
-    }
-=======
 			Assert.Empty(await RunAnalyzer(input));
 		}
 
@@ -472,5 +324,4 @@
 			return DUR0401_InterfaceCannotBeImplementedByMembersOfThisKind.Id;
 		}
 	}
->>>>>>> 6184197d
 }