﻿// Copyright (c) Piotr Stenke. All rights reserved.
// Licensed under the MIT license.

using Durian.Generator;
using Durian.TestServices;
using Xunit;

namespace Durian.Analysis.DefaultParam.Tests.Methods
{
<<<<<<< HEAD
    public sealed class BasicMethodErrorTests : DefaultParamGeneratorTestBase
    {
        [Fact]
        public void Error_When_ContainingTypeIsDefaultParam()
        {
            string input =
=======
	public sealed class BasicMethodErrorTests : DefaultParamGeneratorTest
	{
		[Fact]
		public void Error_When_ContainingTypeIsDefaultParam()
		{
			string input =
>>>>>>> 6184197d
@$"using {DurianStrings.MainNamespace};

partial class Test<[{DefaultParamAttributeProvider.TypeName}(typeof(string))]T>
{{
	void Method<[{DefaultParamAttributeProvider.TypeName}(typeof(int))]T>()
	{{
	}}
}}
";

<<<<<<< HEAD
            Assert.True(RunGenerator(input, 1).HasFailedAndContainsDiagnosticIDs(DefaultParamDiagnostics.DUR0126_DefaultParamMembersCannotBeNested.Id));
        }
=======
			Assert.True(RunGenerator(input, 1).FailedAndContainsDiagnostics(DefaultParamDiagnostics.DUR0126_DefaultParamMembersCannotBeNested.Id));
		}
>>>>>>> 6184197d

        [Fact]
        public void Error_When_ContainingTypeIsNotPartial()
        {
            string input =
@$"using {DurianStrings.MainNamespace};

class Test
{{
	void Method<[{DefaultParamAttributeProvider.TypeName}(typeof(int))]T>()
	{{
	}}
}}
";
<<<<<<< HEAD
            Assert.True(RunGenerator(input).HasFailedAndContainsDiagnosticIDs(DefaultParamDiagnostics.DUR0101_ContainingTypeMustBePartial.Id));
        }
=======
			Assert.True(RunGenerator(input).FailedAndContainsDiagnostics(DefaultParamDiagnostics.DUR0101_ContainingTypeMustBePartial.Id));
		}
>>>>>>> 6184197d

        [Fact]
        public void Error_When_DefaultParamArgumentIsInvalidForConstraint()
        {
            string input =
@$"using {DurianStrings.MainNamespace};

partial class Test
{{
	void Method<[{DefaultParamAttributeProvider.TypeName}(typeof(int))]T>() where T : class
	{{
	}}
}}
";
<<<<<<< HEAD
            Assert.True(RunGenerator(input).HasFailedAndContainsDiagnosticIDs(DefaultParamDiagnostics.DUR0106_TargetTypeDoesNotSatisfyConstraint.Id));
        }
=======
			Assert.True(RunGenerator(input).FailedAndContainsDiagnostics(DefaultParamDiagnostics.DUR0106_TargetTypeDoesNotSatisfyConstraint.Id));
		}
>>>>>>> 6184197d

        [Fact]
        public void Error_When_DefaultParamAttributeIsNotLast()
        {
            string input =
@$"using {DurianStrings.MainNamespace};

partial class Test
{{
	void Method<[{DefaultParamAttributeProvider.TypeName}(typeof(string)]T, U>()
	{{
	}}
}}
";
<<<<<<< HEAD
            Assert.True(RunGenerator(input).HasFailedAndContainsDiagnosticIDs(DefaultParamDiagnostics.DUR0105_DefaultParamMustBeLast.Id));
        }
=======
			Assert.True(RunGenerator(input).FailedAndContainsDiagnostics(DefaultParamDiagnostics.DUR0105_DefaultParamMustBeLast.Id));
		}
>>>>>>> 6184197d

        [Fact]
        public void Error_When_HasDurianGeneratedAttribute()
        {
            string input =
@$"using {DurianStrings.MainNamespace};

partial class Test
{{
	[{DurianStrings.GeneratorNamespace}.{nameof(DurianGeneratedAttribute)}]
	void Method<[{DefaultParamAttributeProvider.TypeName}(typeof(int))]T>()
	{{
	}}
}}
";
<<<<<<< HEAD
            Assert.True(RunGenerator(input).HasFailedAndContainsDiagnosticIDs(DefaultParamDiagnostics.DUR0104_DefaultParamCannotBeAppliedWhenGenerationAttributesArePresent.Id));
        }
=======
			Assert.True(RunGenerator(input).FailedAndContainsDiagnostics(DefaultParamDiagnostics.DUR0104_DefaultParamCannotBeAppliedWhenGenerationAttributesArePresent.Id));
		}
>>>>>>> 6184197d

        [Fact]
        public void Error_When_HasGeneratedCodeAttribute()
        {
            string input =
@$"using {DurianStrings.MainNamespace};

partial class Test
{{
	[System.CodeDom.Compiler.GeneratedCode("", "")]
	void Method<[{DefaultParamAttributeProvider.TypeName}(typeof(int))]T>()
	{{
	}}
}}
";
<<<<<<< HEAD
            Assert.True(RunGenerator(input).HasFailedAndContainsDiagnosticIDs(DefaultParamDiagnostics.DUR0104_DefaultParamCannotBeAppliedWhenGenerationAttributesArePresent.Id));
        }
=======
			Assert.True(RunGenerator(input).FailedAndContainsDiagnostics(DefaultParamDiagnostics.DUR0104_DefaultParamCannotBeAppliedWhenGenerationAttributesArePresent.Id));
		}
>>>>>>> 6184197d

        [Fact]
        public void Error_When_HasTwoDefaultParam_And_FirstIsConstraintOfSecond_And_SecondDoesNotInheritOrImplementFirst()
        {
            string input =
@$"using {DurianStrings.MainNamespace};
using System.Collections;

partial class Test
{{
	void Method<[{DefaultParamAttributeProvider.TypeName}(typeof(IEnumerable))]T, [{DefaultParamAttributeProvider.TypeName}(typeof(ICollection))]U>(T value) where T : U
	{{
		T t = default;
	}}
}}
";

<<<<<<< HEAD
            Assert.True(RunGenerator(input).HasFailedAndContainsDiagnosticIDs(DefaultParamDiagnostics.DUR0106_TargetTypeDoesNotSatisfyConstraint.Id));
        }
=======
			Assert.True(RunGenerator(input).FailedAndContainsDiagnostics(DefaultParamDiagnostics.DUR0106_TargetTypeDoesNotSatisfyConstraint.Id));
		}
>>>>>>> 6184197d

        [Fact]
        public void Error_When_IsExplicitlyDeclaratedInterfaceMethod()
        {
            string input =
@$"using {DurianStrings.MainNamespace};

interface ITest
{{
	void Method<T>();
}}

partial class Test : ITest
{{
	void ITest.Method<[{DefaultParamAttributeProvider.TypeName}(typeof(string))]T>()
	{{
	}}
}}
";
<<<<<<< HEAD
            Assert.True(RunGenerator(input).HasFailedAndContainsDiagnosticIDs(DefaultParamDiagnostics.DUR0103_DefaultParamIsNotValidOnThisTypeOfMethod.Id));
        }
=======
			Assert.True(RunGenerator(input).FailedAndContainsDiagnostics(DefaultParamDiagnostics.DUR0103_DefaultParamIsNotValidOnThisTypeOfMethod.Id));
		}
>>>>>>> 6184197d

        [Fact]
        public void Error_When_IsExtern()
        {
            string input =
@$"using {DurianStrings.MainNamespace};

partial class Test
{{
	public static extern void Method<[{DefaultParamAttributeProvider.TypeName}(typeof(string))]T>();
}}
";
<<<<<<< HEAD
            Assert.True(RunGenerator(input).HasFailedAndContainsDiagnosticIDs(DefaultParamDiagnostics.DUR0102_MethodCannotBePartialOrExtern.Id));
        }
=======
			Assert.True(RunGenerator(input).FailedAndContainsDiagnostics(DefaultParamDiagnostics.DUR0102_MethodCannotBePartialOrExtern.Id));
		}
>>>>>>> 6184197d

        [Fact]
        public void Error_When_IsInterfaceMethod()
        {
            string input =
@$"using {DurianStrings.MainNamespace};

partial interface ITest
{{
	void Method<[{DefaultParamAttributeProvider.TypeName}(typeof(string))]T>();
}}
";
<<<<<<< HEAD
            Assert.True(RunGenerator(input).HasFailedAndContainsDiagnosticIDs(DefaultParamDiagnostics.DUR0103_DefaultParamIsNotValidOnThisTypeOfMethod.Id));
        }
=======
			Assert.True(RunGenerator(input).FailedAndContainsDiagnostics(DefaultParamDiagnostics.DUR0103_DefaultParamIsNotValidOnThisTypeOfMethod.Id));
		}
>>>>>>> 6184197d

        [Fact]
        public void Error_When_IsLocalFunction()
        {
            string input =
@$"using {DurianStrings.MainNamespace};

partial class Test
{{
	void Method()
	{{
		void Local<[{DefaultParamAttributeProvider.TypeName}(typeof(string))]T>(T value)
		{{
		}}
	}}
}}
";
<<<<<<< HEAD
            Assert.True(RunGenerator(input).HasFailedAndContainsDiagnosticIDs(DefaultParamDiagnostics.DUR0103_DefaultParamIsNotValidOnThisTypeOfMethod.Id));
        }
=======
			Assert.True(RunGenerator(input).FailedAndContainsDiagnostics(DefaultParamDiagnostics.DUR0103_DefaultParamIsNotValidOnThisTypeOfMethod.Id));
		}
>>>>>>> 6184197d

        [Fact]
        public void Error_When_IsPartial_And_HasImplementation_And_AttributeIsDeclaradOnDefinitionPart()
        {
            string input =
@$"using {DurianStrings.MainNamespace};

partial class Test
{{
	partial void Method<[{DefaultParamAttributeProvider.TypeName}(typeof(string))]T>();
}}

partial class Test
{{
	partial void Method<T>()
	{{
	}}
}}
";

<<<<<<< HEAD
            Assert.True(RunGenerator(input).HasFailedAndContainsDiagnosticIDs(DefaultParamDiagnostics.DUR0102_MethodCannotBePartialOrExtern.Id));
        }
=======
			Assert.True(RunGenerator(input).FailedAndContainsDiagnostics(DefaultParamDiagnostics.DUR0102_MethodCannotBePartialOrExtern.Id));
		}
>>>>>>> 6184197d

        [Fact]
        public void Error_When_IsPartial_And_HasImplementation_And_AttributeIsDeclaradOnImplementationPart()
        {
            string input =
@$"using {DurianStrings.MainNamespace};

partial class Test
{{
	partial void Method<T>();
}}

partial class Test
{{
	partial void Method<[{DefaultParamAttributeProvider.TypeName}(typeof(string))]T>()
	{{
	}}
}}
";

<<<<<<< HEAD
            Assert.True(RunGenerator(input).HasFailedAndContainsDiagnosticIDs(DefaultParamDiagnostics.DUR0102_MethodCannotBePartialOrExtern.Id));
        }
=======
			Assert.True(RunGenerator(input).FailedAndContainsDiagnostics(DefaultParamDiagnostics.DUR0102_MethodCannotBePartialOrExtern.Id));
		}
>>>>>>> 6184197d

        [Fact]
        public void Error_When_IsPartial_And_HasNoImplementation()
        {
            string input =
@$"using {DurianStrings.MainNamespace};

partial class Test
{{
	partial void Method<[{DefaultParamAttributeProvider.TypeName}(typeof(string))]T>();
}}
";
<<<<<<< HEAD
            Assert.True(RunGenerator(input).HasFailedAndContainsDiagnosticIDs(DefaultParamDiagnostics.DUR0102_MethodCannotBePartialOrExtern.Id));
        }
=======
			Assert.True(RunGenerator(input).FailedAndContainsDiagnostics(DefaultParamDiagnostics.DUR0102_MethodCannotBePartialOrExtern.Id));
		}
>>>>>>> 6184197d

        [Fact]
        public void Error_When_OneOfContainingTypesIsNotPartial()
        {
            string input =
@$"using {DurianStrings.MainNamespace};

class Parent
{{
	partial class Test
	{{
		void Method<[{DefaultParamAttributeProvider.TypeName}(typeof(int))]T>()
		{{
		}}
	}}
}}
";
<<<<<<< HEAD
            Assert.True(RunGenerator(input).HasFailedAndContainsDiagnosticIDs(DefaultParamDiagnostics.DUR0101_ContainingTypeMustBePartial.Id));
        }
=======
			Assert.True(RunGenerator(input).FailedAndContainsDiagnostics(DefaultParamDiagnostics.DUR0101_ContainingTypeMustBePartial.Id));
		}
>>>>>>> 6184197d

        [Fact]
        public void Error_When_OneOfDefaultParamArgumentsIsInvalidForConstraint()
        {
            string input =
@$"using {DurianStrings.MainNamespace};

partial class Test
{{
	void Method<[{DefaultParamAttributeProvider.TypeName}(typeof(int))]T, [{DefaultParamAttributeProvider.TypeName}(typeof(string))]>() where T : class where U : class
	{{
	}}
}}
";
<<<<<<< HEAD
            Assert.True(RunGenerator(input).HasFailedAndContainsDiagnosticIDs(DefaultParamDiagnostics.DUR0106_TargetTypeDoesNotSatisfyConstraint.Id));
        }
=======
			Assert.True(RunGenerator(input).FailedAndContainsDiagnostics(DefaultParamDiagnostics.DUR0106_TargetTypeDoesNotSatisfyConstraint.Id));
		}
>>>>>>> 6184197d

        [Fact]
        public void Error_When_OneOfMultipleDefaultParamAttributeIsNotLast()
        {
            string input =
@$"using {DurianStrings.MainNamespace};

partial class Test
{{
	void Method<[{DefaultParamAttributeProvider.TypeName}(typeof(string))]T, U, [{DefaultParamAttributeProvider.TypeName}(typeof(int))]V>()
	{{
	}}
}}
";

<<<<<<< HEAD
            Assert.True(RunGenerator(input).HasFailedAndContainsDiagnosticIDs(DefaultParamDiagnostics.DUR0105_DefaultParamMustBeLast.Id));
        }
    }
=======
			Assert.True(RunGenerator(input).FailedAndContainsDiagnostics(DefaultParamDiagnostics.DUR0105_DefaultParamMustBeLast.Id));
		}
	}
>>>>>>> 6184197d
}<|MERGE_RESOLUTION|>--- conflicted
+++ resolved
@@ -7,21 +7,12 @@
 
 namespace Durian.Analysis.DefaultParam.Tests.Methods
 {
-<<<<<<< HEAD
-    public sealed class BasicMethodErrorTests : DefaultParamGeneratorTestBase
-    {
-        [Fact]
-        public void Error_When_ContainingTypeIsDefaultParam()
-        {
-            string input =
-=======
 	public sealed class BasicMethodErrorTests : DefaultParamGeneratorTest
 	{
 		[Fact]
 		public void Error_When_ContainingTypeIsDefaultParam()
 		{
 			string input =
->>>>>>> 6184197d
 @$"using {DurianStrings.MainNamespace};
 
 partial class Test<[{DefaultParamAttributeProvider.TypeName}(typeof(string))]T>
@@ -32,18 +23,13 @@
 }}
 ";
 
-<<<<<<< HEAD
-            Assert.True(RunGenerator(input, 1).HasFailedAndContainsDiagnosticIDs(DefaultParamDiagnostics.DUR0126_DefaultParamMembersCannotBeNested.Id));
-        }
-=======
 			Assert.True(RunGenerator(input, 1).FailedAndContainsDiagnostics(DefaultParamDiagnostics.DUR0126_DefaultParamMembersCannotBeNested.Id));
 		}
->>>>>>> 6184197d
-
-        [Fact]
-        public void Error_When_ContainingTypeIsNotPartial()
-        {
-            string input =
+
+		[Fact]
+		public void Error_When_ContainingTypeIsNotPartial()
+		{
+			string input =
 @$"using {DurianStrings.MainNamespace};
 
 class Test
@@ -53,18 +39,13 @@
 	}}
 }}
 ";
-<<<<<<< HEAD
-            Assert.True(RunGenerator(input).HasFailedAndContainsDiagnosticIDs(DefaultParamDiagnostics.DUR0101_ContainingTypeMustBePartial.Id));
-        }
-=======
 			Assert.True(RunGenerator(input).FailedAndContainsDiagnostics(DefaultParamDiagnostics.DUR0101_ContainingTypeMustBePartial.Id));
 		}
->>>>>>> 6184197d
-
-        [Fact]
-        public void Error_When_DefaultParamArgumentIsInvalidForConstraint()
-        {
-            string input =
+
+		[Fact]
+		public void Error_When_DefaultParamArgumentIsInvalidForConstraint()
+		{
+			string input =
 @$"using {DurianStrings.MainNamespace};
 
 partial class Test
@@ -74,18 +55,13 @@
 	}}
 }}
 ";
-<<<<<<< HEAD
-            Assert.True(RunGenerator(input).HasFailedAndContainsDiagnosticIDs(DefaultParamDiagnostics.DUR0106_TargetTypeDoesNotSatisfyConstraint.Id));
-        }
-=======
 			Assert.True(RunGenerator(input).FailedAndContainsDiagnostics(DefaultParamDiagnostics.DUR0106_TargetTypeDoesNotSatisfyConstraint.Id));
 		}
->>>>>>> 6184197d
-
-        [Fact]
-        public void Error_When_DefaultParamAttributeIsNotLast()
-        {
-            string input =
+
+		[Fact]
+		public void Error_When_DefaultParamAttributeIsNotLast()
+		{
+			string input =
 @$"using {DurianStrings.MainNamespace};
 
 partial class Test
@@ -95,18 +71,13 @@
 	}}
 }}
 ";
-<<<<<<< HEAD
-            Assert.True(RunGenerator(input).HasFailedAndContainsDiagnosticIDs(DefaultParamDiagnostics.DUR0105_DefaultParamMustBeLast.Id));
-        }
-=======
 			Assert.True(RunGenerator(input).FailedAndContainsDiagnostics(DefaultParamDiagnostics.DUR0105_DefaultParamMustBeLast.Id));
 		}
->>>>>>> 6184197d
-
-        [Fact]
-        public void Error_When_HasDurianGeneratedAttribute()
-        {
-            string input =
+
+		[Fact]
+		public void Error_When_HasDurianGeneratedAttribute()
+		{
+			string input =
 @$"using {DurianStrings.MainNamespace};
 
 partial class Test
@@ -117,18 +88,13 @@
 	}}
 }}
 ";
-<<<<<<< HEAD
-            Assert.True(RunGenerator(input).HasFailedAndContainsDiagnosticIDs(DefaultParamDiagnostics.DUR0104_DefaultParamCannotBeAppliedWhenGenerationAttributesArePresent.Id));
-        }
-=======
 			Assert.True(RunGenerator(input).FailedAndContainsDiagnostics(DefaultParamDiagnostics.DUR0104_DefaultParamCannotBeAppliedWhenGenerationAttributesArePresent.Id));
 		}
->>>>>>> 6184197d
-
-        [Fact]
-        public void Error_When_HasGeneratedCodeAttribute()
-        {
-            string input =
+
+		[Fact]
+		public void Error_When_HasGeneratedCodeAttribute()
+		{
+			string input =
 @$"using {DurianStrings.MainNamespace};
 
 partial class Test
@@ -139,18 +105,13 @@
 	}}
 }}
 ";
-<<<<<<< HEAD
-            Assert.True(RunGenerator(input).HasFailedAndContainsDiagnosticIDs(DefaultParamDiagnostics.DUR0104_DefaultParamCannotBeAppliedWhenGenerationAttributesArePresent.Id));
-        }
-=======
 			Assert.True(RunGenerator(input).FailedAndContainsDiagnostics(DefaultParamDiagnostics.DUR0104_DefaultParamCannotBeAppliedWhenGenerationAttributesArePresent.Id));
 		}
->>>>>>> 6184197d
-
-        [Fact]
-        public void Error_When_HasTwoDefaultParam_And_FirstIsConstraintOfSecond_And_SecondDoesNotInheritOrImplementFirst()
-        {
-            string input =
+
+		[Fact]
+		public void Error_When_HasTwoDefaultParam_And_FirstIsConstraintOfSecond_And_SecondDoesNotInheritOrImplementFirst()
+		{
+			string input =
 @$"using {DurianStrings.MainNamespace};
 using System.Collections;
 
@@ -163,18 +124,13 @@
 }}
 ";
 
-<<<<<<< HEAD
-            Assert.True(RunGenerator(input).HasFailedAndContainsDiagnosticIDs(DefaultParamDiagnostics.DUR0106_TargetTypeDoesNotSatisfyConstraint.Id));
-        }
-=======
 			Assert.True(RunGenerator(input).FailedAndContainsDiagnostics(DefaultParamDiagnostics.DUR0106_TargetTypeDoesNotSatisfyConstraint.Id));
 		}
->>>>>>> 6184197d
-
-        [Fact]
-        public void Error_When_IsExplicitlyDeclaratedInterfaceMethod()
-        {
-            string input =
+
+		[Fact]
+		public void Error_When_IsExplicitlyDeclaratedInterfaceMethod()
+		{
+			string input =
 @$"using {DurianStrings.MainNamespace};
 
 interface ITest
@@ -189,18 +145,13 @@
 	}}
 }}
 ";
-<<<<<<< HEAD
-            Assert.True(RunGenerator(input).HasFailedAndContainsDiagnosticIDs(DefaultParamDiagnostics.DUR0103_DefaultParamIsNotValidOnThisTypeOfMethod.Id));
-        }
-=======
 			Assert.True(RunGenerator(input).FailedAndContainsDiagnostics(DefaultParamDiagnostics.DUR0103_DefaultParamIsNotValidOnThisTypeOfMethod.Id));
 		}
->>>>>>> 6184197d
-
-        [Fact]
-        public void Error_When_IsExtern()
-        {
-            string input =
+
+		[Fact]
+		public void Error_When_IsExtern()
+		{
+			string input =
 @$"using {DurianStrings.MainNamespace};
 
 partial class Test
@@ -208,18 +159,13 @@
 	public static extern void Method<[{DefaultParamAttributeProvider.TypeName}(typeof(string))]T>();
 }}
 ";
-<<<<<<< HEAD
-            Assert.True(RunGenerator(input).HasFailedAndContainsDiagnosticIDs(DefaultParamDiagnostics.DUR0102_MethodCannotBePartialOrExtern.Id));
-        }
-=======
 			Assert.True(RunGenerator(input).FailedAndContainsDiagnostics(DefaultParamDiagnostics.DUR0102_MethodCannotBePartialOrExtern.Id));
 		}
->>>>>>> 6184197d
-
-        [Fact]
-        public void Error_When_IsInterfaceMethod()
-        {
-            string input =
+
+		[Fact]
+		public void Error_When_IsInterfaceMethod()
+		{
+			string input =
 @$"using {DurianStrings.MainNamespace};
 
 partial interface ITest
@@ -227,18 +173,13 @@
 	void Method<[{DefaultParamAttributeProvider.TypeName}(typeof(string))]T>();
 }}
 ";
-<<<<<<< HEAD
-            Assert.True(RunGenerator(input).HasFailedAndContainsDiagnosticIDs(DefaultParamDiagnostics.DUR0103_DefaultParamIsNotValidOnThisTypeOfMethod.Id));
-        }
-=======
 			Assert.True(RunGenerator(input).FailedAndContainsDiagnostics(DefaultParamDiagnostics.DUR0103_DefaultParamIsNotValidOnThisTypeOfMethod.Id));
 		}
->>>>>>> 6184197d
-
-        [Fact]
-        public void Error_When_IsLocalFunction()
-        {
-            string input =
+
+		[Fact]
+		public void Error_When_IsLocalFunction()
+		{
+			string input =
 @$"using {DurianStrings.MainNamespace};
 
 partial class Test
@@ -251,18 +192,13 @@
 	}}
 }}
 ";
-<<<<<<< HEAD
-            Assert.True(RunGenerator(input).HasFailedAndContainsDiagnosticIDs(DefaultParamDiagnostics.DUR0103_DefaultParamIsNotValidOnThisTypeOfMethod.Id));
-        }
-=======
 			Assert.True(RunGenerator(input).FailedAndContainsDiagnostics(DefaultParamDiagnostics.DUR0103_DefaultParamIsNotValidOnThisTypeOfMethod.Id));
 		}
->>>>>>> 6184197d
-
-        [Fact]
-        public void Error_When_IsPartial_And_HasImplementation_And_AttributeIsDeclaradOnDefinitionPart()
-        {
-            string input =
+
+		[Fact]
+		public void Error_When_IsPartial_And_HasImplementation_And_AttributeIsDeclaradOnDefinitionPart()
+		{
+			string input =
 @$"using {DurianStrings.MainNamespace};
 
 partial class Test
@@ -278,18 +214,13 @@
 }}
 ";
 
-<<<<<<< HEAD
-            Assert.True(RunGenerator(input).HasFailedAndContainsDiagnosticIDs(DefaultParamDiagnostics.DUR0102_MethodCannotBePartialOrExtern.Id));
-        }
-=======
 			Assert.True(RunGenerator(input).FailedAndContainsDiagnostics(DefaultParamDiagnostics.DUR0102_MethodCannotBePartialOrExtern.Id));
 		}
->>>>>>> 6184197d
-
-        [Fact]
-        public void Error_When_IsPartial_And_HasImplementation_And_AttributeIsDeclaradOnImplementationPart()
-        {
-            string input =
+
+		[Fact]
+		public void Error_When_IsPartial_And_HasImplementation_And_AttributeIsDeclaradOnImplementationPart()
+		{
+			string input =
 @$"using {DurianStrings.MainNamespace};
 
 partial class Test
@@ -305,18 +236,13 @@
 }}
 ";
 
-<<<<<<< HEAD
-            Assert.True(RunGenerator(input).HasFailedAndContainsDiagnosticIDs(DefaultParamDiagnostics.DUR0102_MethodCannotBePartialOrExtern.Id));
-        }
-=======
 			Assert.True(RunGenerator(input).FailedAndContainsDiagnostics(DefaultParamDiagnostics.DUR0102_MethodCannotBePartialOrExtern.Id));
 		}
->>>>>>> 6184197d
-
-        [Fact]
-        public void Error_When_IsPartial_And_HasNoImplementation()
-        {
-            string input =
+
+		[Fact]
+		public void Error_When_IsPartial_And_HasNoImplementation()
+		{
+			string input =
 @$"using {DurianStrings.MainNamespace};
 
 partial class Test
@@ -324,18 +250,13 @@
 	partial void Method<[{DefaultParamAttributeProvider.TypeName}(typeof(string))]T>();
 }}
 ";
-<<<<<<< HEAD
-            Assert.True(RunGenerator(input).HasFailedAndContainsDiagnosticIDs(DefaultParamDiagnostics.DUR0102_MethodCannotBePartialOrExtern.Id));
-        }
-=======
 			Assert.True(RunGenerator(input).FailedAndContainsDiagnostics(DefaultParamDiagnostics.DUR0102_MethodCannotBePartialOrExtern.Id));
 		}
->>>>>>> 6184197d
-
-        [Fact]
-        public void Error_When_OneOfContainingTypesIsNotPartial()
-        {
-            string input =
+
+		[Fact]
+		public void Error_When_OneOfContainingTypesIsNotPartial()
+		{
+			string input =
 @$"using {DurianStrings.MainNamespace};
 
 class Parent
@@ -348,18 +269,13 @@
 	}}
 }}
 ";
-<<<<<<< HEAD
-            Assert.True(RunGenerator(input).HasFailedAndContainsDiagnosticIDs(DefaultParamDiagnostics.DUR0101_ContainingTypeMustBePartial.Id));
-        }
-=======
 			Assert.True(RunGenerator(input).FailedAndContainsDiagnostics(DefaultParamDiagnostics.DUR0101_ContainingTypeMustBePartial.Id));
 		}
->>>>>>> 6184197d
-
-        [Fact]
-        public void Error_When_OneOfDefaultParamArgumentsIsInvalidForConstraint()
-        {
-            string input =
+
+		[Fact]
+		public void Error_When_OneOfDefaultParamArgumentsIsInvalidForConstraint()
+		{
+			string input =
 @$"using {DurianStrings.MainNamespace};
 
 partial class Test
@@ -369,18 +285,13 @@
 	}}
 }}
 ";
-<<<<<<< HEAD
-            Assert.True(RunGenerator(input).HasFailedAndContainsDiagnosticIDs(DefaultParamDiagnostics.DUR0106_TargetTypeDoesNotSatisfyConstraint.Id));
-        }
-=======
 			Assert.True(RunGenerator(input).FailedAndContainsDiagnostics(DefaultParamDiagnostics.DUR0106_TargetTypeDoesNotSatisfyConstraint.Id));
 		}
->>>>>>> 6184197d
-
-        [Fact]
-        public void Error_When_OneOfMultipleDefaultParamAttributeIsNotLast()
-        {
-            string input =
+
+		[Fact]
+		public void Error_When_OneOfMultipleDefaultParamAttributeIsNotLast()
+		{
+			string input =
 @$"using {DurianStrings.MainNamespace};
 
 partial class Test
@@ -391,13 +302,7 @@
 }}
 ";
 
-<<<<<<< HEAD
-            Assert.True(RunGenerator(input).HasFailedAndContainsDiagnosticIDs(DefaultParamDiagnostics.DUR0105_DefaultParamMustBeLast.Id));
-        }
-    }
-=======
 			Assert.True(RunGenerator(input).FailedAndContainsDiagnostics(DefaultParamDiagnostics.DUR0105_DefaultParamMustBeLast.Id));
 		}
 	}
->>>>>>> 6184197d
 }