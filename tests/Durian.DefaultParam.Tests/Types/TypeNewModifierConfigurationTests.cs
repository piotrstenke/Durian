--- conflicted
+++ resolved
@@ -7,21 +7,12 @@
 
 namespace Durian.Analysis.DefaultParam.Tests.Types
 {
-<<<<<<< HEAD
-    public sealed class TypeNewModifierConfigurationTests : DefaultParamGeneratorTestBase
-    {
-        [Fact]
-        public void AppliesNewModifier_When_GeneratedGenericNameAlreadyExistsInBaseClass()
-        {
-            string input =
-=======
 	public sealed class TypeNewModifierConfigurationTests : DefaultParamGeneratorTest
 	{
 		[Fact]
 		public void AppliesNewModifier_When_GeneratedGenericNameAlreadyExistsInBaseClass()
 		{
 			string input =
->>>>>>> 6184197d
 @$"using {DurianStrings.MainNamespace};
 
 class Inner
@@ -39,13 +30,8 @@
 }}
 ";
 
-<<<<<<< HEAD
-            string expected =
-@$"partial class Parent
-=======
-			string expected =
-@$"internal partial class Parent : Inner
->>>>>>> 6184197d
+			string expected =
+@$"internal partial class Parent : Inner
 {{
 	{GetCodeGenerationAttributes("Parent.Test<T, U>")}
 	new class Test<T> : Test<T, int>
@@ -53,13 +39,13 @@
 	}}
 }}
 ";
-            Assert.True(RunGenerator(input).Compare(expected));
-        }
-
-        [Fact]
-        public void AppliesNewModifier_When_GeneratedNonGenericNameAlreadyExistsInBaseClass()
-        {
-            string input =
+			Assert.True(RunGenerator(input).Compare(expected));
+		}
+
+		[Fact]
+		public void AppliesNewModifier_When_GeneratedNonGenericNameAlreadyExistsInBaseClass()
+		{
+			string input =
 @$"using {DurianStrings.MainNamespace};
 
 class Inner
@@ -75,13 +61,8 @@
 }}
 ";
 
-<<<<<<< HEAD
-            string expected =
-@$"partial class Parent
-=======
-			string expected =
-@$"internal partial class Parent : Inner
->>>>>>> 6184197d
+			string expected =
+@$"internal partial class Parent : Inner
 {{
 	{GetCodeGenerationAttributes("Parent.Test<T>")}
 	new class Test : Test<int>
@@ -89,13 +70,13 @@
 	}}
 }}
 ";
-            Assert.True(RunGenerator(input).Compare(expected));
-        }
-
-        [Fact]
-        public void AppliesNewModifier_When_GloballyFalse_And_InTypeTrue()
-        {
-            string input =
+			Assert.True(RunGenerator(input).Compare(expected));
+		}
+
+		[Fact]
+		public void AppliesNewModifier_When_GloballyFalse_And_InTypeTrue()
+		{
+			string input =
 @$"using {DurianStrings.MainNamespace};
 using {DurianStrings.ConfigurationNamespace}
 
@@ -115,13 +96,8 @@
 	}}
 }}
 ";
-<<<<<<< HEAD
-            string expected =
-@$"partial class Parent
-=======
-			string expected =
-@$"internal partial class Parent : Inner
->>>>>>> 6184197d
+			string expected =
+@$"internal partial class Parent : Inner
 {{
 	{GetCodeGenerationAttributes("Parent.Test<T>")}
 	new class Test : Test<int>
@@ -129,13 +105,13 @@
 	}}
 }}
 ";
-            Assert.True(RunGenerator(input).Compare(expected));
-        }
-
-        [Fact]
-        public void AppliesNewModifier_When_GloballyFalse_And_LocallyFalse()
-        {
-            string input =
+			Assert.True(RunGenerator(input).Compare(expected));
+		}
+
+		[Fact]
+		public void AppliesNewModifier_When_GloballyFalse_And_LocallyFalse()
+		{
+			string input =
 @$"using {DurianStrings.MainNamespace};
 using {DurianStrings.ConfigurationNamespace}
 
@@ -155,13 +131,8 @@
 	}}
 }}
 ";
-<<<<<<< HEAD
-            string expected =
-@$"partial class Parent
-=======
-			string expected =
-@$"internal partial class Parent : Inner
->>>>>>> 6184197d
+			string expected =
+@$"internal partial class Parent : Inner
 {{
 	{GetCodeGenerationAttributes("Parent.Test<T>")}
 	new class Test : Test<int>
@@ -169,13 +140,13 @@
 	}}
 }}
 ";
-            Assert.True(RunGenerator(input).Compare(expected));
-        }
-
-        [Fact]
-        public void AppliesNewModifier_When_HasMultipleNonDefaultParamParameters()
-        {
-            string input =
+			Assert.True(RunGenerator(input).Compare(expected));
+		}
+
+		[Fact]
+		public void AppliesNewModifier_When_HasMultipleNonDefaultParamParameters()
+		{
+			string input =
 @$"using {DurianStrings.MainNamespace};
 using {DurianStrings.ConfigurationNamespace}
 
@@ -199,13 +170,8 @@
 }}
 ";
 
-<<<<<<< HEAD
-            string expected =
-@$"partial class Parent
-=======
-			string expected =
-@$"internal partial class Parent : Inner
->>>>>>> 6184197d
+			string expected =
+@$"internal partial class Parent : Inner
 {{
 	{GetCodeGenerationAttributes("Parent.Test<T, U, V>")}
 	new class Test<T, U> : Test<T, U, int>
@@ -213,13 +179,13 @@
 	}}
 }}
 ";
-            Assert.True(RunGenerator(input).Compare(expected));
-        }
-
-        [Fact]
-        public void AppliesNewModifier_When_HasNonDefaultParamParameters()
-        {
-            string input =
+			Assert.True(RunGenerator(input).Compare(expected));
+		}
+
+		[Fact]
+		public void AppliesNewModifier_When_HasNonDefaultParamParameters()
+		{
+			string input =
 @$"using {DurianStrings.MainNamespace};
 using {DurianStrings.ConfigurationNamespace}
 
@@ -239,13 +205,8 @@
 }}
 ";
 
-<<<<<<< HEAD
-            string expected =
-@$"partial class Parent
-=======
-			string expected =
-@$"internal partial class Parent : Inner
->>>>>>> 6184197d
+			string expected =
+@$"internal partial class Parent : Inner
 {{
 	{GetCodeGenerationAttributes("Parent.Test<T, U>")}
 	new class Test<T> : Test<T, int>
@@ -253,13 +214,13 @@
 	}}
 }}
 ";
-            Assert.True(RunGenerator(input).Compare(expected));
-        }
-
-        [Fact]
-        public void AppliesNewModifier_When_InTypeFalse_LocallyTrue()
-        {
-            string input =
+			Assert.True(RunGenerator(input).Compare(expected));
+		}
+
+		[Fact]
+		public void AppliesNewModifier_When_InTypeFalse_LocallyTrue()
+		{
+			string input =
 @$"using {DurianStrings.MainNamespace};
 using {DurianStrings.ConfigurationNamespace}
 
@@ -279,13 +240,8 @@
 	}}
 }}
 ";
-<<<<<<< HEAD
-            string expected =
-@$"partial class Parent
-=======
-			string expected =
-@$"internal partial class Parent : Inner
->>>>>>> 6184197d
+			string expected =
+@$"internal partial class Parent : Inner
 {{
 	{GetCodeGenerationAttributes("Parent.Test<T>")}
 	new class Test : Test<int>
@@ -293,13 +249,13 @@
 	}}
 }}
 ";
-            Assert.True(RunGenerator(input).Compare(expected));
-        }
-
-        [Fact]
-        public void AppliesNewModifier_When_IsInInterface_And_GeneratedNameAlreadyExistsInBaseInterface()
-        {
-            string input =
+			Assert.True(RunGenerator(input).Compare(expected));
+		}
+
+		[Fact]
+		public void AppliesNewModifier_When_IsInInterface_And_GeneratedNameAlreadyExistsInBaseInterface()
+		{
+			string input =
 $@"using {DurianStrings.MainNamespace};
 using {DurianStrings.ConfigurationNamespace};
 
@@ -318,13 +274,8 @@
 	}}
 }}
 ";
-<<<<<<< HEAD
-            string expected =
-$@"partial interface IChild
-=======
 			string expected =
 $@"internal partial interface IChild : IParent
->>>>>>> 6184197d
 {{
 	{GetCodeGenerationAttributes("IChild.Test<T>")}
 	new class Test : Test<string>
@@ -332,13 +283,13 @@
 	}}
 }}";
 
-            Assert.True(RunGenerator(input).Compare(expected));
-        }
-
-        [Fact]
-        public void AppliesNewModifierBeforeRefKeyword()
-        {
-            string input =
+			Assert.True(RunGenerator(input).Compare(expected));
+		}
+
+		[Fact]
+		public void AppliesNewModifierBeforeRefKeyword()
+		{
+			string input =
 @$"using {DurianStrings.MainNamespace};
 using {DurianStrings.ConfigurationNamespace}
 
@@ -358,13 +309,8 @@
 }}
 ";
 
-<<<<<<< HEAD
-            string expected =
-@$"partial class Parent
-=======
-			string expected =
-@$"internal partial class Parent : Inner
->>>>>>> 6184197d
+			string expected =
+@$"internal partial class Parent : Inner
 {{
 	{GetCodeGenerationAttributes("Parent.Test<T>")}
 	new ref struct Test
@@ -372,13 +318,13 @@
 	}}
 }}
 ";
-            Assert.True(RunGenerator(input).Compare(expected));
-        }
-
-        [Fact]
-        public void DoesNotApplyNewModifer_When_GloballyTrue_And_InTypeFalse()
-        {
-            string input =
+			Assert.True(RunGenerator(input).Compare(expected));
+		}
+
+		[Fact]
+		public void DoesNotApplyNewModifer_When_GloballyTrue_And_InTypeFalse()
+		{
+			string input =
 @$"using {DurianStrings.MainNamespace};
 using {DurianStrings.ConfigurationNamespace}
 
@@ -398,18 +344,13 @@
 	}}
 }}
 ";
-<<<<<<< HEAD
-            Assert.True(RunGenerator(input).HasFailedAndContainsDiagnosticIDs(DUR0116_MemberWithNameAlreadyExists.Id));
-        }
-=======
-			Assert.True(RunGenerator(input).FailedAndContainsDiagnostics(DUR0116_MemberWithNameAlreadyExists.Id));
-		}
->>>>>>> 6184197d
-
-        [Fact]
-        public void DoesNotApplyNewModifer_When_GloballyTrue_And_LocallyFalse()
-        {
-            string input =
+			Assert.True(RunGenerator(input).FailedAndContainsDiagnostics(DUR0116_MemberWithNameAlreadyExists.Id));
+		}
+
+		[Fact]
+		public void DoesNotApplyNewModifer_When_GloballyTrue_And_LocallyFalse()
+		{
+			string input =
 @$"using {DurianStrings.MainNamespace};
 using {DurianStrings.ConfigurationNamespace}
 
@@ -429,18 +370,13 @@
 	}}
 }}
 ";
-<<<<<<< HEAD
-            Assert.True(RunGenerator(input).HasFailedAndContainsDiagnosticIDs(DUR0116_MemberWithNameAlreadyExists.Id));
-        }
-=======
-			Assert.True(RunGenerator(input).FailedAndContainsDiagnostics(DUR0116_MemberWithNameAlreadyExists.Id));
-		}
->>>>>>> 6184197d
-
-        [Fact]
-        public void DoesNotApplyNewModifer_When_InTypeTrue_LocallyFalse()
-        {
-            string input =
+			Assert.True(RunGenerator(input).FailedAndContainsDiagnostics(DUR0116_MemberWithNameAlreadyExists.Id));
+		}
+
+		[Fact]
+		public void DoesNotApplyNewModifer_When_InTypeTrue_LocallyFalse()
+		{
+			string input =
 @$"using {DurianStrings.MainNamespace};
 using {DurianStrings.ConfigurationNamespace}
 
@@ -460,18 +396,13 @@
 	}}
 }}
 ";
-<<<<<<< HEAD
-            Assert.True(RunGenerator(input).HasFailedAndContainsDiagnosticIDs(DUR0116_MemberWithNameAlreadyExists.Id));
-        }
-=======
-			Assert.True(RunGenerator(input).FailedAndContainsDiagnostics(DUR0116_MemberWithNameAlreadyExists.Id));
-		}
->>>>>>> 6184197d
-
-        [Fact]
-        public void Error_When_GeneratedGenericNameAlreadyExistsInBaseClass_And_ConfigurationIsFalse()
-        {
-            string input =
+			Assert.True(RunGenerator(input).FailedAndContainsDiagnostics(DUR0116_MemberWithNameAlreadyExists.Id));
+		}
+
+		[Fact]
+		public void Error_When_GeneratedGenericNameAlreadyExistsInBaseClass_And_ConfigurationIsFalse()
+		{
+			string input =
 @$"using {DurianStrings.MainNamespace};
 using {DurianStrings.ConfigurationNamespace};
 
@@ -491,18 +422,13 @@
 }}
 ";
 
-<<<<<<< HEAD
-            Assert.True(RunGenerator(input).HasFailedAndContainsDiagnosticIDs(DUR0116_MemberWithNameAlreadyExists.Id));
-        }
-=======
-			Assert.True(RunGenerator(input).FailedAndContainsDiagnostics(DUR0116_MemberWithNameAlreadyExists.Id));
-		}
->>>>>>> 6184197d
-
-        [Fact]
-        public void Error_When_GeneratedGenericNameAlreadyExistsInSameClass_And_ConfigurationIsFalse()
-        {
-            string input =
+			Assert.True(RunGenerator(input).FailedAndContainsDiagnostics(DUR0116_MemberWithNameAlreadyExists.Id));
+		}
+
+		[Fact]
+		public void Error_When_GeneratedGenericNameAlreadyExistsInSameClass_And_ConfigurationIsFalse()
+		{
+			string input =
 @$"using {DurianStrings.MainNamespace};
 using {DurianStrings.ConfigurationNamespace};
 
@@ -519,18 +445,13 @@
 }}
 ";
 
-<<<<<<< HEAD
-            Assert.True(RunGenerator(input).HasFailedAndContainsDiagnosticIDs(DUR0116_MemberWithNameAlreadyExists.Id));
-        }
-=======
-			Assert.True(RunGenerator(input).FailedAndContainsDiagnostics(DUR0116_MemberWithNameAlreadyExists.Id));
-		}
->>>>>>> 6184197d
-
-        [Fact]
-        public void Error_When_GeneratedMethodExistsInBaseInterface_And_ApplyNewModifierIsFalse()
-        {
-            string input =
+			Assert.True(RunGenerator(input).FailedAndContainsDiagnostics(DUR0116_MemberWithNameAlreadyExists.Id));
+		}
+
+		[Fact]
+		public void Error_When_GeneratedMethodExistsInBaseInterface_And_ApplyNewModifierIsFalse()
+		{
+			string input =
 $@"using {DurianStrings.MainNamespace};
 using {DurianStrings.ConfigurationNamespace};
 
@@ -550,18 +471,13 @@
 }}
 ";
 
-<<<<<<< HEAD
-            Assert.True(RunGenerator(input).HasFailedAndContainsDiagnosticIDs(DUR0116_MemberWithNameAlreadyExists.Id));
-        }
-=======
-			Assert.True(RunGenerator(input).FailedAndContainsDiagnostics(DUR0116_MemberWithNameAlreadyExists.Id));
-		}
->>>>>>> 6184197d
-
-        [Fact]
-        public void Error_When_GeneratedNonGenericNameAlreadyExistsInBaseClass_And_ConfigurationIsFalse()
-        {
-            string input =
+			Assert.True(RunGenerator(input).FailedAndContainsDiagnostics(DUR0116_MemberWithNameAlreadyExists.Id));
+		}
+
+		[Fact]
+		public void Error_When_GeneratedNonGenericNameAlreadyExistsInBaseClass_And_ConfigurationIsFalse()
+		{
+			string input =
 @$"using {DurianStrings.MainNamespace};
 using {DurianStrings.ConfigurationNamespace};
 
@@ -579,18 +495,13 @@
 }}
 ";
 
-<<<<<<< HEAD
-            Assert.True(RunGenerator(input).HasFailedAndContainsDiagnosticIDs(DUR0116_MemberWithNameAlreadyExists.Id));
-        }
-=======
-			Assert.True(RunGenerator(input).FailedAndContainsDiagnostics(DUR0116_MemberWithNameAlreadyExists.Id));
-		}
->>>>>>> 6184197d
-
-        [Fact]
-        public void Error_When_GeneratedNonGenericNameAlreadyExistsInSameClass()
-        {
-            string input =
+			Assert.True(RunGenerator(input).FailedAndContainsDiagnostics(DUR0116_MemberWithNameAlreadyExists.Id));
+		}
+
+		[Fact]
+		public void Error_When_GeneratedNonGenericNameAlreadyExistsInSameClass()
+		{
+			string input =
 @$"using {DurianStrings.MainNamespace};
 using {DurianStrings.ConfigurationNamespace};
 
@@ -605,18 +516,13 @@
 }}
 ";
 
-<<<<<<< HEAD
-            Assert.True(RunGenerator(input).HasFailedAndContainsDiagnosticIDs(DUR0116_MemberWithNameAlreadyExists.Id));
-        }
-=======
-			Assert.True(RunGenerator(input).FailedAndContainsDiagnostics(DUR0116_MemberWithNameAlreadyExists.Id));
-		}
->>>>>>> 6184197d
-
-        [Fact]
-        public void Error_When_IsGlobal_AndGeneratedNonGenericNameAlreadyExists()
-        {
-            string input =
+			Assert.True(RunGenerator(input).FailedAndContainsDiagnostics(DUR0116_MemberWithNameAlreadyExists.Id));
+		}
+
+		[Fact]
+		public void Error_When_IsGlobal_AndGeneratedNonGenericNameAlreadyExists()
+		{
+			string input =
 @$"using {DurianStrings.MainNamespace};
 
 class Test
@@ -627,18 +533,13 @@
 {{
 }}
 ";
-<<<<<<< HEAD
-            Assert.True(RunGenerator(input).HasFailedAndContainsDiagnosticIDs(DUR0129_TargetNamespaceAlreadyContainsMemberWithName.Id));
-        }
-=======
 			Assert.True(RunGenerator(input).FailedAndContainsDiagnostics(DUR0129_TargetNamespaceAlreadyContainsMemberWithName.Id));
 		}
->>>>>>> 6184197d
-
-        [Fact]
-        public void IgnoresPrivateMembersInBaseType()
-        {
-            string input =
+
+		[Fact]
+		public void IgnoresPrivateMembersInBaseType()
+		{
+			string input =
 @$"using {DurianStrings.MainNamespace};
 using {DurianStrings.ConfigurationNamespace}
 
@@ -658,13 +559,8 @@
 }}
 ";
 
-<<<<<<< HEAD
-            string expected =
-@$"partial class Parent
-=======
-			string expected =
-@$"internal partial class Parent : Inner
->>>>>>> 6184197d
+			string expected =
+@$"internal partial class Parent : Inner
 {{
 	{GetCodeGenerationAttributes("Parent.Test<T>")}
 	class Test : Test<int>
@@ -672,7 +568,7 @@
 	}}
 }}
 ";
-            Assert.True(RunGenerator(input).Compare(expected));
-        }
-    }
+			Assert.True(RunGenerator(input).Compare(expected));
+		}
+	}
 }