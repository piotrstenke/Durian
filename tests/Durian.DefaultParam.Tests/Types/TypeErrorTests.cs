--- conflicted
+++ resolved
@@ -7,21 +7,12 @@
 
 namespace Durian.Analysis.DefaultParam.Tests.Types
 {
-<<<<<<< HEAD
-    public sealed class TypeErrorTests : DefaultParamGeneratorTestBase
-    {
-        [Fact]
-        public void Error_When_ContainingTypeIsDefaultParam()
-        {
-            string input =
-=======
 	public sealed class TypeErrorTests : DefaultParamGeneratorTest
 	{
 		[Fact]
 		public void Error_When_ContainingTypeIsDefaultParam()
 		{
 			string input =
->>>>>>> 6184197d
 @$"using {DurianStrings.MainNamespace};
 
 partial class Test<[{DefaultParamAttributeProvider.TypeName}(typeof(string))]T>
@@ -32,18 +23,13 @@
 }}
 ";
 
-<<<<<<< HEAD
-            Assert.True(RunGenerator(input, 1).HasFailedAndContainsDiagnosticIDs(DefaultParamDiagnostics.DUR0126_DefaultParamMembersCannotBeNested.Id));
-        }
-=======
 			Assert.True(RunGenerator(input, 1).FailedAndContainsDiagnostics(DefaultParamDiagnostics.DUR0126_DefaultParamMembersCannotBeNested.Id));
 		}
->>>>>>> 6184197d
-
-        [Fact]
-        public void Error_When_ContainingTypeIsNotPartial()
-        {
-            string input =
+
+		[Fact]
+		public void Error_When_ContainingTypeIsNotPartial()
+		{
+			string input =
 @$"using {DurianStrings.MainNamespace};
 
 class Parent
@@ -53,18 +39,13 @@
 	}}
 }}
 ";
-<<<<<<< HEAD
-            Assert.True(RunGenerator(input).HasFailedAndContainsDiagnosticIDs(DefaultParamDiagnostics.DUR0101_ContainingTypeMustBePartial.Id));
-        }
-=======
 			Assert.True(RunGenerator(input).FailedAndContainsDiagnostics(DefaultParamDiagnostics.DUR0101_ContainingTypeMustBePartial.Id));
 		}
->>>>>>> 6184197d
-
-        [Fact]
-        public void Error_When_DefaultParamArgumentIsInvalidForConstraint()
-        {
-            string input =
+
+		[Fact]
+		public void Error_When_DefaultParamArgumentIsInvalidForConstraint()
+		{
+			string input =
 @$"using {DurianStrings.MainNamespace};
 
 partial class Parent
@@ -74,18 +55,13 @@
 	}}
 }}
 ";
-<<<<<<< HEAD
-            Assert.True(RunGenerator(input).HasFailedAndContainsDiagnosticIDs(DefaultParamDiagnostics.DUR0106_TargetTypeDoesNotSatisfyConstraint.Id));
-        }
-=======
 			Assert.True(RunGenerator(input).FailedAndContainsDiagnostics(DefaultParamDiagnostics.DUR0106_TargetTypeDoesNotSatisfyConstraint.Id));
 		}
->>>>>>> 6184197d
-
-        [Fact]
-        public void Error_When_DefaultParamAttributeIsNotLast()
-        {
-            string input =
+
+		[Fact]
+		public void Error_When_DefaultParamAttributeIsNotLast()
+		{
+			string input =
 @$"using {DurianStrings.MainNamespace};
 
 partial class Parent
@@ -95,18 +71,13 @@
 	}}
 }}
 ";
-<<<<<<< HEAD
-            Assert.True(RunGenerator(input).HasFailedAndContainsDiagnosticIDs(DefaultParamDiagnostics.DUR0105_DefaultParamMustBeLast.Id));
-        }
-=======
 			Assert.True(RunGenerator(input).FailedAndContainsDiagnostics(DefaultParamDiagnostics.DUR0105_DefaultParamMustBeLast.Id));
 		}
->>>>>>> 6184197d
-
-        [Fact]
-        public void Error_When_HasDurianGeneratedAttribute()
-        {
-            string input =
+
+		[Fact]
+		public void Error_When_HasDurianGeneratedAttribute()
+		{
+			string input =
 @$"using {DurianStrings.MainNamespace};
 
 partial class Parent
@@ -117,18 +88,13 @@
 	}}
 }}
 ";
-<<<<<<< HEAD
-            Assert.True(RunGenerator(input).HasFailedAndContainsDiagnosticIDs(DefaultParamDiagnostics.DUR0104_DefaultParamCannotBeAppliedWhenGenerationAttributesArePresent.Id));
-        }
-=======
 			Assert.True(RunGenerator(input).FailedAndContainsDiagnostics(DefaultParamDiagnostics.DUR0104_DefaultParamCannotBeAppliedWhenGenerationAttributesArePresent.Id));
 		}
->>>>>>> 6184197d
-
-        [Fact]
-        public void Error_When_HasGeneratedCodeAttribute()
-        {
-            string input =
+
+		[Fact]
+		public void Error_When_HasGeneratedCodeAttribute()
+		{
+			string input =
 @$"using {DurianStrings.MainNamespace};
 
 partial class Parent
@@ -139,36 +105,26 @@
 	}}
 }}
 ";
-<<<<<<< HEAD
-            Assert.True(RunGenerator(input).HasFailedAndContainsDiagnosticIDs(DefaultParamDiagnostics.DUR0104_DefaultParamCannotBeAppliedWhenGenerationAttributesArePresent.Id));
-        }
-=======
 			Assert.True(RunGenerator(input).FailedAndContainsDiagnostics(DefaultParamDiagnostics.DUR0104_DefaultParamCannotBeAppliedWhenGenerationAttributesArePresent.Id));
 		}
->>>>>>> 6184197d
-
-        [Fact]
-        public void Error_When_IsPartial()
-        {
-            string input =
+
+		[Fact]
+		public void Error_When_IsPartial()
+		{
+			string input =
 @$"using {DurianStrings.MainNamespace};
 
 partial class Test<[{DefaultParamAttributeProvider.TypeName}(typeof(string)]T>
 {{
 }}
 ";
-<<<<<<< HEAD
-            Assert.True(RunGenerator(input).HasFailedAndContainsDiagnosticIDs(DefaultParamDiagnostics.DUR0122_DoNotUseDefaultParamOnPartialType.Id));
-        }
-=======
 			Assert.True(RunGenerator(input).FailedAndContainsDiagnostics(DefaultParamDiagnostics.DUR0122_DoNotUseDefaultParamOnPartialType.Id));
 		}
->>>>>>> 6184197d
-
-        [Fact]
-        public void Error_When_MemberExistsInTargetNamespace()
-        {
-            string input =
+
+		[Fact]
+		public void Error_When_MemberExistsInTargetNamespace()
+		{
+			string input =
 $@"using {DurianStrings.MainNamespace};
 using {DurianStrings.ConfigurationNamespace};
 
@@ -188,18 +144,13 @@
 }}
 ";
 
-<<<<<<< HEAD
-            Assert.True(RunGenerator(input).HasFailedAndContainsDiagnosticIDs(DefaultParamDiagnostics.DUR0129_TargetNamespaceAlreadyContainsMemberWithName.Id));
-        }
-=======
 			Assert.True(RunGenerator(input).FailedAndContainsDiagnostics(DefaultParamDiagnostics.DUR0129_TargetNamespaceAlreadyContainsMemberWithName.Id));
 		}
->>>>>>> 6184197d
-
-        [Fact]
-        public void Error_When_MemberExistsInTargetNamespace_And_TargetsGlobalNamespace()
-        {
-            string input =
+
+		[Fact]
+		public void Error_When_MemberExistsInTargetNamespace_And_TargetsGlobalNamespace()
+		{
+			string input =
 $@"using {DurianStrings.MainNamespace};
 using {DurianStrings.ConfigurationNamespace};
 
@@ -216,18 +167,13 @@
 }}
 ";
 
-<<<<<<< HEAD
-            Assert.True(RunGenerator(input).HasFailedAndContainsDiagnosticIDs(DefaultParamDiagnostics.DUR0129_TargetNamespaceAlreadyContainsMemberWithName.Id));
-        }
-=======
 			Assert.True(RunGenerator(input).FailedAndContainsDiagnostics(DefaultParamDiagnostics.DUR0129_TargetNamespaceAlreadyContainsMemberWithName.Id));
 		}
->>>>>>> 6184197d
-
-        [Fact]
-        public void Error_When_MemberExistsInTargetNamespace_And_TargetsParentNamespace()
-        {
-            string input =
+
+		[Fact]
+		public void Error_When_MemberExistsInTargetNamespace_And_TargetsParentNamespace()
+		{
+			string input =
 $@"using {DurianStrings.MainNamespace};
 using {DurianStrings.ConfigurationNamespace};
 
@@ -244,18 +190,13 @@
 }}
 ";
 
-<<<<<<< HEAD
-            Assert.True(RunGenerator(input).HasFailedAndContainsDiagnosticIDs(DefaultParamDiagnostics.DUR0129_TargetNamespaceAlreadyContainsMemberWithName.Id));
-        }
-=======
 			Assert.True(RunGenerator(input).FailedAndContainsDiagnostics(DefaultParamDiagnostics.DUR0129_TargetNamespaceAlreadyContainsMemberWithName.Id));
 		}
->>>>>>> 6184197d
-
-        [Fact]
-        public void Error_When_OneOfContainingTypesIsNotPartial()
-        {
-            string input =
+
+		[Fact]
+		public void Error_When_OneOfContainingTypesIsNotPartial()
+		{
+			string input =
 @$"using {DurianStrings.MainNamespace};
 
 class Parent1
@@ -268,18 +209,13 @@
 	}}
 }}
 ";
-<<<<<<< HEAD
-            Assert.True(RunGenerator(input).HasFailedAndContainsDiagnosticIDs(DefaultParamDiagnostics.DUR0101_ContainingTypeMustBePartial.Id));
-        }
-=======
 			Assert.True(RunGenerator(input).FailedAndContainsDiagnostics(DefaultParamDiagnostics.DUR0101_ContainingTypeMustBePartial.Id));
 		}
->>>>>>> 6184197d
-
-        [Fact]
-        public void Error_When_OneOfDefaultParamArgumentsIsInvalidForConstraint()
-        {
-            string input =
+
+		[Fact]
+		public void Error_When_OneOfDefaultParamArgumentsIsInvalidForConstraint()
+		{
+			string input =
 @$"using {DurianStrings.MainNamespace};
 
 partial class Parent
@@ -289,18 +225,13 @@
 	}}
 }}
 ";
-<<<<<<< HEAD
-            Assert.True(RunGenerator(input).HasFailedAndContainsDiagnosticIDs(DefaultParamDiagnostics.DUR0106_TargetTypeDoesNotSatisfyConstraint.Id));
-        }
-=======
 			Assert.True(RunGenerator(input).FailedAndContainsDiagnostics(DefaultParamDiagnostics.DUR0106_TargetTypeDoesNotSatisfyConstraint.Id));
 		}
->>>>>>> 6184197d
-
-        [Fact]
-        public void Error_When_OneOfMultipleDefaultParamAttributeIsNotLast()
-        {
-            string input =
+
+		[Fact]
+		public void Error_When_OneOfMultipleDefaultParamAttributeIsNotLast()
+		{
+			string input =
 @$"using {DurianStrings.MainNamespace};
 
 partial class Parent
@@ -311,13 +242,7 @@
 }}
 ";
 
-<<<<<<< HEAD
-            Assert.True(RunGenerator(input).HasFailedAndContainsDiagnosticIDs(DefaultParamDiagnostics.DUR0105_DefaultParamMustBeLast.Id));
-        }
-    }
-=======
 			Assert.True(RunGenerator(input).FailedAndContainsDiagnostics(DefaultParamDiagnostics.DUR0105_DefaultParamMustBeLast.Id));
 		}
 	}
->>>>>>> 6184197d
 }