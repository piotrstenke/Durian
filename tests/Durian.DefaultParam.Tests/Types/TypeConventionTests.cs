--- conflicted
+++ resolved
@@ -6,21 +6,12 @@
 
 namespace Durian.Analysis.DefaultParam.Tests.Types
 {
-<<<<<<< HEAD
-    public sealed class TypeConventionTests : DefaultParamGeneratorTestBase
-    {
-        [Fact]
-        public void Copies_When_GloballyTrue_And_LocallyFalse()
-        {
-            string input =
-=======
 	public sealed class TypeConventionTests : DefaultParamGeneratorTest
 	{
 		[Fact]
 		public void Copies_When_GloballyTrue_And_LocallyFalse()
 		{
 			string input =
->>>>>>> 6184197d
 @$"using {DurianStrings.MainNamespace};
 using {DurianStrings.ConfigurationNamespace};
 
@@ -34,13 +25,8 @@
 	}}
 }}
 ";
-<<<<<<< HEAD
-            string expected =
-@$"partial class Parent
-=======
-			string expected =
-@$"internal partial class Parent
->>>>>>> 6184197d
+			string expected =
+@$"internal partial class Parent
 {{
 	{GetCodeGenerationAttributes("Parent.Test<T>")}
 	class Test
@@ -49,13 +35,13 @@
 	}}
 }}
 ";
-            Assert.True(RunGenerator(input).Compare(expected));
-        }
-
-        [Fact]
-        public void Copies_When_InTypeTrue_And_LocallyFalse()
-        {
-            string input =
+			Assert.True(RunGenerator(input).Compare(expected));
+		}
+
+		[Fact]
+		public void Copies_When_InTypeTrue_And_LocallyFalse()
+		{
+			string input =
 @$"using {DurianStrings.MainNamespace};
 using {DurianStrings.ConfigurationNamespace};
 
@@ -69,13 +55,8 @@
 	}}
 }}
 ";
-<<<<<<< HEAD
-            string expected =
-@$"partial class Parent
-=======
-			string expected =
-@$"internal partial class Parent
->>>>>>> 6184197d
+			string expected =
+@$"internal partial class Parent
 {{
 	{GetCodeGenerationAttributes("Parent.Test<T>")}
 	class Test
@@ -84,13 +65,13 @@
 	}}
 }}
 ";
-            Assert.True(RunGenerator(input).Compare(expected));
-        }
-
-        [Fact]
-        public void GeneratesConstructorsOfBaseType()
-        {
-            string input =
+			Assert.True(RunGenerator(input).Compare(expected));
+		}
+
+		[Fact]
+		public void GeneratesConstructorsOfBaseType()
+		{
+			string input =
 @$"using {DurianStrings.MainNamespace};
 using {DurianStrings.ConfigurationNamespace};
 
@@ -113,13 +94,8 @@
 	}}
 }}
 ";
-<<<<<<< HEAD
-            string expected =
-@$"partial class Parent
-=======
-			string expected =
-@$"internal partial class Parent
->>>>>>> 6184197d
+			string expected =
+@$"internal partial class Parent
 {{
 	{GetCodeGenerationAttributes("Parent.Test<T>")}
 	class Test : Test<int>
@@ -138,46 +114,41 @@
 	}}
 }}
 ";
-            Assert.True(RunGenerator(input).Compare(expected));
-        }
-
-        [Fact]
-        public void Inherits_When_AppliedGlobally()
-        {
-            string input =
-@$"using {DurianStrings.MainNamespace};
-using {DurianStrings.ConfigurationNamespace};
-
-[assembly: {DefaultParamScopedConfigurationAttributeProvider.TypeName}({DefaultParamScopedConfigurationAttributeProvider.TypeConvention} = {DPTypeConventionProvider.TypeName}.{DPTypeConventionProvider.Inherit})]
-partial class Parent
-{{
-	class Test<[{DefaultParamAttributeProvider.TypeName}(typeof(int))]T>
-	{{
-		T value = default;
-	}}
-}}
-";
-<<<<<<< HEAD
-            string expected =
-@$"partial class Parent
-=======
-			string expected =
-@$"internal partial class Parent
->>>>>>> 6184197d
-{{
-	{GetCodeGenerationAttributes("Parent.Test<T>")}
-	class Test : Test<int>
-	{{
-	}}
-}}
-";
-            Assert.True(RunGenerator(input).Compare(expected));
-        }
-
-        [Fact]
-        public void Inherits_When_AppliedLocally()
-        {
-            string input =
+			Assert.True(RunGenerator(input).Compare(expected));
+		}
+
+		[Fact]
+		public void Inherits_When_AppliedGlobally()
+		{
+			string input =
+@$"using {DurianStrings.MainNamespace};
+using {DurianStrings.ConfigurationNamespace};
+
+[assembly: {DefaultParamScopedConfigurationAttributeProvider.TypeName}({DefaultParamScopedConfigurationAttributeProvider.TypeConvention} = {DPTypeConventionProvider.TypeName}.{DPTypeConventionProvider.Inherit})]
+partial class Parent
+{{
+	class Test<[{DefaultParamAttributeProvider.TypeName}(typeof(int))]T>
+	{{
+		T value = default;
+	}}
+}}
+";
+			string expected =
+@$"internal partial class Parent
+{{
+	{GetCodeGenerationAttributes("Parent.Test<T>")}
+	class Test : Test<int>
+	{{
+	}}
+}}
+";
+			Assert.True(RunGenerator(input).Compare(expected));
+		}
+
+		[Fact]
+		public void Inherits_When_AppliedLocally()
+		{
+			string input =
 @$"using {DurianStrings.MainNamespace};
 using {DurianStrings.ConfigurationNamespace};
 
@@ -190,27 +161,22 @@
 	}}
 }}
 ";
-<<<<<<< HEAD
-            string expected =
-@$"partial class Parent
-=======
-			string expected =
-@$"internal partial class Parent
->>>>>>> 6184197d
-{{
-	{GetCodeGenerationAttributes("Parent.Test<T>")}
-	class Test : Test<int>
-	{{
-	}}
-}}
-";
-            Assert.True(RunGenerator(input).Compare(expected));
-        }
-
-        [Fact]
-        public void Inherits_When_GloballyFalse_And_InTypeTrue()
-        {
-            string input =
+			string expected =
+@$"internal partial class Parent
+{{
+	{GetCodeGenerationAttributes("Parent.Test<T>")}
+	class Test : Test<int>
+	{{
+	}}
+}}
+";
+			Assert.True(RunGenerator(input).Compare(expected));
+		}
+
+		[Fact]
+		public void Inherits_When_GloballyFalse_And_InTypeTrue()
+		{
+			string input =
 @$"using {DurianStrings.MainNamespace};
 using {DurianStrings.ConfigurationNamespace};
 
@@ -224,27 +190,22 @@
 	}}
 }}
 ";
-<<<<<<< HEAD
-            string expected =
-@$"partial class Parent
-=======
-			string expected =
-@$"internal partial class Parent
->>>>>>> 6184197d
-{{
-	{GetCodeGenerationAttributes("Parent.Test<T>")}
-	class Test : Test<int>
-	{{
-	}}
-}}
-";
-            Assert.True(RunGenerator(input).Compare(expected));
-        }
-
-        [Fact]
-        public void Inherits_When_GlobalyFalse_And_LocallyTrue()
-        {
-            string input =
+			string expected =
+@$"internal partial class Parent
+{{
+	{GetCodeGenerationAttributes("Parent.Test<T>")}
+	class Test : Test<int>
+	{{
+	}}
+}}
+";
+			Assert.True(RunGenerator(input).Compare(expected));
+		}
+
+		[Fact]
+		public void Inherits_When_GlobalyFalse_And_LocallyTrue()
+		{
+			string input =
 @$"using {DurianStrings.MainNamespace};
 using {DurianStrings.ConfigurationNamespace};
 
@@ -258,27 +219,22 @@
 	}}
 }}
 ";
-<<<<<<< HEAD
-            string expected =
-@$"partial class Parent
-=======
-			string expected =
-@$"internal partial class Parent
->>>>>>> 6184197d
-{{
-	{GetCodeGenerationAttributes("Parent.Test<T>")}
-	class Test : Test<int>
-	{{
-	}}
-}}
-";
-            Assert.True(RunGenerator(input).Compare(expected));
-        }
-
-        [Fact]
-        public void Inherits_When_InTypeFalse_And_LocallyTrue()
-        {
-            string input =
+			string expected =
+@$"internal partial class Parent
+{{
+	{GetCodeGenerationAttributes("Parent.Test<T>")}
+	class Test : Test<int>
+	{{
+	}}
+}}
+";
+			Assert.True(RunGenerator(input).Compare(expected));
+		}
+
+		[Fact]
+		public void Inherits_When_InTypeFalse_And_LocallyTrue()
+		{
+			string input =
 @$"using {DurianStrings.MainNamespace};
 using {DurianStrings.ConfigurationNamespace};
 
@@ -292,27 +248,22 @@
 	}}
 }}
 ";
-<<<<<<< HEAD
-            string expected =
-@$"partial class Parent
-=======
-			string expected =
-@$"internal partial class Parent
->>>>>>> 6184197d
-{{
-	{GetCodeGenerationAttributes("Parent.Test<T>")}
-	class Test : Test<int>
-	{{
-	}}
-}}
-";
-            Assert.True(RunGenerator(input).Compare(expected));
-        }
-
-        [Fact]
-        public void PreservesAttributes_When_IsInherit()
-        {
-            string input =
+			string expected =
+@$"internal partial class Parent
+{{
+	{GetCodeGenerationAttributes("Parent.Test<T>")}
+	class Test : Test<int>
+	{{
+	}}
+}}
+";
+			Assert.True(RunGenerator(input).Compare(expected));
+		}
+
+		[Fact]
+		public void PreservesAttributes_When_IsInherit()
+		{
+			string input =
 @$"using {DurianStrings.MainNamespace};
 using {DurianStrings.ConfigurationNamespace};
 using System;
@@ -327,7 +278,7 @@
 	}}
 }}
 ";
-            string expected =
+			string expected =
 @$"using System;
 
 internal partial class Parent
@@ -339,13 +290,13 @@
 	}}
 }}
 ";
-            Assert.True(RunGenerator(input).Compare(expected));
-        }
-
-        [Fact]
-        public void ProperlyHandlesConstraints_When_IsInherit()
-        {
-            string input =
+			Assert.True(RunGenerator(input).Compare(expected));
+		}
+
+		[Fact]
+		public void ProperlyHandlesConstraints_When_IsInherit()
+		{
+			string input =
 @$"using {DurianStrings.MainNamespace};
 using {DurianStrings.ConfigurationNamespace};
 
@@ -358,13 +309,8 @@
 	}}
 }}
 ";
-<<<<<<< HEAD
-            string expected =
-@$"partial class Parent
-=======
-			string expected =
-@$"internal partial class Parent
->>>>>>> 6184197d
+			string expected =
+@$"internal partial class Parent
 {{
 	{GetCodeGenerationAttributes("Parent.Test<T, U>")}
 	class Test<T> : Test<T, string> where T : struct
@@ -377,13 +323,13 @@
 	}}
 }}
 ";
-            Assert.True(RunGenerator(input).Compare(expected));
-        }
-
-        [Fact]
-        public void ProperlyWritesAllTypeArguments()
-        {
-            string input =
+			Assert.True(RunGenerator(input).Compare(expected));
+		}
+
+		[Fact]
+		public void ProperlyWritesAllTypeArguments()
+		{
+			string input =
 @$"using {DurianStrings.MainNamespace};
 using {DurianStrings.ConfigurationNamespace};
 
@@ -397,13 +343,8 @@
 }}
 ";
 
-<<<<<<< HEAD
-            string expected =
-@$"partial class Parent
-=======
-			string expected =
-@$"internal partial class Parent
->>>>>>> 6184197d
+			string expected =
+@$"internal partial class Parent
 {{
 	{GetCodeGenerationAttributes("Parent.Test<T, U, V>")}
 	class Test<T, U> : Test<T, U, string>
@@ -421,13 +362,13 @@
 	}}
 }}
 ";
-            Assert.True(RunGenerator(input).Compare(expected));
-        }
-
-        [Fact]
-        public void RemovesBaseList_When_IsInherit()
-        {
-            string input =
+			Assert.True(RunGenerator(input).Compare(expected));
+		}
+
+		[Fact]
+		public void RemovesBaseList_When_IsInherit()
+		{
+			string input =
 @$"using {DurianStrings.MainNamespace};
 using {DurianStrings.ConfigurationNamespace};
 using System;
@@ -441,7 +382,7 @@
 	}}
 }}
 ";
-            string expected =
+			string expected =
 @$"using System;
 
 internal partial class Parent
@@ -452,13 +393,13 @@
 	}}
 }}
 ";
-            Assert.True(RunGenerator(input).Compare(expected));
-        }
-
-        [Fact]
-        public void RemovesBaseListAndProperlyHandlesConstraints_When_IsInherit()
-        {
-            string input =
+			Assert.True(RunGenerator(input).Compare(expected));
+		}
+
+		[Fact]
+		public void RemovesBaseListAndProperlyHandlesConstraints_When_IsInherit()
+		{
+			string input =
 @$"using {DurianStrings.MainNamespace};
 using {DurianStrings.ConfigurationNamespace};
 using System;
@@ -472,7 +413,7 @@
 	}}
 }}
 ";
-            string expected =
+			string expected =
 @$"using System;
 
 internal partial class Parent
@@ -488,13 +429,13 @@
 	}}
 }}
 ";
-            Assert.True(RunGenerator(input).Compare(expected));
-        }
-
-        [Fact]
-        public void SkipsConstructorsWithSameParameters()
-        {
-            string input =
+			Assert.True(RunGenerator(input).Compare(expected));
+		}
+
+		[Fact]
+		public void SkipsConstructorsWithSameParameters()
+		{
+			string input =
 @$"using {DurianStrings.MainNamespace};
 using {DurianStrings.ConfigurationNamespace};
 
@@ -513,13 +454,8 @@
 	}}
 }}
 ";
-<<<<<<< HEAD
-            string expected =
-@$"partial class Parent
-=======
-			string expected =
-@$"internal partial class Parent
->>>>>>> 6184197d
+			string expected =
+@$"internal partial class Parent
 {{
 	{GetCodeGenerationAttributes("Parent.Test<T>")}
 	class Test : Test<int>
@@ -530,13 +466,13 @@
 	}}
 }}
 ";
-            Assert.True(RunGenerator(input).Compare(expected));
-        }
-
-        [Fact]
-        public void SkipsPrivateConstructors()
-        {
-            string input =
+			Assert.True(RunGenerator(input).Compare(expected));
+		}
+
+		[Fact]
+		public void SkipsPrivateConstructors()
+		{
+			string input =
 @$"using {DurianStrings.MainNamespace};
 using {DurianStrings.ConfigurationNamespace};
 
@@ -555,13 +491,8 @@
 	}}
 }}
 ";
-<<<<<<< HEAD
-            string expected =
-@$"partial class Parent
-=======
-			string expected =
-@$"internal partial class Parent
->>>>>>> 6184197d
+			string expected =
+@$"internal partial class Parent
 {{
 	{GetCodeGenerationAttributes("Parent.Test<T>")}
 	class Test : Test<int>
@@ -572,13 +503,13 @@
 	}}
 }}
 ";
-            Assert.True(RunGenerator(input).Compare(expected));
-        }
-
-        [Fact]
-        public void Warning_And_GeneratesAsCopy_When_IsScopedInherit_And_HasNoAccessibleConstructors()
-        {
-            string input =
+			Assert.True(RunGenerator(input).Compare(expected));
+		}
+
+		[Fact]
+		public void Warning_And_GeneratesAsCopy_When_IsScopedInherit_And_HasNoAccessibleConstructors()
+		{
+			string input =
 $@"using {DurianStrings.MainNamespace};
 using {DurianStrings.ConfigurationNamespace};
 
@@ -592,7 +523,7 @@
 	}}
 }}
 ";
-            string expected =
+			string expected =
 $@"{GetCodeGenerationAttributes("Test<T>", 0)}
 class Test
 {{
@@ -603,22 +534,15 @@
 	}}
 }}
 ";
-<<<<<<< HEAD
-            SingletonGeneratorTestResult result = RunGenerator(input);
-            Assert.True(result.HasSucceededAndContainsDiagnosticIDs(DefaultParamDiagnostics.DUR0118_ApplyCopyTypeConventionOnStructOrSealedTypeOrTypeWithNoPublicCtor.Id));
-            Assert.True(result.Compare(expected));
-        }
-=======
 			SingleGeneratorTestResult result = RunGenerator(input);
 			Assert.True(result.SucceededAndContainsDiagnostics(DefaultParamDiagnostics.DUR0118_ApplyCopyTypeConventionOnStructOrSealedTypeOrTypeWithNoPublicCtor.Id));
 			Assert.True(result.Compare(expected));
 		}
->>>>>>> 6184197d
-
-        [Fact]
-        public void Warning_And_GeneratesAsCopy_When_IsScopedInherit_And_IsSealedType()
-        {
-            string input =
+
+		[Fact]
+		public void Warning_And_GeneratesAsCopy_When_IsScopedInherit_And_IsSealedType()
+		{
+			string input =
 $@"using {DurianStrings.MainNamespace};
 using {DurianStrings.ConfigurationNamespace};
 
@@ -628,29 +552,22 @@
 	int value;
 }}
 ";
-            string expected =
+			string expected =
 $@"{GetCodeGenerationAttributes("Test<T>", 0)}
 sealed class Test
 {{
 	int value;
 }}
 ";
-<<<<<<< HEAD
-            SingletonGeneratorTestResult result = RunGenerator(input);
-            Assert.True(result.HasSucceededAndContainsDiagnosticIDs(DefaultParamDiagnostics.DUR0118_ApplyCopyTypeConventionOnStructOrSealedTypeOrTypeWithNoPublicCtor.Id));
-            Assert.True(result.Compare(expected));
-        }
-=======
 			SingleGeneratorTestResult result = RunGenerator(input);
 			Assert.True(result.SucceededAndContainsDiagnostics(DefaultParamDiagnostics.DUR0118_ApplyCopyTypeConventionOnStructOrSealedTypeOrTypeWithNoPublicCtor.Id));
 			Assert.True(result.Compare(expected));
 		}
->>>>>>> 6184197d
-
-        [Fact]
-        public void Warning_And_GeneratesAsCopy_When_IsScopedInherit_And_IsStatic()
-        {
-            string input =
+
+		[Fact]
+		public void Warning_And_GeneratesAsCopy_When_IsScopedInherit_And_IsStatic()
+		{
+			string input =
 $@"using {DurianStrings.MainNamespace};
 using {DurianStrings.ConfigurationNamespace};
 
@@ -660,29 +577,22 @@
 	int value;
 }}
 ";
-            string expected =
+			string expected =
 $@"{GetCodeGenerationAttributes("Test<T>", 0)}
 static class Test
 {{
 	int value;
 }}
 ";
-<<<<<<< HEAD
-            SingletonGeneratorTestResult result = RunGenerator(input);
-            Assert.True(result.HasSucceededAndContainsDiagnosticIDs(DefaultParamDiagnostics.DUR0118_ApplyCopyTypeConventionOnStructOrSealedTypeOrTypeWithNoPublicCtor.Id));
-            Assert.True(result.Compare(expected));
-        }
-=======
 			SingleGeneratorTestResult result = RunGenerator(input);
 			Assert.True(result.SucceededAndContainsDiagnostics(DefaultParamDiagnostics.DUR0118_ApplyCopyTypeConventionOnStructOrSealedTypeOrTypeWithNoPublicCtor.Id));
 			Assert.True(result.Compare(expected));
 		}
->>>>>>> 6184197d
-
-        [Fact]
-        public void Warning_And_GeneratesAsCopy_When_IsScopedInherit_And_IsStruct()
-        {
-            string input =
+
+		[Fact]
+		public void Warning_And_GeneratesAsCopy_When_IsScopedInherit_And_IsStruct()
+		{
+			string input =
 $@"using {DurianStrings.MainNamespace};
 using {DurianStrings.ConfigurationNamespace};
 
@@ -692,24 +602,16 @@
 	int value;
 }}
 ";
-            string expected =
+			string expected =
 $@"{GetCodeGenerationAttributes("Test<T>", 0)}
 struct Test
 {{
 	int value;
 }}
 ";
-<<<<<<< HEAD
-            SingletonGeneratorTestResult result = RunGenerator(input);
-            Assert.True(result.HasSucceededAndContainsDiagnosticIDs(DefaultParamDiagnostics.DUR0118_ApplyCopyTypeConventionOnStructOrSealedTypeOrTypeWithNoPublicCtor.Id));
-            Assert.True(result.Compare(expected));
-        }
-    }
-=======
 			SingleGeneratorTestResult result = RunGenerator(input);
 			Assert.True(result.SucceededAndContainsDiagnostics(DefaultParamDiagnostics.DUR0118_ApplyCopyTypeConventionOnStructOrSealedTypeOrTypeWithNoPublicCtor.Id));
 			Assert.True(result.Compare(expected));
 		}
 	}
->>>>>>> 6184197d
 }