﻿// Copyright (c) Piotr Stenke. All rights reserved.
// Licensed under the MIT license.

using Durian.TestServices;
using Microsoft.CodeAnalysis;
using System.Collections.Generic;
using System.Collections.Immutable;
using System.Linq;
using System.Threading.Tasks;
using Xunit;
using static Durian.Analysis.DefaultParam.DefaultParamDiagnostics;

namespace Durian.Analysis.DefaultParam.Tests
{
    public sealed class ConfigurationAnalyzerTests : AnalyzerTest<DefaultParamConfigurationAnalyzer>
    {
        [Fact]
        public async Task Error_When_ConfigurationIsOnLocalFunction()
        {
            string input =
@$"using {DurianStrings.MainNamespace};
using {DurianStrings.ConfigurationNamespace};

partial class Test
{{
	public static void Method()
	{{
		[{DefaultParamConfigurationAttributeProvider.TypeName}()]
		static void Test<[{DefaultParamAttributeProvider.TypeName}(typeof(string))]T>()
		{{
		}}
	}}
}}
";
<<<<<<< HEAD
            ImmutableArray<Diagnostic> diagnostics = await RunAnalyzer(input);
            Assert.True(diagnostics.Any(d => d.Id == DUR0115_DefaultParamConfigurationIsNotValidOnThisTypeOfMethod.Id));
        }

        [Fact]
        public async Task Error_When_IsInheritOnSealedType()
        {
            string input =
=======
			ImmutableArray<Diagnostic> diagnostics = await RunAnalyzer(input);
			Assert.True(diagnostics.Any(d => d.Id == DUR0115_DefaultParamConfigurationIsNotValidOnThisTypeOfMethod.Id));
		}

		[Fact]
		public async Task Error_When_IsInheritOnSealedType()
		{
			string input =
>>>>>>> 6184197d
@$"using {DurianStrings.MainNamespace};
using {DurianStrings.ConfigurationNamespace};

[{DefaultParamConfigurationAttributeProvider.TypeName}({DefaultParamConfigurationAttributeProvider.TypeConvention} = {DPTypeConventionProvider.TypeName}.{DPTypeConventionProvider.Inherit})]
public sealed class Test<[{DefaultParamAttributeProvider.TypeName}(typeof(string))]T>()
{{
}}
";
<<<<<<< HEAD
            ImmutableArray<Diagnostic> diagnostics = await RunAnalyzer(input);
            Assert.True(diagnostics.Any(d => d.Id == DUR0117_InheritTypeConventionCannotBeUsedOnStructOrSealedType.Id));
        }

        [Fact]
        public async Task Error_When_IsInheritOnStaticType()
        {
            string input =
=======
			ImmutableArray<Diagnostic> diagnostics = await RunAnalyzer(input);
			Assert.True(diagnostics.Any(d => d.Id == DUR0117_InheritTypeConventionCannotBeUsedOnStructOrSealedType.Id));
		}

		[Fact]
		public async Task Error_When_IsInheritOnStaticType()
		{
			string input =
>>>>>>> 6184197d
@$"using {DurianStrings.MainNamespace};
using {DurianStrings.ConfigurationNamespace};

[{DefaultParamConfigurationAttributeProvider.TypeName}({DefaultParamConfigurationAttributeProvider.TypeConvention} = {DPTypeConventionProvider.TypeName}.{DPTypeConventionProvider.Inherit})]
public static class Test<[{DefaultParamAttributeProvider.TypeName}(typeof(string))]T>
{{
}}
";
<<<<<<< HEAD
            ImmutableArray<Diagnostic> diagnostics = await RunAnalyzer(input);
            Assert.True(diagnostics.Any(d => d.Id == DUR0117_InheritTypeConventionCannotBeUsedOnStructOrSealedType.Id));
        }

        [Fact]
        public async Task Error_When_IsInheritOnStruct()
        {
            string input =
=======
			ImmutableArray<Diagnostic> diagnostics = await RunAnalyzer(input);
			Assert.True(diagnostics.Any(d => d.Id == DUR0117_InheritTypeConventionCannotBeUsedOnStructOrSealedType.Id));
		}

		[Fact]
		public async Task Error_When_IsInheritOnStruct()
		{
			string input =
>>>>>>> 6184197d
@$"using {DurianStrings.MainNamespace};
using {DurianStrings.ConfigurationNamespace};

[{DefaultParamConfigurationAttributeProvider.TypeName}({DefaultParamConfigurationAttributeProvider.TypeConvention} = {DPTypeConventionProvider.TypeName}.{DPTypeConventionProvider.Inherit})]
public struct Test<[{DefaultParamAttributeProvider.TypeName}(typeof(string))]T>()
{{
}}
";
<<<<<<< HEAD
            ImmutableArray<Diagnostic> diagnostics = await RunAnalyzer(input);
            Assert.True(diagnostics.Any(d => d.Id == DUR0117_InheritTypeConventionCannotBeUsedOnStructOrSealedType.Id));
        }

        [Fact]
        public async Task Error_When_IsInheritOnTypeWithNoAccessibleConstructors()
        {
            string input =
=======
			ImmutableArray<Diagnostic> diagnostics = await RunAnalyzer(input);
			Assert.True(diagnostics.Any(d => d.Id == DUR0117_InheritTypeConventionCannotBeUsedOnStructOrSealedType.Id));
		}

		[Fact]
		public async Task Error_When_IsInheritOnTypeWithNoAccessibleConstructors()
		{
			string input =
>>>>>>> 6184197d
@$"using {DurianStrings.MainNamespace};
using {DurianStrings.ConfigurationNamespace};

[{DefaultParamConfigurationAttributeProvider.TypeName}({DefaultParamConfigurationAttributeProvider.TypeConvention} = {DPTypeConventionProvider.TypeName}.{DPTypeConventionProvider.Inherit})]
public class Test<[{DefaultParamAttributeProvider.TypeName}(typeof(string))]T>
{{
	private Test()
	{{
	}}
}}
";
<<<<<<< HEAD
            ImmutableArray<Diagnostic> diagnostics = await RunAnalyzer(input);
            Assert.True(diagnostics.Any(d => d.Id == DUR0123_InheritTypeConventionCannotBeUsedOnTypeWithNoAccessibleConstructor.Id));
        }

        [Fact]
        public async Task Error_When_MethodIsExplicitImplementation()
        {
            string input =
=======
			ImmutableArray<Diagnostic> diagnostics = await RunAnalyzer(input);
			Assert.True(diagnostics.Any(d => d.Id == DUR0123_InheritTypeConventionCannotBeUsedOnTypeWithNoAccessibleConstructor.Id));
		}

		[Fact]
		public async Task Error_When_MethodIsExplicitImplementation()
		{
			string input =
>>>>>>> 6184197d
@$"using {DurianStrings.MainNamespace};
using {DurianStrings.ConfigurationNamespace};

interface ITest
{{
	void Method<[DefaultParam(typeof(string))]T>();
}}

class Test : ITest
{{
	[{DefaultParamConfigurationAttributeProvider.TypeName}]
	void ITest.Method<[DefaultParam(typeof(string))]T>()
	{{
	}}
}}
";
<<<<<<< HEAD
            ImmutableArray<Diagnostic> diagnostics = await RunAnalyzer(input);
            Assert.True(diagnostics.Any(d => d.Id == DUR0115_DefaultParamConfigurationIsNotValidOnThisTypeOfMethod.Id));
        }

        [Fact]
        public async Task Error_When_MethodIsInInterface()
        {
            string input =
=======
			ImmutableArray<Diagnostic> diagnostics = await RunAnalyzer(input);
			Assert.True(diagnostics.Any(d => d.Id == DUR0115_DefaultParamConfigurationIsNotValidOnThisTypeOfMethod.Id));
		}

		[Fact]
		public async Task Error_When_MethodIsInInterface()
		{
			string input =
>>>>>>> 6184197d
@$"using {DurianStrings.MainNamespace};
using {DurianStrings.ConfigurationNamespace};

partial interface ITest
{{
	[{DefaultParamConfigurationAttributeProvider.TypeName}()]
	void Method<[{DefaultParamAttributeProvider.TypeName}(typeof(string))]T>();
}}
";
<<<<<<< HEAD
            ImmutableArray<Diagnostic> diagnostics = await RunAnalyzer(input);
            Assert.True(diagnostics.Any(d => d.Id == DUR0115_DefaultParamConfigurationIsNotValidOnThisTypeOfMethod.Id));
        }

        [Fact]
        public async Task NoDiagnostics_When_IsDefaultParamDelegate()
        {
            string input =
=======
			ImmutableArray<Diagnostic> diagnostics = await RunAnalyzer(input);
			Assert.True(diagnostics.Any(d => d.Id == DUR0115_DefaultParamConfigurationIsNotValidOnThisTypeOfMethod.Id));
		}

		[Fact]
		public async Task NoDiagnostics_When_IsDefaultParamDelegate()
		{
			string input =
>>>>>>> 6184197d
@$"using {DurianStrings.MainNamespace};
using {DurianStrings.ConfigurationNamespace};

partial class Test
{{
	[{DefaultParamConfigurationAttributeProvider.TypeName}()]
	public delegate void Method<[{DefaultParamAttributeProvider.TypeName}(typeof(string))]T>();
}}
";
<<<<<<< HEAD
            Assert.Empty(await RunAnalyzer(input));
        }
=======
			Assert.Empty(await RunAnalyzer(input));
		}
>>>>>>> 6184197d

        [Fact]
        public async Task NoDiagnostics_When_IsDefaultParamMethod()
        {
            string input =
@$"using {DurianStrings.MainNamespace};
using {DurianStrings.ConfigurationNamespace};

partial class Test
{{
	[{DefaultParamConfigurationAttributeProvider.TypeName}()]
	public static void Method<[{DefaultParamAttributeProvider.TypeName}(typeof(string))]T>()
	{{
	}}
}}
";
<<<<<<< HEAD
            Assert.Empty(await RunAnalyzer(input));
        }
=======
			Assert.Empty(await RunAnalyzer(input));
		}
>>>>>>> 6184197d

        [Fact]
        public async Task NoDiagnostics_When_IsDefaultParamType()
        {
            string input =
@$"using {DurianStrings.MainNamespace};
using {DurianStrings.ConfigurationNamespace};

[{DefaultParamConfigurationAttributeProvider.TypeName}()]
partial class Test<[{DefaultParamAttributeProvider.TypeName}(typeof(string))]T>
{{
}}
";
<<<<<<< HEAD
            Assert.Empty(await RunAnalyzer(input));
        }
=======
			Assert.Empty(await RunAnalyzer(input));
		}
>>>>>>> 6184197d

        [Fact]
        public async Task NoDiagnostics_When_MethodConventionOnMethod()
        {
            string input =
@$"using {DurianStrings.MainNamespace};
using {DurianStrings.ConfigurationNamespace};

partial class Test
{{
	[{DefaultParamConfigurationAttributeProvider.TypeName}({DefaultParamConfigurationAttributeProvider.MethodConvention} = {DPMethodConventionProvider.TypeName}.{DPMethodConventionProvider.Call})]
	public static void Method<[{DefaultParamAttributeProvider.TypeName}(typeof(string))]T>()
	{{
	}}
}}
";
<<<<<<< HEAD
            Assert.Empty(await RunAnalyzer(input));
        }
=======
			Assert.Empty(await RunAnalyzer(input));
		}
>>>>>>> 6184197d

        [Fact]
        public async Task NoDiagnostics_When_TypeConventionOnType()
        {
            string input =
@$"using {DurianStrings.MainNamespace};
using {DurianStrings.ConfigurationNamespace};

[{DefaultParamConfigurationAttributeProvider.TypeName}({DefaultParamConfigurationAttributeProvider.TypeConvention} = {DPTypeConventionProvider.TypeName}.{DPTypeConventionProvider.Inherit})]
partial class Test<[{DefaultParamAttributeProvider.TypeName}(typeof(string))]T>
{{
}}
";
<<<<<<< HEAD
            Assert.Empty(await RunAnalyzer(input));
        }
=======
			Assert.Empty(await RunAnalyzer(input));
		}
>>>>>>> 6184197d

        [Fact]
        public async Task NoWarning_When_TargetNamespaceIsNamedLikeKeyword_And_HasAtSign()
        {
            string input =
@$"using {DurianStrings.MainNamespace};
using {DurianStrings.ConfigurationNamespace};

[{DefaultParamConfigurationAttributeProvider.TypeName}({DefaultParamConfigurationAttributeProvider.TargetNamespace} = ""@int"")]
public class Test<[{DefaultParamAttributeProvider.TypeName}(typeof(string))]T>
{{
}}
";
<<<<<<< HEAD
            Assert.Empty(await RunAnalyzer(input));
        }
=======
			Assert.Empty(await RunAnalyzer(input));
		}
>>>>>>> 6184197d

        [Fact]
        public async Task NoWarning_When_TargetNamespaceIsNull()
        {
            string input =
@$"using {DurianStrings.MainNamespace};
using {DurianStrings.ConfigurationNamespace};

[{DefaultParamConfigurationAttributeProvider.TypeName}({DefaultParamConfigurationAttributeProvider.TargetNamespace} = null)]
public class Test<[{DefaultParamAttributeProvider.TypeName}(typeof(string))]T>
{{
}}
";
<<<<<<< HEAD
            Assert.Empty(await RunAnalyzer(input));
        }
=======
			Assert.Empty(await RunAnalyzer(input));
		}
>>>>>>> 6184197d

        [Fact]
        public async Task NoWarning_When_TargetNamespaceIsValid()
        {
            string input =
@$"using {DurianStrings.MainNamespace};
using {DurianStrings.ConfigurationNamespace};

[{DefaultParamConfigurationAttributeProvider.TypeName}({DefaultParamConfigurationAttributeProvider.TargetNamespace} = ""Durian"")]
public class Test<[{DefaultParamAttributeProvider.TypeName}(typeof(string))]T>
{{
}}
";
<<<<<<< HEAD
            Assert.Empty(await RunAnalyzer(input));
        }
=======
			Assert.Empty(await RunAnalyzer(input));
		}
>>>>>>> 6184197d

        [Fact]
        public async Task NoWarning_When_TargetNamespaceIsValid_And_HasDot()
        {
            string input =
@$"using {DurianStrings.MainNamespace};
using {DurianStrings.ConfigurationNamespace};

[{DefaultParamConfigurationAttributeProvider.TypeName}({DefaultParamConfigurationAttributeProvider.TargetNamespace} = ""Durian.Core"")]
public class Test<[{DefaultParamAttributeProvider.TypeName}(typeof(string))]T>
{{
}}
";
<<<<<<< HEAD
            Assert.Empty(await RunAnalyzer(input));
        }
=======
			Assert.Empty(await RunAnalyzer(input));
		}
>>>>>>> 6184197d

        [Fact]
        public async Task Warning_When_ConfigurationIsOnNonDefaultParamDelegate()
        {
            string input =
@$"using {DurianStrings.MainNamespace};
using {DurianStrings.ConfigurationNamespace};

partial class Test
{{
	[{DefaultParamConfigurationAttributeProvider.TypeName}()]
	public delegate void Method<T>();
}}
";
<<<<<<< HEAD
            ImmutableArray<Diagnostic> diagnostics = await RunAnalyzer(input);
            Assert.True(diagnostics.Any(d => d.Id == DUR0111_DefaultParamConfigurationAttributeCannotBeAppliedToMembersWithoutDefaultParamAttribute.Id));
        }

        [Fact]
        public async Task Warning_When_ConfigurationIsOnNonDefaultParamMethod()
        {
            string input =
=======
			ImmutableArray<Diagnostic> diagnostics = await RunAnalyzer(input);
			Assert.True(diagnostics.Any(d => d.Id == DUR0111_DefaultParamConfigurationAttributeCannotBeAppliedToMembersWithoutDefaultParamAttribute.Id));
		}

		[Fact]
		public async Task Warning_When_ConfigurationIsOnNonDefaultParamMethod()
		{
			string input =
>>>>>>> 6184197d
@$"using {DurianStrings.MainNamespace};
using {DurianStrings.ConfigurationNamespace};

partial class Test
{{
	[{DefaultParamConfigurationAttributeProvider.TypeName}()]
	public static void Method<T>()
	{{
	}}
}}
";
<<<<<<< HEAD
            ImmutableArray<Diagnostic> diagnostics = await RunAnalyzer(input);
            Assert.True(diagnostics.Any(d => d.Id == DUR0111_DefaultParamConfigurationAttributeCannotBeAppliedToMembersWithoutDefaultParamAttribute.Id));
        }

        [Fact]
        public async Task Warning_When_ConfigurationIsOnNonDefaultParamType()
        {
            string input =
=======
			ImmutableArray<Diagnostic> diagnostics = await RunAnalyzer(input);
			Assert.True(diagnostics.Any(d => d.Id == DUR0111_DefaultParamConfigurationAttributeCannotBeAppliedToMembersWithoutDefaultParamAttribute.Id));
		}

		[Fact]
		public async Task Warning_When_ConfigurationIsOnNonDefaultParamType()
		{
			string input =
>>>>>>> 6184197d
@$"using {DurianStrings.MainNamespace};
using {DurianStrings.ConfigurationNamespace};

[{DefaultParamConfigurationAttributeProvider.TypeName}()]
partial class Test<T>
{{
}}
";
<<<<<<< HEAD
            ImmutableArray<Diagnostic> diagnostics = await RunAnalyzer(input);
            Assert.True(diagnostics.Any(d => d.Id == DUR0111_DefaultParamConfigurationAttributeCannotBeAppliedToMembersWithoutDefaultParamAttribute.Id));
        }

        [Fact]
        public async Task Warning_When_IsNotChildType_And_UsesApplyNewModifierProperty()
        {
            string input =
=======
			ImmutableArray<Diagnostic> diagnostics = await RunAnalyzer(input);
			Assert.True(diagnostics.Any(d => d.Id == DUR0111_DefaultParamConfigurationAttributeCannotBeAppliedToMembersWithoutDefaultParamAttribute.Id));
		}

		[Fact]
		public async Task Warning_When_IsNotChildType_And_UsesApplyNewModifierProperty()
		{
			string input =
>>>>>>> 6184197d
@$"using {DurianStrings.MainNamespace};
using {DurianStrings.ConfigurationNamespace};

[{DefaultParamConfigurationAttributeProvider.TypeName}({DefaultParamConfigurationAttributeProvider.ApplyNewModifierWhenPossible} = true)]
public class Test<[{DefaultParamAttributeProvider.TypeName}(typeof(string))]T>
{{
}}
";
<<<<<<< HEAD
            ImmutableArray<Diagnostic> diagnostics = await RunAnalyzer(input);
            Assert.True(diagnostics.Any(d => d.Id == DUR0124_ApplyNewModifierShouldNotBeUsedWhenIsNotChildOfType.Id));
        }

        [Fact]
        public async Task Warning_When_MethodConventionOnDelegate()
        {
            string input =
=======
			ImmutableArray<Diagnostic> diagnostics = await RunAnalyzer(input);
			Assert.True(diagnostics.Any(d => d.Id == DUR0124_ApplyNewModifierShouldNotBeUsedWhenIsNotChildOfType.Id));
		}

		[Fact]
		public async Task Warning_When_MethodConventionOnDelegate()
		{
			string input =
>>>>>>> 6184197d
@$"using {DurianStrings.MainNamespace};
using {DurianStrings.ConfigurationNamespace};

partial class Test
{{
	[{DefaultParamConfigurationAttributeProvider.TypeName}({DefaultParamConfigurationAttributeProvider.MethodConvention} = {DPMethodConventionProvider.TypeName}.{DPMethodConventionProvider.Call})]
	public delegate void Method<[{DefaultParamAttributeProvider.TypeName}(typeof(string))]T>();
}}
";
<<<<<<< HEAD
            ImmutableArray<Diagnostic> diagnostics = await RunAnalyzer(input);
            Assert.True(diagnostics.Any(d => d.Id == DUR0113_MethodConventionShouldNotBeUsedOnMembersOtherThanMethods.Id));
        }

        [Fact]
        public async Task Warning_When_MethodConventionOnType()
        {
            string input =
=======
			ImmutableArray<Diagnostic> diagnostics = await RunAnalyzer(input);
			Assert.True(diagnostics.Any(d => d.Id == DUR0113_MethodConventionShouldNotBeUsedOnMembersOtherThanMethods.Id));
		}

		[Fact]
		public async Task Warning_When_MethodConventionOnType()
		{
			string input =
>>>>>>> 6184197d
@$"using {DurianStrings.MainNamespace};
using {DurianStrings.ConfigurationNamespace};

[{DefaultParamConfigurationAttributeProvider.TypeName}({DefaultParamConfigurationAttributeProvider.MethodConvention} = {DPMethodConventionProvider.TypeName}.{DPMethodConventionProvider.Call})]
partial class Test<[{DefaultParamAttributeProvider.TypeName}(typeof(string))]T>
{{
}}
";
<<<<<<< HEAD
            ImmutableArray<Diagnostic> diagnostics = await RunAnalyzer(input);
            Assert.True(diagnostics.Any(d => d.Id == DUR0113_MethodConventionShouldNotBeUsedOnMembersOtherThanMethods.Id));
        }

        [Fact]
        public async Task Warning_When_TargetNamespaceIsDefinedOnNestedMember()
        {
            string input =
=======
			ImmutableArray<Diagnostic> diagnostics = await RunAnalyzer(input);
			Assert.True(diagnostics.Any(d => d.Id == DUR0113_MethodConventionShouldNotBeUsedOnMembersOtherThanMethods.Id));
		}

		[Fact]
		public async Task Warning_When_TargetNamespaceIsDefinedOnNestedMember()
		{
			string input =
>>>>>>> 6184197d
@$"using {DurianStrings.MainNamespace};
using {DurianStrings.ConfigurationNamespace};

public class Parent
{{
	[{DefaultParamConfigurationAttributeProvider.TypeName}({DefaultParamConfigurationAttributeProvider.TargetNamespace} = ""Durian"")]
	public class Test<[{DefaultParamAttributeProvider.TypeName}(typeof(string))]T>
	{{
	}}
}}
";
<<<<<<< HEAD
            ImmutableArray<Diagnostic> diagnostics = await RunAnalyzer(input);
            Assert.True(diagnostics.Any(d => d.Id == DUR0128_DoNotSpecifyTargetNamespaceForNestedMembers.Id));
        }

        [Fact]
        public async Task Warning_When_TargetNamespaceIsDurianGenerator()
        {
            string input =
=======
			ImmutableArray<Diagnostic> diagnostics = await RunAnalyzer(input);
			Assert.True(diagnostics.Any(d => d.Id == DUR0128_DoNotSpecifyTargetNamespaceForNestedMembers.Id));
		}

		[Fact]
		public async Task Warning_When_TargetNamespaceIsDurianGenerator()
		{
			string input =
>>>>>>> 6184197d
@$"using {DurianStrings.MainNamespace};
using {DurianStrings.ConfigurationNamespace};

[{DefaultParamConfigurationAttributeProvider.TypeName}({DefaultParamConfigurationAttributeProvider.TargetNamespace} = ""Durian.Generator"")]
public class Test<[{DefaultParamAttributeProvider.TypeName}(typeof(string))]T>
{{
}}
";
<<<<<<< HEAD
            ImmutableArray<Diagnostic> diagnostics = await RunAnalyzer(input);
            Assert.True(diagnostics.Any(d => d.Id == DUR0127_InvalidTargetNamespace.Id));
        }

        [Fact]
        public async Task Warning_When_TargetNamespaceIsNamedLikeKeyword()
        {
            string input =
=======
			ImmutableArray<Diagnostic> diagnostics = await RunAnalyzer(input);
			Assert.True(diagnostics.Any(d => d.Id == DUR0127_InvalidTargetNamespace.Id));
		}

		[Fact]
		public async Task Warning_When_TargetNamespaceIsNamedLikeKeyword()
		{
			string input =
>>>>>>> 6184197d
@$"using {DurianStrings.MainNamespace};
using {DurianStrings.ConfigurationNamespace};

[{DefaultParamConfigurationAttributeProvider.TypeName}({DefaultParamConfigurationAttributeProvider.TargetNamespace} = ""int"")]
public class Test<[{DefaultParamAttributeProvider.TypeName}(typeof(string))]T>
{{
}}
";
<<<<<<< HEAD
            ImmutableArray<Diagnostic> diagnostics = await RunAnalyzer(input);
            Assert.True(diagnostics.Any(d => d.Id == DUR0127_InvalidTargetNamespace.Id));
        }

        [Fact]
        public async Task Warning_When_TargetNamespaceIsNotValidIdentifier()
        {
            string input =
=======
			ImmutableArray<Diagnostic> diagnostics = await RunAnalyzer(input);
			Assert.True(diagnostics.Any(d => d.Id == DUR0127_InvalidTargetNamespace.Id));
		}

		[Fact]
		public async Task Warning_When_TargetNamespaceIsNotValidIdentifier()
		{
			string input =
>>>>>>> 6184197d
@$"using {DurianStrings.MainNamespace};
using {DurianStrings.ConfigurationNamespace};

[{DefaultParamConfigurationAttributeProvider.TypeName}({DefaultParamConfigurationAttributeProvider.TargetNamespace} = ""12fwa"")]
public class Test<[{DefaultParamAttributeProvider.TypeName}(typeof(string))]T>
{{
}}
";
<<<<<<< HEAD
            ImmutableArray<Diagnostic> diagnostics = await RunAnalyzer(input);
            Assert.True(diagnostics.Any(d => d.Id == DUR0127_InvalidTargetNamespace.Id));
        }

        [Fact]
        public async Task Warning_When_TargetNamespaceIsWhitespaceOrEmpty()
        {
            string input =
=======
			ImmutableArray<Diagnostic> diagnostics = await RunAnalyzer(input);
			Assert.True(diagnostics.Any(d => d.Id == DUR0127_InvalidTargetNamespace.Id));
		}

		[Fact]
		public async Task Warning_When_TargetNamespaceIsWhitespaceOrEmpty()
		{
			string input =
>>>>>>> 6184197d
@$"using {DurianStrings.MainNamespace};
using {DurianStrings.ConfigurationNamespace};

[{DefaultParamConfigurationAttributeProvider.TypeName}({DefaultParamConfigurationAttributeProvider.TargetNamespace} = "" "")]
public class Test<[{DefaultParamAttributeProvider.TypeName}(typeof(string))]T>
{{
}}
";
<<<<<<< HEAD
            ImmutableArray<Diagnostic> diagnostics = await RunAnalyzer(input);
            Assert.True(diagnostics.Any(d => d.Id == DUR0127_InvalidTargetNamespace.Id));
        }

        [Fact]
        public async Task Warning_When_TypeConventionOnDelegate()
        {
            string input =
=======
			ImmutableArray<Diagnostic> diagnostics = await RunAnalyzer(input);
			Assert.True(diagnostics.Any(d => d.Id == DUR0127_InvalidTargetNamespace.Id));
		}

		[Fact]
		public async Task Warning_When_TypeConventionOnDelegate()
		{
			string input =
>>>>>>> 6184197d
@$"using {DurianStrings.MainNamespace};
using {DurianStrings.ConfigurationNamespace};

partial class Test
{{
	[{DefaultParamConfigurationAttributeProvider.TypeName}({DefaultParamConfigurationAttributeProvider.TypeConvention} = {DPTypeConventionProvider.TypeName}.{DPTypeConventionProvider.Inherit})]
	public delegate void Method<[{DefaultParamAttributeProvider.TypeName}(typeof(string))]T>();
}}
";
<<<<<<< HEAD
            ImmutableArray<Diagnostic> diagnostics = await RunAnalyzer(input);
            Assert.True(diagnostics.Any(d => d.Id == DUR0112_TypeConvetionShouldNotBeUsedOnMembersOtherThanTypes.Id));
        }

        [Fact]
        public async Task Warning_When_TypeConventionOnMethod()
        {
            string input =
=======
			ImmutableArray<Diagnostic> diagnostics = await RunAnalyzer(input);
			Assert.True(diagnostics.Any(d => d.Id == DUR0112_TypeConvetionShouldNotBeUsedOnMembersOtherThanTypes.Id));
		}

		[Fact]
		public async Task Warning_When_TypeConventionOnMethod()
		{
			string input =
>>>>>>> 6184197d
@$"using {DurianStrings.MainNamespace};
using {DurianStrings.ConfigurationNamespace};

partial class Test
{{
	[{DefaultParamConfigurationAttributeProvider.TypeName}({DefaultParamConfigurationAttributeProvider.TypeConvention} = {DPTypeConventionProvider.TypeName}.{DPTypeConventionProvider.Inherit})]
	public static void Method<[{DefaultParamAttributeProvider.TypeName}(typeof(string))]T>()
	{{
	}}
}}
";
<<<<<<< HEAD
            ImmutableArray<Diagnostic> diagnostics = await RunAnalyzer(input);
            Assert.True(diagnostics.Any(d => d.Id == DUR0112_TypeConvetionShouldNotBeUsedOnMembersOtherThanTypes.Id));
        }

        protected override IEnumerable<ISourceTextProvider>? GetInitialSources()
        {
            return DefaultParamGenerator.GetSourceProviders();
        }
    }
=======
			ImmutableArray<Diagnostic> diagnostics = await RunAnalyzer(input);
			Assert.True(diagnostics.Any(d => d.Id == DUR0112_TypeConvetionShouldNotBeUsedOnMembersOtherThanTypes.Id));
		}

		protected override IEnumerable<ISourceTextProvider>? GetInitialSources()
		{
			return DefaultParamGenerator.GetSourceProviders();
		}
	}
>>>>>>> 6184197d
}<|MERGE_RESOLUTION|>--- conflicted
+++ resolved
@@ -1,23 +1,23 @@
 ﻿// Copyright (c) Piotr Stenke. All rights reserved.
 // Licensed under the MIT license.
 
-using Durian.TestServices;
-using Microsoft.CodeAnalysis;
 using System.Collections.Generic;
 using System.Collections.Immutable;
 using System.Linq;
 using System.Threading.Tasks;
+using Durian.TestServices;
+using Microsoft.CodeAnalysis;
 using Xunit;
 using static Durian.Analysis.DefaultParam.DefaultParamDiagnostics;
 
 namespace Durian.Analysis.DefaultParam.Tests
 {
-    public sealed class ConfigurationAnalyzerTests : AnalyzerTest<DefaultParamConfigurationAnalyzer>
-    {
-        [Fact]
-        public async Task Error_When_ConfigurationIsOnLocalFunction()
-        {
-            string input =
+	public sealed class ConfigurationAnalyzerTests : AnalyzerTest<DefaultParamConfigurationAnalyzer>
+	{
+		[Fact]
+		public async Task Error_When_ConfigurationIsOnLocalFunction()
+		{
+			string input =
 @$"using {DurianStrings.MainNamespace};
 using {DurianStrings.ConfigurationNamespace};
 
@@ -32,16 +32,6 @@
 	}}
 }}
 ";
-<<<<<<< HEAD
-            ImmutableArray<Diagnostic> diagnostics = await RunAnalyzer(input);
-            Assert.True(diagnostics.Any(d => d.Id == DUR0115_DefaultParamConfigurationIsNotValidOnThisTypeOfMethod.Id));
-        }
-
-        [Fact]
-        public async Task Error_When_IsInheritOnSealedType()
-        {
-            string input =
-=======
 			ImmutableArray<Diagnostic> diagnostics = await RunAnalyzer(input);
 			Assert.True(diagnostics.Any(d => d.Id == DUR0115_DefaultParamConfigurationIsNotValidOnThisTypeOfMethod.Id));
 		}
@@ -50,7 +40,6 @@
 		public async Task Error_When_IsInheritOnSealedType()
 		{
 			string input =
->>>>>>> 6184197d
 @$"using {DurianStrings.MainNamespace};
 using {DurianStrings.ConfigurationNamespace};
 
@@ -59,16 +48,6 @@
 {{
 }}
 ";
-<<<<<<< HEAD
-            ImmutableArray<Diagnostic> diagnostics = await RunAnalyzer(input);
-            Assert.True(diagnostics.Any(d => d.Id == DUR0117_InheritTypeConventionCannotBeUsedOnStructOrSealedType.Id));
-        }
-
-        [Fact]
-        public async Task Error_When_IsInheritOnStaticType()
-        {
-            string input =
-=======
 			ImmutableArray<Diagnostic> diagnostics = await RunAnalyzer(input);
 			Assert.True(diagnostics.Any(d => d.Id == DUR0117_InheritTypeConventionCannotBeUsedOnStructOrSealedType.Id));
 		}
@@ -77,7 +56,6 @@
 		public async Task Error_When_IsInheritOnStaticType()
 		{
 			string input =
->>>>>>> 6184197d
 @$"using {DurianStrings.MainNamespace};
 using {DurianStrings.ConfigurationNamespace};
 
@@ -86,16 +64,6 @@
 {{
 }}
 ";
-<<<<<<< HEAD
-            ImmutableArray<Diagnostic> diagnostics = await RunAnalyzer(input);
-            Assert.True(diagnostics.Any(d => d.Id == DUR0117_InheritTypeConventionCannotBeUsedOnStructOrSealedType.Id));
-        }
-
-        [Fact]
-        public async Task Error_When_IsInheritOnStruct()
-        {
-            string input =
-=======
 			ImmutableArray<Diagnostic> diagnostics = await RunAnalyzer(input);
 			Assert.True(diagnostics.Any(d => d.Id == DUR0117_InheritTypeConventionCannotBeUsedOnStructOrSealedType.Id));
 		}
@@ -104,7 +72,6 @@
 		public async Task Error_When_IsInheritOnStruct()
 		{
 			string input =
->>>>>>> 6184197d
 @$"using {DurianStrings.MainNamespace};
 using {DurianStrings.ConfigurationNamespace};
 
@@ -113,16 +80,6 @@
 {{
 }}
 ";
-<<<<<<< HEAD
-            ImmutableArray<Diagnostic> diagnostics = await RunAnalyzer(input);
-            Assert.True(diagnostics.Any(d => d.Id == DUR0117_InheritTypeConventionCannotBeUsedOnStructOrSealedType.Id));
-        }
-
-        [Fact]
-        public async Task Error_When_IsInheritOnTypeWithNoAccessibleConstructors()
-        {
-            string input =
-=======
 			ImmutableArray<Diagnostic> diagnostics = await RunAnalyzer(input);
 			Assert.True(diagnostics.Any(d => d.Id == DUR0117_InheritTypeConventionCannotBeUsedOnStructOrSealedType.Id));
 		}
@@ -131,7 +88,6 @@
 		public async Task Error_When_IsInheritOnTypeWithNoAccessibleConstructors()
 		{
 			string input =
->>>>>>> 6184197d
 @$"using {DurianStrings.MainNamespace};
 using {DurianStrings.ConfigurationNamespace};
 
@@ -143,16 +99,6 @@
 	}}
 }}
 ";
-<<<<<<< HEAD
-            ImmutableArray<Diagnostic> diagnostics = await RunAnalyzer(input);
-            Assert.True(diagnostics.Any(d => d.Id == DUR0123_InheritTypeConventionCannotBeUsedOnTypeWithNoAccessibleConstructor.Id));
-        }
-
-        [Fact]
-        public async Task Error_When_MethodIsExplicitImplementation()
-        {
-            string input =
-=======
 			ImmutableArray<Diagnostic> diagnostics = await RunAnalyzer(input);
 			Assert.True(diagnostics.Any(d => d.Id == DUR0123_InheritTypeConventionCannotBeUsedOnTypeWithNoAccessibleConstructor.Id));
 		}
@@ -161,7 +107,6 @@
 		public async Task Error_When_MethodIsExplicitImplementation()
 		{
 			string input =
->>>>>>> 6184197d
 @$"using {DurianStrings.MainNamespace};
 using {DurianStrings.ConfigurationNamespace};
 
@@ -178,16 +123,6 @@
 	}}
 }}
 ";
-<<<<<<< HEAD
-            ImmutableArray<Diagnostic> diagnostics = await RunAnalyzer(input);
-            Assert.True(diagnostics.Any(d => d.Id == DUR0115_DefaultParamConfigurationIsNotValidOnThisTypeOfMethod.Id));
-        }
-
-        [Fact]
-        public async Task Error_When_MethodIsInInterface()
-        {
-            string input =
-=======
 			ImmutableArray<Diagnostic> diagnostics = await RunAnalyzer(input);
 			Assert.True(diagnostics.Any(d => d.Id == DUR0115_DefaultParamConfigurationIsNotValidOnThisTypeOfMethod.Id));
 		}
@@ -196,7 +131,6 @@
 		public async Task Error_When_MethodIsInInterface()
 		{
 			string input =
->>>>>>> 6184197d
 @$"using {DurianStrings.MainNamespace};
 using {DurianStrings.ConfigurationNamespace};
 
@@ -206,16 +140,6 @@
 	void Method<[{DefaultParamAttributeProvider.TypeName}(typeof(string))]T>();
 }}
 ";
-<<<<<<< HEAD
-            ImmutableArray<Diagnostic> diagnostics = await RunAnalyzer(input);
-            Assert.True(diagnostics.Any(d => d.Id == DUR0115_DefaultParamConfigurationIsNotValidOnThisTypeOfMethod.Id));
-        }
-
-        [Fact]
-        public async Task NoDiagnostics_When_IsDefaultParamDelegate()
-        {
-            string input =
-=======
 			ImmutableArray<Diagnostic> diagnostics = await RunAnalyzer(input);
 			Assert.True(diagnostics.Any(d => d.Id == DUR0115_DefaultParamConfigurationIsNotValidOnThisTypeOfMethod.Id));
 		}
@@ -224,7 +148,6 @@
 		public async Task NoDiagnostics_When_IsDefaultParamDelegate()
 		{
 			string input =
->>>>>>> 6184197d
 @$"using {DurianStrings.MainNamespace};
 using {DurianStrings.ConfigurationNamespace};
 
@@ -234,18 +157,13 @@
 	public delegate void Method<[{DefaultParamAttributeProvider.TypeName}(typeof(string))]T>();
 }}
 ";
-<<<<<<< HEAD
-            Assert.Empty(await RunAnalyzer(input));
-        }
-=======
-			Assert.Empty(await RunAnalyzer(input));
-		}
->>>>>>> 6184197d
-
-        [Fact]
-        public async Task NoDiagnostics_When_IsDefaultParamMethod()
-        {
-            string input =
+			Assert.Empty(await RunAnalyzer(input));
+		}
+
+		[Fact]
+		public async Task NoDiagnostics_When_IsDefaultParamMethod()
+		{
+			string input =
 @$"using {DurianStrings.MainNamespace};
 using {DurianStrings.ConfigurationNamespace};
 
@@ -257,18 +175,13 @@
 	}}
 }}
 ";
-<<<<<<< HEAD
-            Assert.Empty(await RunAnalyzer(input));
-        }
-=======
-			Assert.Empty(await RunAnalyzer(input));
-		}
->>>>>>> 6184197d
-
-        [Fact]
-        public async Task NoDiagnostics_When_IsDefaultParamType()
-        {
-            string input =
+			Assert.Empty(await RunAnalyzer(input));
+		}
+
+		[Fact]
+		public async Task NoDiagnostics_When_IsDefaultParamType()
+		{
+			string input =
 @$"using {DurianStrings.MainNamespace};
 using {DurianStrings.ConfigurationNamespace};
 
@@ -277,18 +190,13 @@
 {{
 }}
 ";
-<<<<<<< HEAD
-            Assert.Empty(await RunAnalyzer(input));
-        }
-=======
-			Assert.Empty(await RunAnalyzer(input));
-		}
->>>>>>> 6184197d
-
-        [Fact]
-        public async Task NoDiagnostics_When_MethodConventionOnMethod()
-        {
-            string input =
+			Assert.Empty(await RunAnalyzer(input));
+		}
+
+		[Fact]
+		public async Task NoDiagnostics_When_MethodConventionOnMethod()
+		{
+			string input =
 @$"using {DurianStrings.MainNamespace};
 using {DurianStrings.ConfigurationNamespace};
 
@@ -300,18 +208,13 @@
 	}}
 }}
 ";
-<<<<<<< HEAD
-            Assert.Empty(await RunAnalyzer(input));
-        }
-=======
-			Assert.Empty(await RunAnalyzer(input));
-		}
->>>>>>> 6184197d
-
-        [Fact]
-        public async Task NoDiagnostics_When_TypeConventionOnType()
-        {
-            string input =
+			Assert.Empty(await RunAnalyzer(input));
+		}
+
+		[Fact]
+		public async Task NoDiagnostics_When_TypeConventionOnType()
+		{
+			string input =
 @$"using {DurianStrings.MainNamespace};
 using {DurianStrings.ConfigurationNamespace};
 
@@ -320,18 +223,13 @@
 {{
 }}
 ";
-<<<<<<< HEAD
-            Assert.Empty(await RunAnalyzer(input));
-        }
-=======
-			Assert.Empty(await RunAnalyzer(input));
-		}
->>>>>>> 6184197d
-
-        [Fact]
-        public async Task NoWarning_When_TargetNamespaceIsNamedLikeKeyword_And_HasAtSign()
-        {
-            string input =
+			Assert.Empty(await RunAnalyzer(input));
+		}
+
+		[Fact]
+		public async Task NoWarning_When_TargetNamespaceIsNamedLikeKeyword_And_HasAtSign()
+		{
+			string input =
 @$"using {DurianStrings.MainNamespace};
 using {DurianStrings.ConfigurationNamespace};
 
@@ -340,18 +238,13 @@
 {{
 }}
 ";
-<<<<<<< HEAD
-            Assert.Empty(await RunAnalyzer(input));
-        }
-=======
-			Assert.Empty(await RunAnalyzer(input));
-		}
->>>>>>> 6184197d
-
-        [Fact]
-        public async Task NoWarning_When_TargetNamespaceIsNull()
-        {
-            string input =
+			Assert.Empty(await RunAnalyzer(input));
+		}
+
+		[Fact]
+		public async Task NoWarning_When_TargetNamespaceIsNull()
+		{
+			string input =
 @$"using {DurianStrings.MainNamespace};
 using {DurianStrings.ConfigurationNamespace};
 
@@ -360,18 +253,13 @@
 {{
 }}
 ";
-<<<<<<< HEAD
-            Assert.Empty(await RunAnalyzer(input));
-        }
-=======
-			Assert.Empty(await RunAnalyzer(input));
-		}
->>>>>>> 6184197d
-
-        [Fact]
-        public async Task NoWarning_When_TargetNamespaceIsValid()
-        {
-            string input =
+			Assert.Empty(await RunAnalyzer(input));
+		}
+
+		[Fact]
+		public async Task NoWarning_When_TargetNamespaceIsValid()
+		{
+			string input =
 @$"using {DurianStrings.MainNamespace};
 using {DurianStrings.ConfigurationNamespace};
 
@@ -380,18 +268,13 @@
 {{
 }}
 ";
-<<<<<<< HEAD
-            Assert.Empty(await RunAnalyzer(input));
-        }
-=======
-			Assert.Empty(await RunAnalyzer(input));
-		}
->>>>>>> 6184197d
-
-        [Fact]
-        public async Task NoWarning_When_TargetNamespaceIsValid_And_HasDot()
-        {
-            string input =
+			Assert.Empty(await RunAnalyzer(input));
+		}
+
+		[Fact]
+		public async Task NoWarning_When_TargetNamespaceIsValid_And_HasDot()
+		{
+			string input =
 @$"using {DurianStrings.MainNamespace};
 using {DurianStrings.ConfigurationNamespace};
 
@@ -400,18 +283,13 @@
 {{
 }}
 ";
-<<<<<<< HEAD
-            Assert.Empty(await RunAnalyzer(input));
-        }
-=======
-			Assert.Empty(await RunAnalyzer(input));
-		}
->>>>>>> 6184197d
-
-        [Fact]
-        public async Task Warning_When_ConfigurationIsOnNonDefaultParamDelegate()
-        {
-            string input =
+			Assert.Empty(await RunAnalyzer(input));
+		}
+
+		[Fact]
+		public async Task Warning_When_ConfigurationIsOnNonDefaultParamDelegate()
+		{
+			string input =
 @$"using {DurianStrings.MainNamespace};
 using {DurianStrings.ConfigurationNamespace};
 
@@ -421,16 +299,6 @@
 	public delegate void Method<T>();
 }}
 ";
-<<<<<<< HEAD
-            ImmutableArray<Diagnostic> diagnostics = await RunAnalyzer(input);
-            Assert.True(diagnostics.Any(d => d.Id == DUR0111_DefaultParamConfigurationAttributeCannotBeAppliedToMembersWithoutDefaultParamAttribute.Id));
-        }
-
-        [Fact]
-        public async Task Warning_When_ConfigurationIsOnNonDefaultParamMethod()
-        {
-            string input =
-=======
 			ImmutableArray<Diagnostic> diagnostics = await RunAnalyzer(input);
 			Assert.True(diagnostics.Any(d => d.Id == DUR0111_DefaultParamConfigurationAttributeCannotBeAppliedToMembersWithoutDefaultParamAttribute.Id));
 		}
@@ -439,7 +307,6 @@
 		public async Task Warning_When_ConfigurationIsOnNonDefaultParamMethod()
 		{
 			string input =
->>>>>>> 6184197d
 @$"using {DurianStrings.MainNamespace};
 using {DurianStrings.ConfigurationNamespace};
 
@@ -451,16 +318,6 @@
 	}}
 }}
 ";
-<<<<<<< HEAD
-            ImmutableArray<Diagnostic> diagnostics = await RunAnalyzer(input);
-            Assert.True(diagnostics.Any(d => d.Id == DUR0111_DefaultParamConfigurationAttributeCannotBeAppliedToMembersWithoutDefaultParamAttribute.Id));
-        }
-
-        [Fact]
-        public async Task Warning_When_ConfigurationIsOnNonDefaultParamType()
-        {
-            string input =
-=======
 			ImmutableArray<Diagnostic> diagnostics = await RunAnalyzer(input);
 			Assert.True(diagnostics.Any(d => d.Id == DUR0111_DefaultParamConfigurationAttributeCannotBeAppliedToMembersWithoutDefaultParamAttribute.Id));
 		}
@@ -469,7 +326,6 @@
 		public async Task Warning_When_ConfigurationIsOnNonDefaultParamType()
 		{
 			string input =
->>>>>>> 6184197d
 @$"using {DurianStrings.MainNamespace};
 using {DurianStrings.ConfigurationNamespace};
 
@@ -478,16 +334,6 @@
 {{
 }}
 ";
-<<<<<<< HEAD
-            ImmutableArray<Diagnostic> diagnostics = await RunAnalyzer(input);
-            Assert.True(diagnostics.Any(d => d.Id == DUR0111_DefaultParamConfigurationAttributeCannotBeAppliedToMembersWithoutDefaultParamAttribute.Id));
-        }
-
-        [Fact]
-        public async Task Warning_When_IsNotChildType_And_UsesApplyNewModifierProperty()
-        {
-            string input =
-=======
 			ImmutableArray<Diagnostic> diagnostics = await RunAnalyzer(input);
 			Assert.True(diagnostics.Any(d => d.Id == DUR0111_DefaultParamConfigurationAttributeCannotBeAppliedToMembersWithoutDefaultParamAttribute.Id));
 		}
@@ -496,7 +342,6 @@
 		public async Task Warning_When_IsNotChildType_And_UsesApplyNewModifierProperty()
 		{
 			string input =
->>>>>>> 6184197d
 @$"using {DurianStrings.MainNamespace};
 using {DurianStrings.ConfigurationNamespace};
 
@@ -505,16 +350,6 @@
 {{
 }}
 ";
-<<<<<<< HEAD
-            ImmutableArray<Diagnostic> diagnostics = await RunAnalyzer(input);
-            Assert.True(diagnostics.Any(d => d.Id == DUR0124_ApplyNewModifierShouldNotBeUsedWhenIsNotChildOfType.Id));
-        }
-
-        [Fact]
-        public async Task Warning_When_MethodConventionOnDelegate()
-        {
-            string input =
-=======
 			ImmutableArray<Diagnostic> diagnostics = await RunAnalyzer(input);
 			Assert.True(diagnostics.Any(d => d.Id == DUR0124_ApplyNewModifierShouldNotBeUsedWhenIsNotChildOfType.Id));
 		}
@@ -523,7 +358,6 @@
 		public async Task Warning_When_MethodConventionOnDelegate()
 		{
 			string input =
->>>>>>> 6184197d
 @$"using {DurianStrings.MainNamespace};
 using {DurianStrings.ConfigurationNamespace};
 
@@ -533,16 +367,6 @@
 	public delegate void Method<[{DefaultParamAttributeProvider.TypeName}(typeof(string))]T>();
 }}
 ";
-<<<<<<< HEAD
-            ImmutableArray<Diagnostic> diagnostics = await RunAnalyzer(input);
-            Assert.True(diagnostics.Any(d => d.Id == DUR0113_MethodConventionShouldNotBeUsedOnMembersOtherThanMethods.Id));
-        }
-
-        [Fact]
-        public async Task Warning_When_MethodConventionOnType()
-        {
-            string input =
-=======
 			ImmutableArray<Diagnostic> diagnostics = await RunAnalyzer(input);
 			Assert.True(diagnostics.Any(d => d.Id == DUR0113_MethodConventionShouldNotBeUsedOnMembersOtherThanMethods.Id));
 		}
@@ -551,7 +375,6 @@
 		public async Task Warning_When_MethodConventionOnType()
 		{
 			string input =
->>>>>>> 6184197d
 @$"using {DurianStrings.MainNamespace};
 using {DurianStrings.ConfigurationNamespace};
 
@@ -560,16 +383,6 @@
 {{
 }}
 ";
-<<<<<<< HEAD
-            ImmutableArray<Diagnostic> diagnostics = await RunAnalyzer(input);
-            Assert.True(diagnostics.Any(d => d.Id == DUR0113_MethodConventionShouldNotBeUsedOnMembersOtherThanMethods.Id));
-        }
-
-        [Fact]
-        public async Task Warning_When_TargetNamespaceIsDefinedOnNestedMember()
-        {
-            string input =
-=======
 			ImmutableArray<Diagnostic> diagnostics = await RunAnalyzer(input);
 			Assert.True(diagnostics.Any(d => d.Id == DUR0113_MethodConventionShouldNotBeUsedOnMembersOtherThanMethods.Id));
 		}
@@ -578,7 +391,6 @@
 		public async Task Warning_When_TargetNamespaceIsDefinedOnNestedMember()
 		{
 			string input =
->>>>>>> 6184197d
 @$"using {DurianStrings.MainNamespace};
 using {DurianStrings.ConfigurationNamespace};
 
@@ -590,16 +402,6 @@
 	}}
 }}
 ";
-<<<<<<< HEAD
-            ImmutableArray<Diagnostic> diagnostics = await RunAnalyzer(input);
-            Assert.True(diagnostics.Any(d => d.Id == DUR0128_DoNotSpecifyTargetNamespaceForNestedMembers.Id));
-        }
-
-        [Fact]
-        public async Task Warning_When_TargetNamespaceIsDurianGenerator()
-        {
-            string input =
-=======
 			ImmutableArray<Diagnostic> diagnostics = await RunAnalyzer(input);
 			Assert.True(diagnostics.Any(d => d.Id == DUR0128_DoNotSpecifyTargetNamespaceForNestedMembers.Id));
 		}
@@ -608,7 +410,6 @@
 		public async Task Warning_When_TargetNamespaceIsDurianGenerator()
 		{
 			string input =
->>>>>>> 6184197d
 @$"using {DurianStrings.MainNamespace};
 using {DurianStrings.ConfigurationNamespace};
 
@@ -617,16 +418,6 @@
 {{
 }}
 ";
-<<<<<<< HEAD
-            ImmutableArray<Diagnostic> diagnostics = await RunAnalyzer(input);
-            Assert.True(diagnostics.Any(d => d.Id == DUR0127_InvalidTargetNamespace.Id));
-        }
-
-        [Fact]
-        public async Task Warning_When_TargetNamespaceIsNamedLikeKeyword()
-        {
-            string input =
-=======
 			ImmutableArray<Diagnostic> diagnostics = await RunAnalyzer(input);
 			Assert.True(diagnostics.Any(d => d.Id == DUR0127_InvalidTargetNamespace.Id));
 		}
@@ -635,7 +426,6 @@
 		public async Task Warning_When_TargetNamespaceIsNamedLikeKeyword()
 		{
 			string input =
->>>>>>> 6184197d
 @$"using {DurianStrings.MainNamespace};
 using {DurianStrings.ConfigurationNamespace};
 
@@ -644,16 +434,6 @@
 {{
 }}
 ";
-<<<<<<< HEAD
-            ImmutableArray<Diagnostic> diagnostics = await RunAnalyzer(input);
-            Assert.True(diagnostics.Any(d => d.Id == DUR0127_InvalidTargetNamespace.Id));
-        }
-
-        [Fact]
-        public async Task Warning_When_TargetNamespaceIsNotValidIdentifier()
-        {
-            string input =
-=======
 			ImmutableArray<Diagnostic> diagnostics = await RunAnalyzer(input);
 			Assert.True(diagnostics.Any(d => d.Id == DUR0127_InvalidTargetNamespace.Id));
 		}
@@ -662,7 +442,6 @@
 		public async Task Warning_When_TargetNamespaceIsNotValidIdentifier()
 		{
 			string input =
->>>>>>> 6184197d
 @$"using {DurianStrings.MainNamespace};
 using {DurianStrings.ConfigurationNamespace};
 
@@ -671,16 +450,6 @@
 {{
 }}
 ";
-<<<<<<< HEAD
-            ImmutableArray<Diagnostic> diagnostics = await RunAnalyzer(input);
-            Assert.True(diagnostics.Any(d => d.Id == DUR0127_InvalidTargetNamespace.Id));
-        }
-
-        [Fact]
-        public async Task Warning_When_TargetNamespaceIsWhitespaceOrEmpty()
-        {
-            string input =
-=======
 			ImmutableArray<Diagnostic> diagnostics = await RunAnalyzer(input);
 			Assert.True(diagnostics.Any(d => d.Id == DUR0127_InvalidTargetNamespace.Id));
 		}
@@ -689,7 +458,6 @@
 		public async Task Warning_When_TargetNamespaceIsWhitespaceOrEmpty()
 		{
 			string input =
->>>>>>> 6184197d
 @$"using {DurianStrings.MainNamespace};
 using {DurianStrings.ConfigurationNamespace};
 
@@ -698,16 +466,6 @@
 {{
 }}
 ";
-<<<<<<< HEAD
-            ImmutableArray<Diagnostic> diagnostics = await RunAnalyzer(input);
-            Assert.True(diagnostics.Any(d => d.Id == DUR0127_InvalidTargetNamespace.Id));
-        }
-
-        [Fact]
-        public async Task Warning_When_TypeConventionOnDelegate()
-        {
-            string input =
-=======
 			ImmutableArray<Diagnostic> diagnostics = await RunAnalyzer(input);
 			Assert.True(diagnostics.Any(d => d.Id == DUR0127_InvalidTargetNamespace.Id));
 		}
@@ -716,7 +474,6 @@
 		public async Task Warning_When_TypeConventionOnDelegate()
 		{
 			string input =
->>>>>>> 6184197d
 @$"using {DurianStrings.MainNamespace};
 using {DurianStrings.ConfigurationNamespace};
 
@@ -726,16 +483,6 @@
 	public delegate void Method<[{DefaultParamAttributeProvider.TypeName}(typeof(string))]T>();
 }}
 ";
-<<<<<<< HEAD
-            ImmutableArray<Diagnostic> diagnostics = await RunAnalyzer(input);
-            Assert.True(diagnostics.Any(d => d.Id == DUR0112_TypeConvetionShouldNotBeUsedOnMembersOtherThanTypes.Id));
-        }
-
-        [Fact]
-        public async Task Warning_When_TypeConventionOnMethod()
-        {
-            string input =
-=======
 			ImmutableArray<Diagnostic> diagnostics = await RunAnalyzer(input);
 			Assert.True(diagnostics.Any(d => d.Id == DUR0112_TypeConvetionShouldNotBeUsedOnMembersOtherThanTypes.Id));
 		}
@@ -744,7 +491,6 @@
 		public async Task Warning_When_TypeConventionOnMethod()
 		{
 			string input =
->>>>>>> 6184197d
 @$"using {DurianStrings.MainNamespace};
 using {DurianStrings.ConfigurationNamespace};
 
@@ -756,17 +502,6 @@
 	}}
 }}
 ";
-<<<<<<< HEAD
-            ImmutableArray<Diagnostic> diagnostics = await RunAnalyzer(input);
-            Assert.True(diagnostics.Any(d => d.Id == DUR0112_TypeConvetionShouldNotBeUsedOnMembersOtherThanTypes.Id));
-        }
-
-        protected override IEnumerable<ISourceTextProvider>? GetInitialSources()
-        {
-            return DefaultParamGenerator.GetSourceProviders();
-        }
-    }
-=======
 			ImmutableArray<Diagnostic> diagnostics = await RunAnalyzer(input);
 			Assert.True(diagnostics.Any(d => d.Id == DUR0112_TypeConvetionShouldNotBeUsedOnMembersOtherThanTypes.Id));
 		}
@@ -776,5 +511,4 @@
 			return DefaultParamGenerator.GetSourceProviders();
 		}
 	}
->>>>>>> 6184197d
 }