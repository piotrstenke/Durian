--- conflicted
+++ resolved
@@ -7,21 +7,12 @@
 
 namespace Durian.Analysis.DefaultParam.Tests.Delegates
 {
-<<<<<<< HEAD
-    public sealed class DelegateErrorTests : DefaultParamGeneratorTestBase
-    {
-        [Fact]
-        public void Error_When_ContainingTypeIsDefaultParam()
-        {
-            string input =
-=======
 	public sealed class DelegateErrorTests : DefaultParamGeneratorTest
 	{
 		[Fact]
 		public void Error_When_ContainingTypeIsDefaultParam()
 		{
 			string input =
->>>>>>> 6184197d
 @$"using {DurianStrings.MainNamespace};
 
 partial class Test<[{DefaultParamAttributeProvider.TypeName}(typeof(string))]T>
@@ -30,18 +21,13 @@
 }}
 ";
 
-<<<<<<< HEAD
-            Assert.True(RunGenerator(input, 1).HasFailedAndContainsDiagnosticIDs(DefaultParamDiagnostics.DUR0126_DefaultParamMembersCannotBeNested.Id));
-        }
-=======
 			Assert.True(RunGenerator(input, 1).FailedAndContainsDiagnostics(DefaultParamDiagnostics.DUR0126_DefaultParamMembersCannotBeNested.Id));
 		}
->>>>>>> 6184197d
-
-        [Fact]
-        public void Error_When_ContainingTypeIsNotPartial()
-        {
-            string input =
+
+		[Fact]
+		public void Error_When_ContainingTypeIsNotPartial()
+		{
+			string input =
 @$"using {DurianStrings.MainNamespace};
 
 class Test
@@ -49,18 +35,13 @@
 	delegate void Del<[{DefaultParamAttributeProvider.TypeName}(typeof(int))]T>();
 }}
 ";
-<<<<<<< HEAD
-            Assert.True(RunGenerator(input).HasFailedAndContainsDiagnosticIDs(DefaultParamDiagnostics.DUR0101_ContainingTypeMustBePartial.Id));
-        }
-=======
 			Assert.True(RunGenerator(input).FailedAndContainsDiagnostics(DefaultParamDiagnostics.DUR0101_ContainingTypeMustBePartial.Id));
 		}
->>>>>>> 6184197d
-
-        [Fact]
-        public void Error_When_DefaultParamArgumentIsInvalidForConstraint()
-        {
-            string input =
+
+		[Fact]
+		public void Error_When_DefaultParamArgumentIsInvalidForConstraint()
+		{
+			string input =
 @$"using {DurianStrings.MainNamespace};
 
 partial class Test
@@ -68,18 +49,13 @@
 	delegate void Del<[{DefaultParamAttributeProvider.TypeName}(typeof(int))]T>() where T : class;
 }}
 ";
-<<<<<<< HEAD
-            Assert.True(RunGenerator(input).HasFailedAndContainsDiagnosticIDs(DefaultParamDiagnostics.DUR0106_TargetTypeDoesNotSatisfyConstraint.Id));
-        }
-=======
 			Assert.True(RunGenerator(input).FailedAndContainsDiagnostics(DefaultParamDiagnostics.DUR0106_TargetTypeDoesNotSatisfyConstraint.Id));
 		}
->>>>>>> 6184197d
-
-        [Fact]
-        public void Error_When_DefaultParamAttributeIsNotLast()
-        {
-            string input =
+
+		[Fact]
+		public void Error_When_DefaultParamAttributeIsNotLast()
+		{
+			string input =
 @$"using {DurianStrings.MainNamespace};
 
 partial class Test
@@ -87,18 +63,13 @@
 	delegate void Del<[{DefaultParamAttributeProvider.TypeName}(typeof(string)]T, U>();
 }}
 ";
-<<<<<<< HEAD
-            Assert.True(RunGenerator(input).HasFailedAndContainsDiagnosticIDs(DefaultParamDiagnostics.DUR0105_DefaultParamMustBeLast.Id));
-        }
-=======
 			Assert.True(RunGenerator(input).FailedAndContainsDiagnostics(DefaultParamDiagnostics.DUR0105_DefaultParamMustBeLast.Id));
 		}
->>>>>>> 6184197d
-
-        [Fact]
-        public void Error_When_HasDurianGeneratedAttribute()
-        {
-            string input =
+
+		[Fact]
+		public void Error_When_HasDurianGeneratedAttribute()
+		{
+			string input =
 @$"using {DurianStrings.MainNamespace};
 
 partial class Test
@@ -107,18 +78,13 @@
 	delegate void Del<[{DefaultParamAttributeProvider.TypeName}(typeof(int))]T>();
 }}
 ";
-<<<<<<< HEAD
-            Assert.True(RunGenerator(input).HasFailedAndContainsDiagnosticIDs(DefaultParamDiagnostics.DUR0104_DefaultParamCannotBeAppliedWhenGenerationAttributesArePresent.Id));
-        }
-=======
 			Assert.True(RunGenerator(input).FailedAndContainsDiagnostics(DefaultParamDiagnostics.DUR0104_DefaultParamCannotBeAppliedWhenGenerationAttributesArePresent.Id));
 		}
->>>>>>> 6184197d
-
-        [Fact]
-        public void Error_When_HasGeneratedCodeAttribute()
-        {
-            string input =
+
+		[Fact]
+		public void Error_When_HasGeneratedCodeAttribute()
+		{
+			string input =
 @$"using {DurianStrings.MainNamespace};
 
 partial class Test
@@ -127,18 +93,13 @@
 	delegate void Del<[{DefaultParamAttributeProvider.TypeName}(typeof(int))]T>();
 }}
 ";
-<<<<<<< HEAD
-            Assert.True(RunGenerator(input).HasFailedAndContainsDiagnosticIDs(DefaultParamDiagnostics.DUR0104_DefaultParamCannotBeAppliedWhenGenerationAttributesArePresent.Id));
-        }
-=======
 			Assert.True(RunGenerator(input).FailedAndContainsDiagnostics(DefaultParamDiagnostics.DUR0104_DefaultParamCannotBeAppliedWhenGenerationAttributesArePresent.Id));
 		}
->>>>>>> 6184197d
-
-        [Fact]
-        public void Error_When_MemberExistsInTargetNamespace()
-        {
-            string input =
+
+		[Fact]
+		public void Error_When_MemberExistsInTargetNamespace()
+		{
+			string input =
 $@"using {DurianStrings.MainNamespace};
 using {DurianStrings.ConfigurationNamespace};
 
@@ -154,18 +115,13 @@
 }}
 ";
 
-<<<<<<< HEAD
-            Assert.True(RunGenerator(input).HasFailedAndContainsDiagnosticIDs(DefaultParamDiagnostics.DUR0129_TargetNamespaceAlreadyContainsMemberWithName.Id));
-        }
-=======
 			Assert.True(RunGenerator(input).FailedAndContainsDiagnostics(DefaultParamDiagnostics.DUR0129_TargetNamespaceAlreadyContainsMemberWithName.Id));
 		}
->>>>>>> 6184197d
-
-        [Fact]
-        public void Error_When_MemberExistsInTargetNamespace_And_TargetsGlobalNamespace()
-        {
-            string input =
+
+		[Fact]
+		public void Error_When_MemberExistsInTargetNamespace_And_TargetsGlobalNamespace()
+		{
+			string input =
 $@"using {DurianStrings.MainNamespace};
 using {DurianStrings.ConfigurationNamespace};
 
@@ -180,18 +136,13 @@
 }}
 ";
 
-<<<<<<< HEAD
-            Assert.True(RunGenerator(input).HasFailedAndContainsDiagnosticIDs(DefaultParamDiagnostics.DUR0129_TargetNamespaceAlreadyContainsMemberWithName.Id));
-        }
-=======
 			Assert.True(RunGenerator(input).FailedAndContainsDiagnostics(DefaultParamDiagnostics.DUR0129_TargetNamespaceAlreadyContainsMemberWithName.Id));
 		}
->>>>>>> 6184197d
-
-        [Fact]
-        public void Error_When_MemberExistsInTargetNamespace_And_TargetsParentNamespace()
-        {
-            string input =
+
+		[Fact]
+		public void Error_When_MemberExistsInTargetNamespace_And_TargetsParentNamespace()
+		{
+			string input =
 $@"using {DurianStrings.MainNamespace};
 using {DurianStrings.ConfigurationNamespace};
 
@@ -206,18 +157,13 @@
 }}
 ";
 
-<<<<<<< HEAD
-            Assert.True(RunGenerator(input).HasFailedAndContainsDiagnosticIDs(DefaultParamDiagnostics.DUR0129_TargetNamespaceAlreadyContainsMemberWithName.Id));
-        }
-=======
 			Assert.True(RunGenerator(input).FailedAndContainsDiagnostics(DefaultParamDiagnostics.DUR0129_TargetNamespaceAlreadyContainsMemberWithName.Id));
 		}
->>>>>>> 6184197d
-
-        [Fact]
-        public void Error_When_OneOfContainingTypesIsNotPartial()
-        {
-            string input =
+
+		[Fact]
+		public void Error_When_OneOfContainingTypesIsNotPartial()
+		{
+			string input =
 @$"using {DurianStrings.MainNamespace};
 
 class Parent
@@ -228,18 +174,13 @@
 	}}
 }}
 ";
-<<<<<<< HEAD
-            Assert.True(RunGenerator(input).HasFailedAndContainsDiagnosticIDs(DefaultParamDiagnostics.DUR0101_ContainingTypeMustBePartial.Id));
-        }
-=======
 			Assert.True(RunGenerator(input).FailedAndContainsDiagnostics(DefaultParamDiagnostics.DUR0101_ContainingTypeMustBePartial.Id));
 		}
->>>>>>> 6184197d
-
-        [Fact]
-        public void Error_When_OneOfDefaultParamArgumentsIsInvalidForConstraint()
-        {
-            string input =
+
+		[Fact]
+		public void Error_When_OneOfDefaultParamArgumentsIsInvalidForConstraint()
+		{
+			string input =
 @$"using {DurianStrings.MainNamespace};
 
 partial class Test
@@ -247,18 +188,13 @@
 	delegate void Del<[{DefaultParamAttributeProvider.TypeName}(typeof(int))]T, [{DefaultParamAttributeProvider.TypeName}(typeof(string))]>() where T : class where U : class;
 }}
 ";
-<<<<<<< HEAD
-            Assert.True(RunGenerator(input).HasFailedAndContainsDiagnosticIDs(DefaultParamDiagnostics.DUR0106_TargetTypeDoesNotSatisfyConstraint.Id));
-        }
-=======
 			Assert.True(RunGenerator(input).FailedAndContainsDiagnostics(DefaultParamDiagnostics.DUR0106_TargetTypeDoesNotSatisfyConstraint.Id));
 		}
->>>>>>> 6184197d
-
-        [Fact]
-        public void Error_When_OneOfMultipleDefaultParamAttributeIsNotLast()
-        {
-            string input =
+
+		[Fact]
+		public void Error_When_OneOfMultipleDefaultParamAttributeIsNotLast()
+		{
+			string input =
 @$"using {DurianStrings.MainNamespace};
 
 partial class Test
@@ -267,13 +203,7 @@
 }}
 ";
 
-<<<<<<< HEAD
-            Assert.True(RunGenerator(input).HasFailedAndContainsDiagnosticIDs(DefaultParamDiagnostics.DUR0105_DefaultParamMustBeLast.Id));
-        }
-    }
-=======
 			Assert.True(RunGenerator(input).FailedAndContainsDiagnostics(DefaultParamDiagnostics.DUR0105_DefaultParamMustBeLast.Id));
 		}
 	}
->>>>>>> 6184197d
 }