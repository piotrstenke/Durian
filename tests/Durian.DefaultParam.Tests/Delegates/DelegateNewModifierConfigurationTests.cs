﻿// Copyright (c) Piotr Stenke. All rights reserved.
// Licensed under the MIT license.

using Durian.TestServices;
using Xunit;
using static Durian.Analysis.DefaultParam.DefaultParamDiagnostics;

namespace Durian.Analysis.DefaultParam.Tests.Delegates
{
<<<<<<< HEAD
    public sealed class DelegateNewModifierConfigurationTests : DefaultParamGeneratorTestBase
    {
        [Fact]
        public void AppliesNewModifier_When_GeneratedGenericNameAlreadyExistsInBaseClass()
        {
            string input =
=======
	public sealed class DelegateNewModifierConfigurationTests : DefaultParamGeneratorTest
	{
		[Fact]
		public void AppliesNewModifier_When_GeneratedGenericNameAlreadyExistsInBaseClass()
		{
			string input =
>>>>>>> 6184197d
@$"using {DurianStrings.MainNamespace};

class Parent
{{
	public delegate void Del<T>()
	{{
	}}
}}

partial class Test : Parent
{{
	delegate void Del<T, [{DefaultParamAttributeProvider.TypeName}(typeof(int))]U>(U value);
}}
";

<<<<<<< HEAD
            string expected =
@$"partial class Test
=======
			string expected =
@$"internal partial class Test : Parent
>>>>>>> 6184197d
{{
	{GetCodeGenerationAttributes("Test.Del<T, U>")}
	new delegate void Del<T>(int value);
}}
";
            Assert.True(RunGenerator(input).Compare(expected));
        }

        [Fact]
        public void AppliesNewModifier_When_GeneratedNonGenericNameAlreadyExistsInBaseClass()
        {
            string input =
@$"using {DurianStrings.MainNamespace};

class Parent
{{
	public string Del {{ get; }}
}}

partial class Test : Parent
{{
	delegate void Del<[{DefaultParamAttributeProvider.TypeName}(typeof(int))]T>(T value);
}}
";

<<<<<<< HEAD
            string expected =
@$"partial class Test
=======
			string expected =
@$"internal partial class Test : Parent
>>>>>>> 6184197d
{{
	{GetCodeGenerationAttributes("Test.Del<T>")}
	new delegate void Del(int value);
}}
";
            Assert.True(RunGenerator(input).Compare(expected));
        }

        [Fact]
        public void AppliesNewModifier_When_GloballyFalse_And_InTypeTrue()
        {
            string input =
@$"using {DurianStrings.MainNamespace};
using {DurianStrings.ConfigurationNamespace}

[assembly: {DefaultParamScopedConfigurationAttributeProvider.TypeName}({DefaultParamScopedConfigurationAttributeProvider.ApplyNewModifierWhenPossible} = false)]
class Parent
{{
	public delegate void Del(int value);
}}

[{DefaultParamScopedConfigurationAttributeProvider.TypeName}({DefaultParamScopedConfigurationAttributeProvider.ApplyNewModifierWhenPossible} = true)]
partial class Test : Parent
{{
	delegate void Del<[{DefaultParamAttributeProvider.TypeName}(typeof(int))]T>(T value);
}}
";
<<<<<<< HEAD
            string expected =
@$"partial class Test
=======
			string expected =
@$"internal partial class Test : Parent
>>>>>>> 6184197d
{{
	{GetCodeGenerationAttributes("Test.Del<T>")}
	new delegate void Del(int value);
}}
";
            Assert.True(RunGenerator(input).Compare(expected));
        }

        [Fact]
        public void AppliesNewModifier_When_GloballyFalse_And_LocallyFalse()
        {
            string input =
@$"using {DurianStrings.MainNamespace};
using {DurianStrings.ConfigurationNamespace}

[assembly: {DefaultParamScopedConfigurationAttributeProvider.TypeName}({DefaultParamScopedConfigurationAttributeProvider.ApplyNewModifierWhenPossible} = false)]
class Parent
{{
	public delegate void Del(int value);
}}

partial class Test : Parent
{{
	[{DefaultParamConfigurationAttributeProvider.TypeName}({DefaultParamConfigurationAttributeProvider.ApplyNewModifierWhenPossible} = true)]
	delegate void Del<[{DefaultParamAttributeProvider.TypeName}(typeof(int))]T>(T value);
}}
";
<<<<<<< HEAD
            string expected =
@$"partial class Test
=======
			string expected =
@$"internal partial class Test : Parent
>>>>>>> 6184197d
{{
	{GetCodeGenerationAttributes("Test.Del<T>")}
	new delegate void Del(int value);
}}
";
            Assert.True(RunGenerator(input).Compare(expected));
        }

        [Fact]
        public void AppliesNewModifier_When_HasMultipleNonDefaultParamParameters()
        {
            string input =
@$"using {DurianStrings.MainNamespace};
using {DurianStrings.ConfigurationNamespace}

[assembly: {DefaultParamScopedConfigurationAttributeProvider.TypeName}({DefaultParamScopedConfigurationAttributeProvider.ApplyNewModifierWhenPossible} = true)]
class Parent
{{
	public delegate void Del<T>(int value);

	public delegate void Del<T, U>(int value);
}}

partial class Test : Parent
{{
	delegate void Del<T, U, [{DefaultParamAttributeProvider.TypeName}(typeof(int))]V>(V value);
}}
";

<<<<<<< HEAD
            string expected =
@$"partial class Test
=======
			string expected =
@$"internal partial class Test : Parent
>>>>>>> 6184197d
{{
	{GetCodeGenerationAttributes("Test.Del<T, U, V>")}
	new delegate void Del<T, U>(int value);
}}
";
            Assert.True(RunGenerator(input).Compare(expected));
        }

        [Fact]
        public void AppliesNewModifier_When_HasNonDefaultParamParameters()
        {
            string input =
@$"using {DurianStrings.MainNamespace};
using {DurianStrings.ConfigurationNamespace}

[assembly: {DefaultParamScopedConfigurationAttributeProvider.TypeName}({DefaultParamScopedConfigurationAttributeProvider.ApplyNewModifierWhenPossible} = true)]
class Parent
{{
	public delegate void Del<T>(int value);
}}

partial class Test : Parent
{{
	delegate void Del<T, [{DefaultParamAttributeProvider.TypeName}(typeof(int))]U>(U value);
}}
";

<<<<<<< HEAD
            string expected =
@$"partial class Test
=======
			string expected =
@$"internal partial class Test : Parent
>>>>>>> 6184197d
{{
	{GetCodeGenerationAttributes("Test.Del<T, U>")}
	new delegate void Del<T>(int value);
}}
";
            Assert.True(RunGenerator(input).Compare(expected));
        }

        [Fact]
        public void AppliesNewModifier_When_InTypeFalse_LocallyTrue()
        {
            string input =
@$"using {DurianStrings.MainNamespace};
using {DurianStrings.ConfigurationNamespace}

class Parent
{{
	public delegate void Del(int value);
}}

[{DefaultParamScopedConfigurationAttributeProvider.TypeName}({DefaultParamScopedConfigurationAttributeProvider.ApplyNewModifierWhenPossible} = true)]
partial class Test : Parent
{{
	[{DefaultParamConfigurationAttributeProvider.TypeName}({DefaultParamConfigurationAttributeProvider.ApplyNewModifierWhenPossible} = true)]
	delegate void Del<[{DefaultParamAttributeProvider.TypeName}(typeof(int))]T>(T value);
}}
";
<<<<<<< HEAD
            string expected =
@$"partial class Test
=======
			string expected =
@$"internal partial class Test : Parent
>>>>>>> 6184197d
{{
	{GetCodeGenerationAttributes("Test.Del<T>")}
	new delegate void Del(int value);
}}
";
            Assert.True(RunGenerator(input).Compare(expected));
        }

        [Fact]
        public void AppliesNewModifier_When_IsInInterface_And_GeneratedNameAlreadyExistsInBaseInterface()
        {
            string input =
$@"using {DurianStrings.MainNamespace};
using {DurianStrings.ConfigurationNamespace};

[assembly: {DefaultParamScopedConfigurationAttributeProvider.TypeName}({DefaultParamScopedConfigurationAttributeProvider.ApplyNewModifierWhenPossible} = true)]
interface IParent
{{
	delegate void Del();
}}

partial interface IChild : IParent
{{
	delegate void Del<[{DefaultParamAttributeProvider.TypeName}(typeof(string))]T>();
}}
";
<<<<<<< HEAD
            string expected =
$@"partial interface IChild
=======
			string expected =
$@"internal partial interface IChild : IParent
>>>>>>> 6184197d
{{
	{GetCodeGenerationAttributes("IChild.Del<T>")}
	new delegate void Del();
}}";

            Assert.True(RunGenerator(input).Compare(expected));
        }

        [Fact]
        public void DoesNotApplyNewModifer_When_GloballyTrue_And_InTypeFalse()
        {
            string input =
@$"using {DurianStrings.MainNamespace};
using {DurianStrings.ConfigurationNamespace}

[assembly: {DefaultParamScopedConfigurationAttributeProvider.TypeName}({DefaultParamScopedConfigurationAttributeProvider.ApplyNewModifierWhenPossible} = true)]
class Parent
{{
	public delegate void Del(int value);
}}

[{DefaultParamScopedConfigurationAttributeProvider.TypeName}({DefaultParamScopedConfigurationAttributeProvider.ApplyNewModifierWhenPossible} = false)]
partial class Test : Parent
{{
	delegate void Del<[{DefaultParamAttributeProvider.TypeName}(typeof(int))]T>(T value);
}}
";
<<<<<<< HEAD
            Assert.True(RunGenerator(input).HasFailedAndContainsDiagnosticIDs(DUR0116_MemberWithNameAlreadyExists.Id));
        }
=======
			Assert.True(RunGenerator(input).FailedAndContainsDiagnostics(DUR0116_MemberWithNameAlreadyExists.Id));
		}
>>>>>>> 6184197d

        [Fact]
        public void DoesNotApplyNewModifer_When_GloballyTrue_And_LocallyFalse()
        {
            string input =
@$"using {DurianStrings.MainNamespace};
using {DurianStrings.ConfigurationNamespace}

[assembly: {DefaultParamScopedConfigurationAttributeProvider.TypeName}({DefaultParamScopedConfigurationAttributeProvider.ApplyNewModifierWhenPossible} = true)]
class Parent
{{
	public delegate void Del(int value);
}}

partial class Test : Parent
{{
	[{DefaultParamConfigurationAttributeProvider.TypeName}({DefaultParamConfigurationAttributeProvider.ApplyNewModifierWhenPossible} = false)]
	delegate void Del<[{DefaultParamAttributeProvider.TypeName}(typeof(int))]T>(T value);
}}
";
<<<<<<< HEAD
            Assert.True(RunGenerator(input).HasFailedAndContainsDiagnosticIDs(DUR0116_MemberWithNameAlreadyExists.Id));
        }
=======
			Assert.True(RunGenerator(input).FailedAndContainsDiagnostics(DUR0116_MemberWithNameAlreadyExists.Id));
		}
>>>>>>> 6184197d

        [Fact]
        public void DoesNotApplyNewModifer_When_InTypeTrue_LocallyFalse()
        {
            string input =
@$"using {DurianStrings.MainNamespace};
using {DurianStrings.ConfigurationNamespace}

class Parent
{{
	public delegate void Del(int value);
}}

[{DefaultParamConfigurationAttributeProvider.TypeName}({DefaultParamConfigurationAttributeProvider.ApplyNewModifierWhenPossible} = true)]
partial class Test : Parent
{{
	[{DefaultParamConfigurationAttributeProvider.TypeName}({DefaultParamConfigurationAttributeProvider.ApplyNewModifierWhenPossible} = false)]
	delegate void Del<[{DefaultParamAttributeProvider.TypeName}(typeof(int))]T>(T value);
}}
";
<<<<<<< HEAD
            Assert.True(RunGenerator(input).HasFailedAndContainsDiagnosticIDs(DUR0116_MemberWithNameAlreadyExists.Id));
        }
=======
			Assert.True(RunGenerator(input).FailedAndContainsDiagnostics(DUR0116_MemberWithNameAlreadyExists.Id));
		}
>>>>>>> 6184197d

        [Fact]
        public void Error_When_GeneratedGenericNameAlreadyExistsInBaseClass_And_ConfigurationIsFalse()
        {
            string input =
@$"using {DurianStrings.MainNamespace};
using {DurianStrings.ConfigurationNamespace};

[assembly: {DefaultParamScopedConfigurationAttributeProvider.TypeName}({DefaultParamScopedConfigurationAttributeProvider.ApplyNewModifierWhenPossible} = false)]
class Parent
{{
	public void Del<T>()
	{{
	}}
}}

partial class Test : Parent
{{
	delegate void Del<T, [{DefaultParamAttributeProvider.TypeName}(typeof(int))]U>(U value);
}}
";

<<<<<<< HEAD
            Assert.True(RunGenerator(input).HasFailedAndContainsDiagnosticIDs(DUR0116_MemberWithNameAlreadyExists.Id));
        }
=======
			Assert.True(RunGenerator(input).FailedAndContainsDiagnostics(DUR0116_MemberWithNameAlreadyExists.Id));
		}
>>>>>>> 6184197d

        [Fact]
        public void Error_When_GeneratedGenericNameAlreadyExistsInSameClass_And_ConfigurationIsFalse()
        {
            string input =
@$"using {DurianStrings.MainNamespace};
using {DurianStrings.ConfigurationNamespace};

[assembly: {DefaultParamScopedConfigurationAttributeProvider.TypeName}({DefaultParamScopedConfigurationAttributeProvider.ApplyNewModifierWhenPossible} = true)]
partial class Test
{{
	public void Del<T>()
	{{
	}}

	delegate void Del<T, [{DefaultParamAttributeProvider.TypeName}(typeof(int))]U>(U value);
}}
";

<<<<<<< HEAD
            Assert.True(RunGenerator(input).HasFailedAndContainsDiagnosticIDs(DUR0116_MemberWithNameAlreadyExists.Id));
        }
=======
			Assert.True(RunGenerator(input).FailedAndContainsDiagnostics(DUR0116_MemberWithNameAlreadyExists.Id));
		}
>>>>>>> 6184197d

        [Fact]
        public void Error_When_GeneratedMethodExistsInBaseInterface_And_ApplyNewModifierIsFalse()
        {
            string input =
$@"using {DurianStrings.MainNamespace};
using {DurianStrings.ConfigurationNamespace};

[assembly: {DefaultParamScopedConfigurationAttributeProvider.TypeName}({DefaultParamScopedConfigurationAttributeProvider.ApplyNewModifierWhenPossible} = false)]
interface IParent
{{
	delegate void Del();
}}

partial interface IChild : IParent
{{
	delegate void Del<[{DefaultParamAttributeProvider.TypeName}(typeof(string))]T>();
}}
";

<<<<<<< HEAD
            Assert.True(RunGenerator(input).HasFailedAndContainsDiagnosticIDs(DUR0116_MemberWithNameAlreadyExists.Id));
        }
=======
			Assert.True(RunGenerator(input).FailedAndContainsDiagnostics(DUR0116_MemberWithNameAlreadyExists.Id));
		}
>>>>>>> 6184197d

        [Fact]
        public void Error_When_GeneratedNonGenericNameAlreadyExistsInBaseClass_And_ConfigurationIsFalse()
        {
            string input =
@$"using {DurianStrings.MainNamespace};
using {DurianStrings.ConfigurationNamespace};

[assembly: {DefaultParamScopedConfigurationAttributeProvider.TypeName}({DefaultParamScopedConfigurationAttributeProvider.ApplyNewModifierWhenPossible} = false)]
class Parent
{{
	public string Del {{ get; }}
}}

partial class Test : Parent
{{
	delegate void Del<[{DefaultParamAttributeProvider.TypeName}(typeof(int))]T>(T value);
}}
";

<<<<<<< HEAD
            Assert.True(RunGenerator(input).HasFailedAndContainsDiagnosticIDs(DUR0116_MemberWithNameAlreadyExists.Id));
        }
=======
			Assert.True(RunGenerator(input).FailedAndContainsDiagnostics(DUR0116_MemberWithNameAlreadyExists.Id));
		}
>>>>>>> 6184197d

        [Fact]
        public void Error_When_GeneratedNonGenericNameAlreadyExistsInSameClass()
        {
            string input =
@$"using {DurianStrings.MainNamespace};
using {DurianStrings.ConfigurationNamespace};

[assembly: {DefaultParamScopedConfigurationAttributeProvider.TypeName}({DefaultParamScopedConfigurationAttributeProvider.ApplyNewModifierWhenPossible} = true)]
partial class Test
{{
	public string Del {{ get; }}

	delegate void Del<[{DefaultParamAttributeProvider.TypeName}(typeof(int))]T>(T value);
}}
";

<<<<<<< HEAD
            Assert.True(RunGenerator(input).HasFailedAndContainsDiagnosticIDs(DUR0116_MemberWithNameAlreadyExists.Id));
        }
=======
			Assert.True(RunGenerator(input).FailedAndContainsDiagnostics(DUR0116_MemberWithNameAlreadyExists.Id));
		}
>>>>>>> 6184197d

        [Fact]
        public void Error_When_IsGlobal_AndGeneratedNonGenericNameAlreadyExists()
        {
            string input =
@$"using {DurianStrings.MainNamespace};

class Del
{{
}}

delegate void Del<[{DefaultParamAttributeProvider.TypeName}(typeof(string)]T>(T value);
";
<<<<<<< HEAD
            Assert.True(RunGenerator(input).HasFailedAndContainsDiagnosticIDs(DUR0129_TargetNamespaceAlreadyContainsMemberWithName.Id));
        }
=======
			Assert.True(RunGenerator(input).FailedAndContainsDiagnostics(DUR0129_TargetNamespaceAlreadyContainsMemberWithName.Id));
		}
>>>>>>> 6184197d

        [Fact]
        public void IgnoresPrivateMembersInBaseType()
        {
            string input =
@$"using {DurianStrings.MainNamespace};
using {DurianStrings.ConfigurationNamespace}

[assembly: {DefaultParamScopedConfigurationAttributeProvider.TypeName}({DefaultParamScopedConfigurationAttributeProvider.ApplyNewModifierWhenPossible} = true)]
class Parent
{{
	private delegate void Del();
}}

partial class Test : Parent
{{
	delegate void Del<[{DefaultParamAttributeProvider.TypeName}(typeof(int))]T>();
}}
";

<<<<<<< HEAD
            string expected =
@$"partial class Test
=======
			string expected =
@$"internal partial class Test : Parent
>>>>>>> 6184197d
{{
	{GetCodeGenerationAttributes("Test.Del<T>")}
	delegate void Del();
}}
";
            Assert.True(RunGenerator(input).Compare(expected));
        }
    }
}<|MERGE_RESOLUTION|>--- conflicted
+++ resolved
@@ -7,21 +7,12 @@
 
 namespace Durian.Analysis.DefaultParam.Tests.Delegates
 {
-<<<<<<< HEAD
-    public sealed class DelegateNewModifierConfigurationTests : DefaultParamGeneratorTestBase
-    {
-        [Fact]
-        public void AppliesNewModifier_When_GeneratedGenericNameAlreadyExistsInBaseClass()
-        {
-            string input =
-=======
 	public sealed class DelegateNewModifierConfigurationTests : DefaultParamGeneratorTest
 	{
 		[Fact]
 		public void AppliesNewModifier_When_GeneratedGenericNameAlreadyExistsInBaseClass()
 		{
 			string input =
->>>>>>> 6184197d
 @$"using {DurianStrings.MainNamespace};
 
 class Parent
@@ -37,25 +28,20 @@
 }}
 ";
 
-<<<<<<< HEAD
-            string expected =
-@$"partial class Test
-=======
-			string expected =
-@$"internal partial class Test : Parent
->>>>>>> 6184197d
+			string expected =
+@$"internal partial class Test : Parent
 {{
 	{GetCodeGenerationAttributes("Test.Del<T, U>")}
 	new delegate void Del<T>(int value);
 }}
 ";
-            Assert.True(RunGenerator(input).Compare(expected));
-        }
-
-        [Fact]
-        public void AppliesNewModifier_When_GeneratedNonGenericNameAlreadyExistsInBaseClass()
-        {
-            string input =
+			Assert.True(RunGenerator(input).Compare(expected));
+		}
+
+		[Fact]
+		public void AppliesNewModifier_When_GeneratedNonGenericNameAlreadyExistsInBaseClass()
+		{
+			string input =
 @$"using {DurianStrings.MainNamespace};
 
 class Parent
@@ -69,25 +55,20 @@
 }}
 ";
 
-<<<<<<< HEAD
-            string expected =
-@$"partial class Test
-=======
-			string expected =
-@$"internal partial class Test : Parent
->>>>>>> 6184197d
+			string expected =
+@$"internal partial class Test : Parent
 {{
 	{GetCodeGenerationAttributes("Test.Del<T>")}
 	new delegate void Del(int value);
 }}
 ";
-            Assert.True(RunGenerator(input).Compare(expected));
-        }
-
-        [Fact]
-        public void AppliesNewModifier_When_GloballyFalse_And_InTypeTrue()
-        {
-            string input =
+			Assert.True(RunGenerator(input).Compare(expected));
+		}
+
+		[Fact]
+		public void AppliesNewModifier_When_GloballyFalse_And_InTypeTrue()
+		{
+			string input =
 @$"using {DurianStrings.MainNamespace};
 using {DurianStrings.ConfigurationNamespace}
 
@@ -103,25 +84,20 @@
 	delegate void Del<[{DefaultParamAttributeProvider.TypeName}(typeof(int))]T>(T value);
 }}
 ";
-<<<<<<< HEAD
-            string expected =
-@$"partial class Test
-=======
-			string expected =
-@$"internal partial class Test : Parent
->>>>>>> 6184197d
+			string expected =
+@$"internal partial class Test : Parent
 {{
 	{GetCodeGenerationAttributes("Test.Del<T>")}
 	new delegate void Del(int value);
 }}
 ";
-            Assert.True(RunGenerator(input).Compare(expected));
-        }
-
-        [Fact]
-        public void AppliesNewModifier_When_GloballyFalse_And_LocallyFalse()
-        {
-            string input =
+			Assert.True(RunGenerator(input).Compare(expected));
+		}
+
+		[Fact]
+		public void AppliesNewModifier_When_GloballyFalse_And_LocallyFalse()
+		{
+			string input =
 @$"using {DurianStrings.MainNamespace};
 using {DurianStrings.ConfigurationNamespace}
 
@@ -137,25 +113,20 @@
 	delegate void Del<[{DefaultParamAttributeProvider.TypeName}(typeof(int))]T>(T value);
 }}
 ";
-<<<<<<< HEAD
-            string expected =
-@$"partial class Test
-=======
-			string expected =
-@$"internal partial class Test : Parent
->>>>>>> 6184197d
+			string expected =
+@$"internal partial class Test : Parent
 {{
 	{GetCodeGenerationAttributes("Test.Del<T>")}
 	new delegate void Del(int value);
 }}
 ";
-            Assert.True(RunGenerator(input).Compare(expected));
-        }
-
-        [Fact]
-        public void AppliesNewModifier_When_HasMultipleNonDefaultParamParameters()
-        {
-            string input =
+			Assert.True(RunGenerator(input).Compare(expected));
+		}
+
+		[Fact]
+		public void AppliesNewModifier_When_HasMultipleNonDefaultParamParameters()
+		{
+			string input =
 @$"using {DurianStrings.MainNamespace};
 using {DurianStrings.ConfigurationNamespace}
 
@@ -173,25 +144,20 @@
 }}
 ";
 
-<<<<<<< HEAD
-            string expected =
-@$"partial class Test
-=======
-			string expected =
-@$"internal partial class Test : Parent
->>>>>>> 6184197d
+			string expected =
+@$"internal partial class Test : Parent
 {{
 	{GetCodeGenerationAttributes("Test.Del<T, U, V>")}
 	new delegate void Del<T, U>(int value);
 }}
 ";
-            Assert.True(RunGenerator(input).Compare(expected));
-        }
-
-        [Fact]
-        public void AppliesNewModifier_When_HasNonDefaultParamParameters()
-        {
-            string input =
+			Assert.True(RunGenerator(input).Compare(expected));
+		}
+
+		[Fact]
+		public void AppliesNewModifier_When_HasNonDefaultParamParameters()
+		{
+			string input =
 @$"using {DurianStrings.MainNamespace};
 using {DurianStrings.ConfigurationNamespace}
 
@@ -207,25 +173,20 @@
 }}
 ";
 
-<<<<<<< HEAD
-            string expected =
-@$"partial class Test
-=======
-			string expected =
-@$"internal partial class Test : Parent
->>>>>>> 6184197d
+			string expected =
+@$"internal partial class Test : Parent
 {{
 	{GetCodeGenerationAttributes("Test.Del<T, U>")}
 	new delegate void Del<T>(int value);
 }}
 ";
-            Assert.True(RunGenerator(input).Compare(expected));
-        }
-
-        [Fact]
-        public void AppliesNewModifier_When_InTypeFalse_LocallyTrue()
-        {
-            string input =
+			Assert.True(RunGenerator(input).Compare(expected));
+		}
+
+		[Fact]
+		public void AppliesNewModifier_When_InTypeFalse_LocallyTrue()
+		{
+			string input =
 @$"using {DurianStrings.MainNamespace};
 using {DurianStrings.ConfigurationNamespace}
 
@@ -241,25 +202,20 @@
 	delegate void Del<[{DefaultParamAttributeProvider.TypeName}(typeof(int))]T>(T value);
 }}
 ";
-<<<<<<< HEAD
-            string expected =
-@$"partial class Test
-=======
-			string expected =
-@$"internal partial class Test : Parent
->>>>>>> 6184197d
+			string expected =
+@$"internal partial class Test : Parent
 {{
 	{GetCodeGenerationAttributes("Test.Del<T>")}
 	new delegate void Del(int value);
 }}
 ";
-            Assert.True(RunGenerator(input).Compare(expected));
-        }
-
-        [Fact]
-        public void AppliesNewModifier_When_IsInInterface_And_GeneratedNameAlreadyExistsInBaseInterface()
-        {
-            string input =
+			Assert.True(RunGenerator(input).Compare(expected));
+		}
+
+		[Fact]
+		public void AppliesNewModifier_When_IsInInterface_And_GeneratedNameAlreadyExistsInBaseInterface()
+		{
+			string input =
 $@"using {DurianStrings.MainNamespace};
 using {DurianStrings.ConfigurationNamespace};
 
@@ -274,25 +230,20 @@
 	delegate void Del<[{DefaultParamAttributeProvider.TypeName}(typeof(string))]T>();
 }}
 ";
-<<<<<<< HEAD
-            string expected =
-$@"partial interface IChild
-=======
 			string expected =
 $@"internal partial interface IChild : IParent
->>>>>>> 6184197d
 {{
 	{GetCodeGenerationAttributes("IChild.Del<T>")}
 	new delegate void Del();
 }}";
 
-            Assert.True(RunGenerator(input).Compare(expected));
-        }
-
-        [Fact]
-        public void DoesNotApplyNewModifer_When_GloballyTrue_And_InTypeFalse()
-        {
-            string input =
+			Assert.True(RunGenerator(input).Compare(expected));
+		}
+
+		[Fact]
+		public void DoesNotApplyNewModifer_When_GloballyTrue_And_InTypeFalse()
+		{
+			string input =
 @$"using {DurianStrings.MainNamespace};
 using {DurianStrings.ConfigurationNamespace}
 
@@ -308,18 +259,13 @@
 	delegate void Del<[{DefaultParamAttributeProvider.TypeName}(typeof(int))]T>(T value);
 }}
 ";
-<<<<<<< HEAD
-            Assert.True(RunGenerator(input).HasFailedAndContainsDiagnosticIDs(DUR0116_MemberWithNameAlreadyExists.Id));
-        }
-=======
-			Assert.True(RunGenerator(input).FailedAndContainsDiagnostics(DUR0116_MemberWithNameAlreadyExists.Id));
-		}
->>>>>>> 6184197d
-
-        [Fact]
-        public void DoesNotApplyNewModifer_When_GloballyTrue_And_LocallyFalse()
-        {
-            string input =
+			Assert.True(RunGenerator(input).FailedAndContainsDiagnostics(DUR0116_MemberWithNameAlreadyExists.Id));
+		}
+
+		[Fact]
+		public void DoesNotApplyNewModifer_When_GloballyTrue_And_LocallyFalse()
+		{
+			string input =
 @$"using {DurianStrings.MainNamespace};
 using {DurianStrings.ConfigurationNamespace}
 
@@ -335,18 +281,13 @@
 	delegate void Del<[{DefaultParamAttributeProvider.TypeName}(typeof(int))]T>(T value);
 }}
 ";
-<<<<<<< HEAD
-            Assert.True(RunGenerator(input).HasFailedAndContainsDiagnosticIDs(DUR0116_MemberWithNameAlreadyExists.Id));
-        }
-=======
-			Assert.True(RunGenerator(input).FailedAndContainsDiagnostics(DUR0116_MemberWithNameAlreadyExists.Id));
-		}
->>>>>>> 6184197d
-
-        [Fact]
-        public void DoesNotApplyNewModifer_When_InTypeTrue_LocallyFalse()
-        {
-            string input =
+			Assert.True(RunGenerator(input).FailedAndContainsDiagnostics(DUR0116_MemberWithNameAlreadyExists.Id));
+		}
+
+		[Fact]
+		public void DoesNotApplyNewModifer_When_InTypeTrue_LocallyFalse()
+		{
+			string input =
 @$"using {DurianStrings.MainNamespace};
 using {DurianStrings.ConfigurationNamespace}
 
@@ -362,18 +303,13 @@
 	delegate void Del<[{DefaultParamAttributeProvider.TypeName}(typeof(int))]T>(T value);
 }}
 ";
-<<<<<<< HEAD
-            Assert.True(RunGenerator(input).HasFailedAndContainsDiagnosticIDs(DUR0116_MemberWithNameAlreadyExists.Id));
-        }
-=======
-			Assert.True(RunGenerator(input).FailedAndContainsDiagnostics(DUR0116_MemberWithNameAlreadyExists.Id));
-		}
->>>>>>> 6184197d
-
-        [Fact]
-        public void Error_When_GeneratedGenericNameAlreadyExistsInBaseClass_And_ConfigurationIsFalse()
-        {
-            string input =
+			Assert.True(RunGenerator(input).FailedAndContainsDiagnostics(DUR0116_MemberWithNameAlreadyExists.Id));
+		}
+
+		[Fact]
+		public void Error_When_GeneratedGenericNameAlreadyExistsInBaseClass_And_ConfigurationIsFalse()
+		{
+			string input =
 @$"using {DurianStrings.MainNamespace};
 using {DurianStrings.ConfigurationNamespace};
 
@@ -391,18 +327,13 @@
 }}
 ";
 
-<<<<<<< HEAD
-            Assert.True(RunGenerator(input).HasFailedAndContainsDiagnosticIDs(DUR0116_MemberWithNameAlreadyExists.Id));
-        }
-=======
-			Assert.True(RunGenerator(input).FailedAndContainsDiagnostics(DUR0116_MemberWithNameAlreadyExists.Id));
-		}
->>>>>>> 6184197d
-
-        [Fact]
-        public void Error_When_GeneratedGenericNameAlreadyExistsInSameClass_And_ConfigurationIsFalse()
-        {
-            string input =
+			Assert.True(RunGenerator(input).FailedAndContainsDiagnostics(DUR0116_MemberWithNameAlreadyExists.Id));
+		}
+
+		[Fact]
+		public void Error_When_GeneratedGenericNameAlreadyExistsInSameClass_And_ConfigurationIsFalse()
+		{
+			string input =
 @$"using {DurianStrings.MainNamespace};
 using {DurianStrings.ConfigurationNamespace};
 
@@ -417,18 +348,13 @@
 }}
 ";
 
-<<<<<<< HEAD
-            Assert.True(RunGenerator(input).HasFailedAndContainsDiagnosticIDs(DUR0116_MemberWithNameAlreadyExists.Id));
-        }
-=======
-			Assert.True(RunGenerator(input).FailedAndContainsDiagnostics(DUR0116_MemberWithNameAlreadyExists.Id));
-		}
->>>>>>> 6184197d
-
-        [Fact]
-        public void Error_When_GeneratedMethodExistsInBaseInterface_And_ApplyNewModifierIsFalse()
-        {
-            string input =
+			Assert.True(RunGenerator(input).FailedAndContainsDiagnostics(DUR0116_MemberWithNameAlreadyExists.Id));
+		}
+
+		[Fact]
+		public void Error_When_GeneratedMethodExistsInBaseInterface_And_ApplyNewModifierIsFalse()
+		{
+			string input =
 $@"using {DurianStrings.MainNamespace};
 using {DurianStrings.ConfigurationNamespace};
 
@@ -444,18 +370,13 @@
 }}
 ";
 
-<<<<<<< HEAD
-            Assert.True(RunGenerator(input).HasFailedAndContainsDiagnosticIDs(DUR0116_MemberWithNameAlreadyExists.Id));
-        }
-=======
-			Assert.True(RunGenerator(input).FailedAndContainsDiagnostics(DUR0116_MemberWithNameAlreadyExists.Id));
-		}
->>>>>>> 6184197d
-
-        [Fact]
-        public void Error_When_GeneratedNonGenericNameAlreadyExistsInBaseClass_And_ConfigurationIsFalse()
-        {
-            string input =
+			Assert.True(RunGenerator(input).FailedAndContainsDiagnostics(DUR0116_MemberWithNameAlreadyExists.Id));
+		}
+
+		[Fact]
+		public void Error_When_GeneratedNonGenericNameAlreadyExistsInBaseClass_And_ConfigurationIsFalse()
+		{
+			string input =
 @$"using {DurianStrings.MainNamespace};
 using {DurianStrings.ConfigurationNamespace};
 
@@ -471,18 +392,13 @@
 }}
 ";
 
-<<<<<<< HEAD
-            Assert.True(RunGenerator(input).HasFailedAndContainsDiagnosticIDs(DUR0116_MemberWithNameAlreadyExists.Id));
-        }
-=======
-			Assert.True(RunGenerator(input).FailedAndContainsDiagnostics(DUR0116_MemberWithNameAlreadyExists.Id));
-		}
->>>>>>> 6184197d
-
-        [Fact]
-        public void Error_When_GeneratedNonGenericNameAlreadyExistsInSameClass()
-        {
-            string input =
+			Assert.True(RunGenerator(input).FailedAndContainsDiagnostics(DUR0116_MemberWithNameAlreadyExists.Id));
+		}
+
+		[Fact]
+		public void Error_When_GeneratedNonGenericNameAlreadyExistsInSameClass()
+		{
+			string input =
 @$"using {DurianStrings.MainNamespace};
 using {DurianStrings.ConfigurationNamespace};
 
@@ -495,18 +411,13 @@
 }}
 ";
 
-<<<<<<< HEAD
-            Assert.True(RunGenerator(input).HasFailedAndContainsDiagnosticIDs(DUR0116_MemberWithNameAlreadyExists.Id));
-        }
-=======
-			Assert.True(RunGenerator(input).FailedAndContainsDiagnostics(DUR0116_MemberWithNameAlreadyExists.Id));
-		}
->>>>>>> 6184197d
-
-        [Fact]
-        public void Error_When_IsGlobal_AndGeneratedNonGenericNameAlreadyExists()
-        {
-            string input =
+			Assert.True(RunGenerator(input).FailedAndContainsDiagnostics(DUR0116_MemberWithNameAlreadyExists.Id));
+		}
+
+		[Fact]
+		public void Error_When_IsGlobal_AndGeneratedNonGenericNameAlreadyExists()
+		{
+			string input =
 @$"using {DurianStrings.MainNamespace};
 
 class Del
@@ -515,18 +426,13 @@
 
 delegate void Del<[{DefaultParamAttributeProvider.TypeName}(typeof(string)]T>(T value);
 ";
-<<<<<<< HEAD
-            Assert.True(RunGenerator(input).HasFailedAndContainsDiagnosticIDs(DUR0129_TargetNamespaceAlreadyContainsMemberWithName.Id));
-        }
-=======
 			Assert.True(RunGenerator(input).FailedAndContainsDiagnostics(DUR0129_TargetNamespaceAlreadyContainsMemberWithName.Id));
 		}
->>>>>>> 6184197d
-
-        [Fact]
-        public void IgnoresPrivateMembersInBaseType()
-        {
-            string input =
+
+		[Fact]
+		public void IgnoresPrivateMembersInBaseType()
+		{
+			string input =
 @$"using {DurianStrings.MainNamespace};
 using {DurianStrings.ConfigurationNamespace}
 
@@ -542,19 +448,14 @@
 }}
 ";
 
-<<<<<<< HEAD
-            string expected =
-@$"partial class Test
-=======
-			string expected =
-@$"internal partial class Test : Parent
->>>>>>> 6184197d
+			string expected =
+@$"internal partial class Test : Parent
 {{
 	{GetCodeGenerationAttributes("Test.Del<T>")}
 	delegate void Del();
 }}
 ";
-            Assert.True(RunGenerator(input).Compare(expected));
-        }
-    }
+			Assert.True(RunGenerator(input).Compare(expected));
+		}
+	}
 }