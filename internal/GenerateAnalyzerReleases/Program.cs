--- conflicted
+++ resolved
@@ -9,160 +9,6 @@
 
 internal static class Program
 {
-<<<<<<< HEAD
-    private static readonly Regex _categoryRegex = new(@"category\s*:\s*""\s*([\w.]+)\s*""", RegexOptions.Singleline);
-    private static readonly Regex _diagnosticAttributeRegex = new(@"\[assembly\s*:\s*DiagnosticFiles\s*\(\s*(.*?)\]", RegexOptions.Singleline);
-    private static readonly Regex _diagnosticAttributeValueRegex = new(@"\s*(?:nameof\s*\(\s*(\w+)\s*\)|"".*?"")", RegexOptions.Singleline);
-    private static readonly Regex _diagnosticRegex = new(@"public\s*static\s*readonly\s*DiagnosticDescriptor\s*\w+\s*=\s*new\s*\w*\s*\(.*?\)\s*;", RegexOptions.Singleline);
-    private static readonly Regex _idRegex = new(@"id\s*:\s*""\s*(\w+)\s*""", RegexOptions.Singleline);
-    private static readonly Regex _packageRegex = new(@"DurianPackage\s*\.\s*(\w+)\s*,", RegexOptions.Singleline);
-    private static readonly Regex _severityRegex = new(@"defaultSeverity\s*:\s*DiagnosticSeverity\s*.\s*(\w+)", RegexOptions.Singleline);
-    private static readonly Regex _titleRegex = new(@"title\s*:\s*""\s*(.*?)\s*""", RegexOptions.Singleline);
-
-    internal static void Main(string[] args)
-    {
-        for (int i = 0; i < args.Length; i++)
-        {
-            string configFile = args[i];
-            HandleConfigFile(configFile);
-        }
-    }
-
-    private static string[] GetDiagnosticFiles(string content)
-    {
-        string attribute = _diagnosticAttributeRegex.Match(content).Groups[1].ToString();
-
-        if (string.IsNullOrWhiteSpace(attribute))
-        {
-            return Array.Empty<string>();
-        }
-
-        MatchCollection matches = _diagnosticAttributeValueRegex.Matches(attribute);
-
-        if (matches.Count == 0)
-        {
-            return Array.Empty<string>();
-        }
-
-        List<string> files = new(matches.Count);
-
-        for (int i = 0; i < matches.Count; i++)
-        {
-            Match match = matches[i];
-            string value = match.Groups[1].ToString();
-
-            if (!string.IsNullOrWhiteSpace(value))
-            {
-                value = value.Trim();
-
-                if (!value.EndsWith(".cs"))
-                {
-                    value += ".cs";
-                }
-
-                files.Add(value);
-            }
-        }
-
-        return files.ToArray();
-    }
-
-    private static string? GetPackageName(string content)
-    {
-        Match match = _packageRegex.Match(content);
-        string moduleName = match.Groups[1].ToString();
-
-        if (!string.IsNullOrWhiteSpace(moduleName))
-        {
-            return moduleName;
-        }
-
-        return null;
-    }
-
-    private static void HandleConfigFile(string configFile)
-    {
-        string? dir = Path.GetDirectoryName(configFile);
-
-        if (dir is null)
-        {
-            return;
-        }
-
-        string content = File.ReadAllText(configFile);
-        string? moduleName = GetPackageName(content);
-
-        if (moduleName is null)
-        {
-            return;
-        }
-
-        string[] files = GetDiagnosticFiles(content);
-
-        if (files.Length == 0)
-        {
-            return;
-        }
-
-        HandleDiagnosticFiles(files, dir, moduleName);
-    }
-
-    private static void HandleDiagnosticFiles(string[] files, string currentDirectory, string moduleName)
-    {
-        StringBuilder builder = new StringBuilder()
-            .AppendLine("## Release 1.0.0")
-            .AppendLine()
-            .AppendLine("### New Rules")
-            .AppendLine("Rule ID | Category | Severity | Notes")
-            .AppendLine("--------|----------|----------|-----------------------------------------");
-
-        foreach (string file in files)
-        {
-            MatchCollection matches = _diagnosticRegex.Matches(File.ReadAllText(currentDirectory + @"\" + file));
-
-            if (matches.Count == 0)
-            {
-                continue;
-            }
-
-            WriteMatchData(matches, moduleName, builder);
-        }
-
-        File.WriteAllText(currentDirectory + @"\AnalyzerReleases.Shipped.md", builder.ToString(), Encoding.UTF8);
-    }
-
-    private static DiagnosticData? RetrieveDiagnosticData(string match)
-    {
-        Match id = _idRegex.Match(match);
-        Match category = _categoryRegex.Match(match);
-        Match title = _titleRegex.Match(match);
-        Match severity = _severityRegex.Match(match);
-
-        return new DiagnosticData(id.Groups[1].ToString(), title.Groups[1].ToString(), category.Groups[1].ToString(), severity.Groups[1].ToString());
-    }
-
-    private static void WriteMatchData(MatchCollection matches, string moduleName, StringBuilder builder)
-    {
-        foreach (Match match in matches)
-        {
-            DiagnosticData? data = RetrieveDiagnosticData(match.ToString());
-
-            if (!data.HasValue)
-            {
-                continue;
-            }
-
-            builder
-                .Append(data.Value.Id)
-                .Append(" | ")
-                .Append(data.Value.Category)
-                .Append(" | ")
-                .Append(data.Value.Severity)
-                .Append(" | ")
-                .AppendLine($"{data.Value.Title}. [[DOC](https://github.com/piotrstenke/Durian/tree/master/docs/{moduleName}/{data.Value.Id}.md)]");
-        }
-    }
-=======
 	private static readonly Regex _categoryRegex = new(@"category\s*:\s*""\s*([\w.]+)\s*""", RegexOptions.Singleline);
 	private static readonly Regex _diagnosticAttributeRegex = new(@"\[assembly\s*:\s*DiagnosticFiles\s*\(\s*(.*?)\]", RegexOptions.Singleline);
 	private static readonly Regex _diagnosticAttributeValueRegex = new(@"\s*(?:nameof\s*\(\s*(\w+)\s*\)|"".*?"")", RegexOptions.Singleline);
@@ -315,5 +161,4 @@
 				.AppendLine($"{data.Value.Title}. [[DOC](https://github.com/piotrstenke/Durian/tree/master/docs/{moduleName}/{data.Value.Id}.md)]");
 		}
 	}
->>>>>>> 6184197d
 }