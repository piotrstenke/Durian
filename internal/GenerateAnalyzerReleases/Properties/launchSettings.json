{
  "profiles": {
<<<<<<< HEAD
    "GenerateAnalyzerReleases": {
      "commandName": "Project",
      "commandLineArgs": "\"$(SolutionDir)src/Durian.CopyFrom/CopyFromDiagnostics\""
    }
=======
	"GenerateAnalyzerReleases": {
	  "commandName": "Project",
	  "commandLineArgs": "\"$(SolutionDir)src/Durian.CopyFrom/CopyFromDiagnostics\""
	}
>>>>>>> 6184197d
  }
}
<|MERGE_RESOLUTION|>--- conflicted
+++ resolved
@@ -1,15 +1,8 @@
-{
-  "profiles": {
-<<<<<<< HEAD
-    "GenerateAnalyzerReleases": {
-      "commandName": "Project",
-      "commandLineArgs": "\"$(SolutionDir)src/Durian.CopyFrom/CopyFromDiagnostics\""
-    }
-=======
-	"GenerateAnalyzerReleases": {
-	  "commandName": "Project",
-	  "commandLineArgs": "\"$(SolutionDir)src/Durian.CopyFrom/CopyFromDiagnostics\""
-	}
->>>>>>> 6184197d
-  }
-}
+{
+  "profiles": {
+	"GenerateAnalyzerReleases": {
+	  "commandName": "Project",
+	  "commandLineArgs": "\"$(SolutionDir)src/Durian.CopyFrom/CopyFromDiagnostics\""
+	}
+  }
+}