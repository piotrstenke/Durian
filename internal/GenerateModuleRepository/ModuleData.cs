﻿// Copyright (c) Piotr Stenke. All rights reserved.
// Licensed under the MIT license.

using Newtonsoft.Json;

[JsonObject]
internal sealed class ModuleData
{
<<<<<<< HEAD
    [JsonProperty("diagnosticFiles")]
    public string[]? DiagnosticFiles { get; set; }

    [JsonProperty("diagnosticIdPrefix")]
    public string? DiagnosticIdPrefix { get; set; }
=======
	[JsonProperty("diagnosticFiles")]
	public string[]? DiagnosticFiles { get; set; }
>>>>>>> 6184197d

    [JsonProperty("documentation")]
    public string? Documentation { get; set; }

<<<<<<< HEAD
    [JsonProperty("externalDiagnostics")]
    public string[]? ExternalDiagnostics { get; set; }

    [JsonProperty("includedTypes")]
    public string[]? IncludedTypes { get; set; }

    [JsonProperty("name", Required = Required.Always)]
    public string? Name { get; set; }

    [JsonProperty("packages", Required = Required.Always)]
    public PackageData[]? Packages { get; set; }
=======
	[JsonProperty("documentation")]
	public string? Documentation { get; set; }

	[JsonProperty("externalDiagnostics")]
	public string[]? ExternalDiagnostics { get; set; }

	[JsonProperty("includedTypes")]
	public string[]? IncludedTypes { get; set; }

	[JsonProperty("name", Required = Required.Always)]
	public string? Name { get; set; }

	[JsonProperty("packages", Required = Required.Always)]
	public PackageData[]? Packages { get; set; }
>>>>>>> 6184197d
}<|MERGE_RESOLUTION|>--- conflicted
+++ resolved
@@ -6,33 +6,12 @@
 [JsonObject]
 internal sealed class ModuleData
 {
-<<<<<<< HEAD
-    [JsonProperty("diagnosticFiles")]
-    public string[]? DiagnosticFiles { get; set; }
-
-    [JsonProperty("diagnosticIdPrefix")]
-    public string? DiagnosticIdPrefix { get; set; }
-=======
 	[JsonProperty("diagnosticFiles")]
 	public string[]? DiagnosticFiles { get; set; }
->>>>>>> 6184197d
 
-    [JsonProperty("documentation")]
-    public string? Documentation { get; set; }
+	[JsonProperty("diagnosticIdPrefix")]
+	public string? DiagnosticIdPrefix { get; set; }
 
-<<<<<<< HEAD
-    [JsonProperty("externalDiagnostics")]
-    public string[]? ExternalDiagnostics { get; set; }
-
-    [JsonProperty("includedTypes")]
-    public string[]? IncludedTypes { get; set; }
-
-    [JsonProperty("name", Required = Required.Always)]
-    public string? Name { get; set; }
-
-    [JsonProperty("packages", Required = Required.Always)]
-    public PackageData[]? Packages { get; set; }
-=======
 	[JsonProperty("documentation")]
 	public string? Documentation { get; set; }
 
@@ -47,5 +26,4 @@
 
 	[JsonProperty("packages", Required = Required.Always)]
 	public PackageData[]? Packages { get; set; }
->>>>>>> 6184197d
 }